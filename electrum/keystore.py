#!/usr/bin/env python2
# -*- mode: python -*-
#
# Electrum - lightweight Bitcoin client
# Copyright (C) 2016  The Electrum developers
#
# Permission is hereby granted, free of charge, to any person
# obtaining a copy of this software and associated documentation files
# (the "Software"), to deal in the Software without restriction,
# including without limitation the rights to use, copy, modify, merge,
# publish, distribute, sublicense, and/or sell copies of the Software,
# and to permit persons to whom the Software is furnished to do so,
# subject to the following conditions:
#
# The above copyright notice and this permission notice shall be
# included in all copies or substantial portions of the Software.
#
# THE SOFTWARE IS PROVIDED "AS IS", WITHOUT WARRANTY OF ANY KIND,
# EXPRESS OR IMPLIED, INCLUDING BUT NOT LIMITED TO THE WARRANTIES OF
# MERCHANTABILITY, FITNESS FOR A PARTICULAR PURPOSE AND
# NONINFRINGEMENT. IN NO EVENT SHALL THE AUTHORS OR COPYRIGHT HOLDERS
# BE LIABLE FOR ANY CLAIM, DAMAGES OR OTHER LIABILITY, WHETHER IN AN
# ACTION OF CONTRACT, TORT OR OTHERWISE, ARISING FROM, OUT OF OR IN
# CONNECTION WITH THE SOFTWARE OR THE USE OR OTHER DEALINGS IN THE
# SOFTWARE.

from unicodedata import normalize
import hashlib
import re
from typing import Tuple, TYPE_CHECKING, Union, Sequence, Optional, Dict, List, NamedTuple

from . import bitcoin, ecc, constants, bip32
from .bitcoin import deserialize_privkey, serialize_privkey
from .bip32 import (convert_bip32_path_to_list_of_uint32, BIP32_PRIME,
                    is_xpub, is_xprv, BIP32Node, normalize_bip32_derivation,
                    convert_bip32_intpath_to_strpath)
from .ecc import string_to_number, number_to_string
from .crypto import (pw_decode, pw_encode, sha256, sha256d, PW_HASH_VERSION_LATEST,
                     SUPPORTED_PW_HASH_VERSIONS, UnsupportedPasswordHashVersion, hash_160)
from .util import (InvalidPassword, WalletFileException,
                   BitcoinException, bh2u, bfh, inv_dict)
from .mnemonic import Mnemonic, load_wordlist, seed_type, is_seed
from .plugin import run_hook
from .logging import Logger

if TYPE_CHECKING:
    from .transaction import Transaction, PartialTransaction, PartialTxInput, PartialTxOutput
    from .plugins.hw_wallet import HW_PluginBase, HardwareClientBase


class KeyStore(Logger):

    def __init__(self):
        Logger.__init__(self)
        self.is_requesting_to_be_rewritten_to_wallet_file = False  # type: bool

    def has_seed(self):
        return False

    def is_watching_only(self):
        return False

    def can_import(self):
        return False

    def get_type_text(self) -> str:
        return f'{self.type}'

    def may_have_password(self):
        """Returns whether the keystore can be encrypted with a password."""
        raise NotImplementedError()

    def get_tx_derivations(self, tx: 'PartialTransaction') -> Dict[str, Union[Sequence[int], str]]:
        keypairs = {}
        for txin in tx.inputs():
            if txin.is_complete():
                continue
            for pubkey in txin.pubkeys:
                if pubkey in txin.part_sigs:
                    # this pubkey already signed
                    continue
                derivation = self.get_pubkey_derivation(pubkey, txin)
                if not derivation:
                    continue
                keypairs[pubkey.hex()] = derivation
        return keypairs

    def can_sign(self, tx):
        if self.is_watching_only():
            return False
        return bool(self.get_tx_derivations(tx))

    def ready_to_sign(self):
        return not self.is_watching_only()

    def dump(self) -> dict:
        raise NotImplementedError()  # implemented by subclasses

    def is_deterministic(self) -> bool:
        raise NotImplementedError()  # implemented by subclasses

    def sign_message(self, sequence, message, password) -> bytes:
        raise NotImplementedError()  # implemented by subclasses

    def decrypt_message(self, sequence, message, password) -> bytes:
        raise NotImplementedError()  # implemented by subclasses

    def sign_transaction(self, tx: 'PartialTransaction', password) -> None:
        raise NotImplementedError()  # implemented by subclasses

    def get_pubkey_derivation(self, pubkey: bytes,
                              txinout: Union['PartialTxInput', 'PartialTxOutput'],
                              *, only_der_suffix=True) \
            -> Union[Sequence[int], str, None]:
        """Returns either a derivation int-list if the pubkey can be HD derived from this keystore,
        the pubkey itself (hex) if the pubkey belongs to the keystore but not HD derived,
        or None if the pubkey is unrelated.
        """
        def test_der_suffix_against_pubkey(der_suffix: Sequence[int], pubkey: bytes) -> bool:
            if len(der_suffix) != 2:
                return False
            if pubkey.hex() != self.derive_pubkey(*der_suffix):
                return False
            return True

        if hasattr(self, 'get_root_fingerprint'):
            if pubkey not in txinout.bip32_paths:
                return None
            fp_found, path_found = txinout.bip32_paths[pubkey]
            der_suffix = None
            full_path = None
            # try fp against our root
            my_root_fingerprint_hex = self.get_root_fingerprint()
            my_der_prefix_str = self.get_derivation_prefix()
            ks_der_prefix = convert_bip32_path_to_list_of_uint32(my_der_prefix_str) if my_der_prefix_str else None
            if (my_root_fingerprint_hex is not None and ks_der_prefix is not None and
                    fp_found.hex() == my_root_fingerprint_hex):
                if path_found[:len(ks_der_prefix)] == ks_der_prefix:
                    der_suffix = path_found[len(ks_der_prefix):]
                    if not test_der_suffix_against_pubkey(der_suffix, pubkey):
                        der_suffix = None
            # try fp against our intermediate fingerprint
            if (der_suffix is None and hasattr(self, 'xpub') and
                    fp_found == BIP32Node.from_xkey(self.xpub).calc_fingerprint_of_this_node()):
                der_suffix = path_found
                if not test_der_suffix_against_pubkey(der_suffix, pubkey):
                    der_suffix = None
            if der_suffix is None:
                return None
            if ks_der_prefix is not None:
                full_path = ks_der_prefix + list(der_suffix)
            return der_suffix if only_der_suffix else full_path
        return None

    def find_my_pubkey_in_txinout(
            self, txinout: Union['PartialTxInput', 'PartialTxOutput'],
            *, only_der_suffix: bool = False
    ) -> Tuple[Optional[bytes], Optional[List[int]]]:
        # note: we assume that this cosigner only has one pubkey in this txin/txout
        for pubkey in txinout.bip32_paths:
            path = self.get_pubkey_derivation(pubkey, txinout, only_der_suffix=only_der_suffix)
            if path and not isinstance(path, (str, bytes)):
                return pubkey, list(path)
        return None, None


class Software_KeyStore(KeyStore):

    def __init__(self, d):
        KeyStore.__init__(self)
        self.pw_hash_version = d.get('pw_hash_version', 1)
        if self.pw_hash_version not in SUPPORTED_PW_HASH_VERSIONS:
            raise UnsupportedPasswordHashVersion(self.pw_hash_version)

    def may_have_password(self):
        return not self.is_watching_only()

    def sign_message(self, sequence, message, password) -> bytes:
        privkey, compressed = self.get_private_key(sequence, password)
        key = ecc.ECPrivkey(privkey)
        return key.sign_message(message, compressed)

    def decrypt_message(self, sequence, message, password) -> bytes:
        privkey, compressed = self.get_private_key(sequence, password)
        ec = ecc.ECPrivkey(privkey)
        decrypted = ec.decrypt_message(message)
        return decrypted

    def sign_transaction(self, tx, password):
        if self.is_watching_only():
            return
        # Raise if password is not correct.
        self.check_password(password)
        # Add private keys
        keypairs = self.get_tx_derivations(tx)
        for k, v in keypairs.items():
            keypairs[k] = self.get_private_key(v, password)
        # Sign
        if keypairs:
            tx.sign(keypairs)

    def update_password(self, old_password, new_password):
        raise NotImplementedError()  # implemented by subclasses

    def check_password(self, password):
        raise NotImplementedError()  # implemented by subclasses

    def get_private_key(self, *args, **kwargs) -> Tuple[bytes, bool]:
        raise NotImplementedError()  # implemented by subclasses


class Imported_KeyStore(Software_KeyStore):
    # keystore for imported private keys

    type = 'imported'

    def __init__(self, d):
        Software_KeyStore.__init__(self, d)
        self.keypairs = d.get('keypairs', {})

    def is_deterministic(self):
        return False

    def get_master_public_key(self):
        return None

    def dump(self):
        return {
            'type': self.type,
            'keypairs': self.keypairs,
            'pw_hash_version': self.pw_hash_version,
        }

    def can_import(self):
        return True

    def check_password(self, password):
        pubkey = list(self.keypairs.keys())[0]
        self.get_private_key(pubkey, password)

    def import_privkey(self, sec, password):
        txin_type, privkey, compressed = deserialize_privkey(sec)
        pubkey = ecc.ECPrivkey(privkey).get_public_key_hex(compressed=compressed)
        # re-serialize the key so the internal storage format is consistent
        serialized_privkey = serialize_privkey(
            privkey, compressed, txin_type, internal_use=True)
        # NOTE: if the same pubkey is reused for multiple addresses (script types),
        # there will only be one pubkey-privkey pair for it in self.keypairs,
        # and the privkey will encode a txin_type but that txin_type cannot be trusted.
        # Removing keys complicates this further.
        self.keypairs[pubkey] = pw_encode(serialized_privkey, password, version=self.pw_hash_version)
        return txin_type, pubkey

    def delete_imported_key(self, key):
        self.keypairs.pop(key)

    def get_private_key(self, pubkey, password):
        sec = pw_decode(self.keypairs[pubkey], password, version=self.pw_hash_version)
        txin_type, privkey, compressed = deserialize_privkey(sec)
        # this checks the password
        if pubkey != ecc.ECPrivkey(privkey).get_public_key_hex(compressed=compressed):
            raise InvalidPassword()
        return privkey, compressed

    def get_pubkey_derivation(self, pubkey, txin, *, only_der_suffix=True):
        if pubkey.hex() in self.keypairs:
            return pubkey.hex()
        return None

    def update_password(self, old_password, new_password):
        self.check_password(old_password)
        if new_password == '':
            new_password = None
        for k, v in self.keypairs.items():
            b = pw_decode(v, old_password, version=self.pw_hash_version)
            c = pw_encode(b, new_password, version=PW_HASH_VERSION_LATEST)
            self.keypairs[k] = c
        self.pw_hash_version = PW_HASH_VERSION_LATEST


class Deterministic_KeyStore(Software_KeyStore):

    def __init__(self, d):
        Software_KeyStore.__init__(self, d)
        self.seed = d.get('seed', '')
        self.passphrase = d.get('passphrase', '')

    def is_deterministic(self):
        return True

    def dump(self):
        d = {
            'type': self.type,
            'pw_hash_version': self.pw_hash_version,
        }
        if self.seed:
            d['seed'] = self.seed
        if self.passphrase:
            d['passphrase'] = self.passphrase
        return d

    def has_seed(self):
        return bool(self.seed)

    def is_watching_only(self):
        return not self.has_seed()

    def add_seed(self, seed):
        if self.seed:
            raise Exception("a seed exists")
        self.seed = self.format_seed(seed)

    def get_seed(self, password):
        if not self.has_seed():
            raise Exception("This wallet has no seed words")
        return pw_decode(self.seed, password, version=self.pw_hash_version)

    def get_passphrase(self, password):
        if self.passphrase:
            return pw_decode(self.passphrase, password, version=self.pw_hash_version)
        else:
            return ''


class Xpub:

    def __init__(self, *, derivation_prefix: str = None, root_fingerprint: str = None):
        self.xpub = None
        self.xpub_receive = None
        self.xpub_change = None

        # "key origin" info (subclass should persist these):
        self._derivation_prefix = derivation_prefix  # type: Optional[str]
        self._root_fingerprint = root_fingerprint  # type: Optional[str]

    def get_master_public_key(self):
        return self.xpub

    def get_derivation_prefix(self) -> Optional[str]:
        """Returns to bip32 path from some root node to self.xpub
        Note that the return value might be None; if it is unknown.
        """
        return self._derivation_prefix

    def get_root_fingerprint(self) -> Optional[str]:
        """Returns the bip32 fingerprint of the top level node.
        This top level node is the node at the beginning of the derivation prefix,
        i.e. applying the derivation prefix to it will result self.xpub
        Note that the return value might be None; if it is unknown.
        """
        return self._root_fingerprint

    def get_fp_and_derivation_to_be_used_in_partial_tx(self, der_suffix: Sequence[int], *,
                                                       only_der_suffix: bool = True) -> Tuple[bytes, Sequence[int]]:
        """Returns fingerprint and derivation path corresponding to a derivation suffix.
        The fingerprint is either the root fp or the intermediate fp, depending on what is available
        and 'only_der_suffix', and the derivation path is adjusted accordingly.
        """
        fingerprint_hex = self.get_root_fingerprint()
        der_prefix_str = self.get_derivation_prefix()
        if not only_der_suffix and fingerprint_hex is not None and der_prefix_str is not None:
            # use root fp, and true full path
            fingerprint_bytes = bfh(fingerprint_hex)
            der_prefix_ints = convert_bip32_path_to_list_of_uint32(der_prefix_str)
        else:
            # use intermediate fp, and claim der suffix is the full path
            fingerprint_bytes = BIP32Node.from_xkey(self.xpub).calc_fingerprint_of_this_node()
            der_prefix_ints = convert_bip32_path_to_list_of_uint32('m')
        der_full = der_prefix_ints + list(der_suffix)
        return fingerprint_bytes, der_full

    def get_xpub_to_be_used_in_partial_tx(self, *, only_der_suffix: bool) -> str:
        assert self.xpub
        fp_bytes, der_full = self.get_fp_and_derivation_to_be_used_in_partial_tx(der_suffix=[],
                                                                                 only_der_suffix=only_der_suffix)
        bip32node = BIP32Node.from_xkey(self.xpub)
        depth = len(der_full)
        child_number_int = der_full[-1] if len(der_full) >= 1 else 0
        child_number_bytes = child_number_int.to_bytes(length=4, byteorder="big")
        fingerprint = bytes(4) if depth == 0 else bip32node.fingerprint
        bip32node = bip32node._replace(depth=depth,
                                       fingerprint=fingerprint,
                                       child_number=child_number_bytes)
        return bip32node.to_xpub()

    def add_key_origin_from_root_node(self, *, derivation_prefix: str, root_node: BIP32Node):
        assert self.xpub
        # try to derive ourselves from what we were given
        child_node1 = root_node.subkey_at_private_derivation(derivation_prefix)
        child_pubkey_bytes1 = child_node1.eckey.get_public_key_bytes(compressed=True)
        child_node2 = BIP32Node.from_xkey(self.xpub)
        child_pubkey_bytes2 = child_node2.eckey.get_public_key_bytes(compressed=True)
        if child_pubkey_bytes1 != child_pubkey_bytes2:
            raise Exception("(xpub, derivation_prefix, root_node) inconsistency")
        self.add_key_origin(derivation_prefix=derivation_prefix,
                            root_fingerprint=root_node.calc_fingerprint_of_this_node().hex().lower())

    def add_key_origin(self, *, derivation_prefix: Optional[str], root_fingerprint: Optional[str]):
        assert self.xpub
        self._root_fingerprint = root_fingerprint
        self._derivation_prefix = normalize_bip32_derivation(derivation_prefix)

    def derive_pubkey(self, for_change, n) -> str:
        for_change = int(for_change)
        assert for_change in (0, 1)
        xpub = self.xpub_change if for_change else self.xpub_receive
        if xpub is None:
            rootnode = BIP32Node.from_xkey(self.xpub)
            xpub = rootnode.subkey_at_public_derivation((for_change,)).to_xpub()
            if for_change:
                self.xpub_change = xpub
            else:
                self.xpub_receive = xpub
        return self.get_pubkey_from_xpub(xpub, (n,))

    @classmethod
    def get_pubkey_from_xpub(self, xpub, sequence):
        node = BIP32Node.from_xkey(xpub).subkey_at_public_derivation(sequence)
        return node.eckey.get_public_key_hex(compressed=True)


class BIP32_KeyStore(Deterministic_KeyStore, Xpub):

    type = 'bip32'

    def __init__(self, d):
        Xpub.__init__(self, derivation_prefix=d.get('derivation'), root_fingerprint=d.get('root_fingerprint'))
        Deterministic_KeyStore.__init__(self, d)
        self.xpub = d.get('xpub')
        self.xprv = d.get('xprv')

    def format_seed(self, seed):
        return ' '.join(seed.split())

    def dump(self):
        d = Deterministic_KeyStore.dump(self)
        d['xpub'] = self.xpub
        d['xprv'] = self.xprv
        d['derivation'] = self.get_derivation_prefix()
        d['root_fingerprint'] = self.get_root_fingerprint()
        return d

    def get_master_private_key(self, password):
        return pw_decode(self.xprv, password, version=self.pw_hash_version)

    def check_password(self, password):
        xprv = pw_decode(self.xprv, password, version=self.pw_hash_version)
        if BIP32Node.from_xkey(xprv).chaincode != BIP32Node.from_xkey(self.xpub).chaincode:
            raise InvalidPassword()

    def update_password(self, old_password, new_password):
        self.check_password(old_password)
        if new_password == '':
            new_password = None
        if self.has_seed():
            decoded = self.get_seed(old_password)
            self.seed = pw_encode(decoded, new_password, version=PW_HASH_VERSION_LATEST)
        if self.passphrase:
            decoded = self.get_passphrase(old_password)
            self.passphrase = pw_encode(decoded, new_password, version=PW_HASH_VERSION_LATEST)
        if self.xprv is not None:
            b = pw_decode(self.xprv, old_password, version=self.pw_hash_version)
            self.xprv = pw_encode(b, new_password, version=PW_HASH_VERSION_LATEST)
        self.pw_hash_version = PW_HASH_VERSION_LATEST

    def is_watching_only(self):
        return self.xprv is None

    def add_xpub(self, xpub):
        assert is_xpub(xpub)
        self.xpub = xpub
        root_fingerprint, derivation_prefix = bip32.root_fp_and_der_prefix_from_xkey(xpub)
        self.add_key_origin(derivation_prefix=derivation_prefix, root_fingerprint=root_fingerprint)

    def add_xprv(self, xprv):
        assert is_xprv(xprv)
        self.xprv = xprv
        self.add_xpub(bip32.xpub_from_xprv(xprv))

    def add_xprv_from_seed(self, bip32_seed, xtype, derivation):
        rootnode = BIP32Node.from_rootseed(bip32_seed, xtype=xtype)
        node = rootnode.subkey_at_private_derivation(derivation)
        self.add_xprv(node.to_xprv())
        self.add_key_origin_from_root_node(derivation_prefix=derivation, root_node=rootnode)

    def get_private_key(self, sequence, password):
        xprv = self.get_master_private_key(password)
        node = BIP32Node.from_xkey(xprv).subkey_at_private_derivation(sequence)
        pk = node.eckey.get_secret_bytes()
        return pk, True

    def get_keypair(self, sequence, password):
        k, _ = self.get_private_key(sequence, password)
        cK = ecc.ECPrivkey(k).get_public_key_bytes()
        return cK, k



class Old_KeyStore(Deterministic_KeyStore):

    type = 'old'

    def __init__(self, d):
        Deterministic_KeyStore.__init__(self, d)
        self.mpk = d.get('mpk')
        self._root_fingerprint = None

    def get_hex_seed(self, password):
        return pw_decode(self.seed, password, version=self.pw_hash_version).encode('utf8')

    def dump(self):
        d = Deterministic_KeyStore.dump(self)
        d['mpk'] = self.mpk
        return d

    def add_seed(self, seedphrase):
        Deterministic_KeyStore.add_seed(self, seedphrase)
        s = self.get_hex_seed(None)
        self.mpk = self.mpk_from_seed(s)

    def add_master_public_key(self, mpk):
        self.mpk = mpk

    def format_seed(self, seed):
        from . import old_mnemonic, mnemonic
        seed = mnemonic.normalize_text(seed)
        # see if seed was entered as hex
        if seed:
            try:
                bfh(seed)
                return str(seed)
            except Exception:
                pass
        words = seed.split()
        seed = old_mnemonic.mn_decode(words)
        if not seed:
            raise Exception("Invalid seed")
        return seed

    def get_seed(self, password):
        from . import old_mnemonic
        s = self.get_hex_seed(password)
        return ' '.join(old_mnemonic.mn_encode(s))

    @classmethod
    def mpk_from_seed(klass, seed):
        secexp = klass.stretch_key(seed)
        privkey = ecc.ECPrivkey.from_secret_scalar(secexp)
        return privkey.get_public_key_hex(compressed=False)[2:]

    @classmethod
    def stretch_key(self, seed):
        x = seed
        for i in range(100000):
            x = hashlib.sha256(x + seed).digest()
        return string_to_number(x)

    @classmethod
    def get_sequence(self, mpk, for_change, n):
        return string_to_number(sha256d(("%d:%d:"%(n, for_change)).encode('ascii') + bfh(mpk)))

    @classmethod
    def get_pubkey_from_mpk(self, mpk, for_change, n):
        z = self.get_sequence(mpk, for_change, n)
        master_public_key = ecc.ECPubkey(bfh('04'+mpk))
        public_key = master_public_key + z*ecc.generator()
        return public_key.get_public_key_hex(compressed=False)

    def derive_pubkey(self, for_change, n) -> str:
        return self.get_pubkey_from_mpk(self.mpk, for_change, n)

    def get_private_key_from_stretched_exponent(self, for_change, n, secexp):
        secexp = (secexp + self.get_sequence(self.mpk, for_change, n)) % ecc.CURVE_ORDER
        pk = number_to_string(secexp, ecc.CURVE_ORDER)
        return pk

    def get_private_key(self, sequence, password):
        seed = self.get_hex_seed(password)
        secexp = self.stretch_key(seed)
        self.check_seed(seed, secexp=secexp)
        for_change, n = sequence
        pk = self.get_private_key_from_stretched_exponent(for_change, n, secexp)
        return pk, False

    def check_seed(self, seed, *, secexp=None):
        if secexp is None:
            secexp = self.stretch_key(seed)
        master_private_key = ecc.ECPrivkey.from_secret_scalar(secexp)
        master_public_key = master_private_key.get_public_key_bytes(compressed=False)[1:]
        if master_public_key != bfh(self.mpk):
            raise InvalidPassword()

    def check_password(self, password):
        seed = self.get_hex_seed(password)
        self.check_seed(seed)

    def get_master_public_key(self):
        return self.mpk

    def get_derivation_prefix(self) -> str:
        return 'm'

    def get_root_fingerprint(self) -> str:
        if self._root_fingerprint is None:
            master_public_key = ecc.ECPubkey(bfh('04'+self.mpk))
            xfp = hash_160(master_public_key.get_public_key_bytes(compressed=True))[0:4]
            self._root_fingerprint = xfp.hex().lower()
        return self._root_fingerprint

    # TODO Old_KeyStore and Xpub could share a common baseclass?
    def get_fp_and_derivation_to_be_used_in_partial_tx(self, der_suffix: Sequence[int], *,
                                                       only_der_suffix: bool = True) -> Tuple[bytes, Sequence[int]]:
        fingerprint_hex = self.get_root_fingerprint()
        der_prefix_str = self.get_derivation_prefix()
        fingerprint_bytes = bfh(fingerprint_hex)
        der_prefix_ints = convert_bip32_path_to_list_of_uint32(der_prefix_str)
        der_full = der_prefix_ints + list(der_suffix)
        return fingerprint_bytes, der_full

    def update_password(self, old_password, new_password):
        self.check_password(old_password)
        if new_password == '':
            new_password = None
        if self.has_seed():
            decoded = pw_decode(self.seed, old_password, version=self.pw_hash_version)
            self.seed = pw_encode(decoded, new_password, version=PW_HASH_VERSION_LATEST)
        self.pw_hash_version = PW_HASH_VERSION_LATEST


class Hardware_KeyStore(KeyStore, Xpub):
    hw_type: str
    device: str
    plugin: 'HW_PluginBase'

    type = 'hardware'

    def __init__(self, d):
        Xpub.__init__(self, derivation_prefix=d.get('derivation'), root_fingerprint=d.get('root_fingerprint'))
        KeyStore.__init__(self)
        # Errors and other user interaction is done through the wallet's
        # handler.  The handler is per-window and preserved across
        # device reconnects
        self.xpub = d.get('xpub')
        self.label = d.get('label')
        self.handler = None
        run_hook('init_keystore', self)

    def set_label(self, label):
        self.label = label

    def may_have_password(self):
        return False

    def is_deterministic(self):
        return True

    def get_type_text(self) -> str:
        return f'hw[{self.hw_type}]'

    def dump(self):
        return {
            'type': self.type,
            'hw_type': self.hw_type,
            'xpub': self.xpub,
            'derivation': self.get_derivation_prefix(),
            'root_fingerprint': self.get_root_fingerprint(),
            'label':self.label,
        }

    def unpaired(self):
        '''A device paired with the wallet was disconnected.  This can be
        called in any thread context.'''
        self.logger.info("unpaired")

    def paired(self):
        '''A device paired with the wallet was (re-)connected.  This can be
        called in any thread context.'''
        self.logger.info("paired")

    def can_export(self):
        return False

    def is_watching_only(self):
        '''The wallet is not watching-only; the user will be prompted for
        pin and passphrase as appropriate when needed.'''
        assert not self.has_seed()
        return False

    def get_password_for_storage_encryption(self):
        from .storage import get_derivation_used_for_hw_device_encryption
        client = self.plugin.get_client(self)
        derivation = get_derivation_used_for_hw_device_encryption()
        xpub = client.get_xpub(derivation, "standard")
        password = self.get_pubkey_from_xpub(xpub, ())
        return password

    def has_usable_connection_with_device(self):
        if not hasattr(self, 'plugin'):
            return False
        client = self.plugin.get_client(self, force_pair=False)
        if client is None:
            return False
        return client.has_usable_connection_with_device()

    def ready_to_sign(self):
        return super().ready_to_sign() and self.has_usable_connection_with_device()

    def opportunistically_fill_in_missing_info_from_device(self, client: 'HardwareClientBase'):
        assert client is not None
        if self._root_fingerprint is None:
            # digitalbitbox (at least) does not reveal xpubs corresponding to unhardened paths
            # so ask for a direct child, and read out fingerprint from that:
            child_of_root_xpub = client.get_xpub("m/0'", xtype='standard')
            root_fingerprint = BIP32Node.from_xkey(child_of_root_xpub).fingerprint.hex().lower()
            self._root_fingerprint = root_fingerprint
            self.is_requesting_to_be_rewritten_to_wallet_file = True
        if self.label != client.label():
            self.label = client.label()
            self.is_requesting_to_be_rewritten_to_wallet_file = True


def bip39_normalize_passphrase(passphrase):
    return normalize('NFKD', passphrase or '')

def bip39_to_seed(mnemonic, passphrase):
    import hashlib, hmac
    PBKDF2_ROUNDS = 2048
    mnemonic = normalize('NFKD', ' '.join(mnemonic.split()))
    passphrase = bip39_normalize_passphrase(passphrase)
    return hashlib.pbkdf2_hmac('sha512', mnemonic.encode('utf-8'),
        b'mnemonic' + passphrase.encode('utf-8'), iterations = PBKDF2_ROUNDS)


def bip39_is_checksum_valid(mnemonic: str) -> Tuple[bool, bool]:
    """Test checksum of bip39 mnemonic assuming English wordlist.
    Returns tuple (is_checksum_valid, is_wordlist_valid)
    """
    words = [ normalize('NFKD', word) for word in mnemonic.split() ]
    words_len = len(words)
    wordlist = load_wordlist("english.txt")
    n = len(wordlist)
    i = 0
    words.reverse()
    while words:
        w = words.pop()
        try:
            k = wordlist.index(w)
        except ValueError:
            return False, False
        i = i*n + k
    if words_len not in [12, 15, 18, 21, 24]:
        return False, True
    checksum_length = 11 * words_len // 33  # num bits
    entropy_length = 32 * checksum_length  # num bits
    entropy = i >> checksum_length
    checksum = i % 2**checksum_length
    entropy_bytes = int.to_bytes(entropy, length=entropy_length//8, byteorder="big")
    hashed = int.from_bytes(sha256(entropy_bytes), byteorder="big")
    calculated_checksum = hashed >> (256 - checksum_length)
    return checksum == calculated_checksum, True


def from_bip39_seed(seed, passphrase, derivation, xtype=None):
    k = BIP32_KeyStore({})
    bip32_seed = bip39_to_seed(seed, passphrase)
    if xtype is None:
        xtype = xtype_from_derivation(derivation)
    k.add_xprv_from_seed(bip32_seed, xtype, derivation)
    return k


PURPOSE48_SCRIPT_TYPES = {
    'p2wsh-p2sh': 1,  # specifically multisig
    'p2wsh': 2,       # specifically multisig
}
PURPOSE48_SCRIPT_TYPES_INV = inv_dict(PURPOSE48_SCRIPT_TYPES)


def xtype_from_derivation(derivation: str) -> str:
    """Returns the script type to be used for this derivation."""
    bip32_indices = convert_bip32_path_to_list_of_uint32(derivation)
    if len(bip32_indices) >= 1:
        if bip32_indices[0] == 84 + BIP32_PRIME:
            return 'p2wpkh'
        elif bip32_indices[0] == 49 + BIP32_PRIME:
            return 'p2wpkh-p2sh'
        elif bip32_indices[0] == 44 + BIP32_PRIME:
            return 'standard'
        elif bip32_indices[0] == 45 + BIP32_PRIME:
            return 'standard'

    if len(bip32_indices) >= 4:
        if bip32_indices[0] == 48 + BIP32_PRIME:
            # m / purpose' / coin_type' / account' / script_type' / change / address_index
            script_type_int = bip32_indices[3] - BIP32_PRIME
            script_type = PURPOSE48_SCRIPT_TYPES_INV.get(script_type_int)
            if script_type is not None:
                return script_type
    return 'standard'


hw_keystores = {}

def register_keystore(hw_type, constructor):
    hw_keystores[hw_type] = constructor

def hardware_keystore(d) -> Hardware_KeyStore:
    hw_type = d['hw_type']
    if hw_type in hw_keystores:
        constructor = hw_keystores[hw_type]
        return constructor(d)
    raise WalletFileException(f'unknown hardware type: {hw_type}. '
                              f'hw_keystores: {list(hw_keystores)}')

def load_keystore(storage, name) -> KeyStore:
    d = storage.get(name, {})
    t = d.get('type')
    if not t:
        raise WalletFileException(
            'Wallet format requires update.\n'
            'Cannot find keystore for name {}'.format(name))
    keystore_constructors = {ks.type: ks for ks in [Old_KeyStore, Imported_KeyStore, BIP32_KeyStore, Qt_Core_Keystore]}
    keystore_constructors['hardware'] = hardware_keystore
    try:
        ks_constructor = keystore_constructors[t]
    except KeyError:
        raise WalletFileException(f'Unknown type {t} for keystore named {name}')
    k = ks_constructor(d)
    return k


def is_old_mpk(mpk: str) -> bool:
    try:
        int(mpk, 16)  # test if hex string
    except:
        return False
    if len(mpk) != 128:
        return False
    try:
        ecc.ECPubkey(bfh('04' + mpk))
    except:
        return False
    return True


def is_address_list(text):
    parts = text.split()
    return bool(parts) and all(bitcoin.is_address(x) for x in parts)


def get_private_keys(text, *, allow_spaces_inside_key=True, raise_on_error=False):
    if allow_spaces_inside_key:  # see #1612
        parts = text.split('\n')
        parts = map(lambda x: ''.join(x.split()), parts)
        parts = list(filter(bool, parts))
    else:
        parts = text.split()
    if bool(parts) and all(bitcoin.is_private_key(x, raise_on_error=raise_on_error) for x in parts):
        return parts


def is_private_key_list(text, *, allow_spaces_inside_key=True, raise_on_error=False):
    return bool(get_private_keys(text,
                                 allow_spaces_inside_key=allow_spaces_inside_key,
                                 raise_on_error=raise_on_error))


def is_master_key(x):
    return is_old_mpk(x) or is_bip32_key(x)


def is_bip32_key(x):
    return is_xprv(x) or is_xpub(x)


<<<<<<< HEAD
def bip44_derivation(account_id, bip43_purpose=44, coin=None):
    if coin is None:
        coin = constants.net.BIP44_COIN_TYPE
    return "m/%d'/%d'/%d'" % (bip43_purpose, coin, int(account_id))
=======
def bip44_derivation(account_id, bip43_purpose=44):
    coin = constants.net.BIP44_COIN_TYPE
    der = "m/%d'/%d'/%d'" % (bip43_purpose, coin, int(account_id))
    return normalize_bip32_derivation(der)
>>>>>>> 4057140e


def purpose48_derivation(account_id: int, xtype: str) -> str:
    # m / purpose' / coin_type' / account' / script_type' / change / address_index
    bip43_purpose = 48
    coin = constants.net.BIP44_COIN_TYPE
    account_id = int(account_id)
    script_type_int = PURPOSE48_SCRIPT_TYPES.get(xtype)
    if script_type_int is None:
        raise Exception('unknown xtype: {}'.format(xtype))
    der = "m/%d'/%d'/%d'/%d'" % (bip43_purpose, coin, account_id, script_type_int)
    return normalize_bip32_derivation(der)


def from_seed(seed, passphrase, is_p2sh=False):
    t = seed_type(seed)
    if t == 'old':
        keystore = Old_KeyStore({})
        keystore.add_seed(seed)
    elif t in ['standard', 'segwit']:
        keystore = BIP32_KeyStore({})
        keystore.add_seed(seed)
        keystore.passphrase = passphrase
        bip32_seed = Mnemonic.mnemonic_to_seed(seed, passphrase)
        if t == 'standard':
            der = "m/"
            xtype = 'standard'
        else:
            der = "m/1'/" if is_p2sh else "m/0'/"
            xtype = 'p2wsh' if is_p2sh else 'p2wpkh'
        keystore.add_xprv_from_seed(bip32_seed, xtype, der)
    else:
        raise BitcoinException('Unexpected seed type {}'.format(repr(t)))
    return keystore

def from_private_key_list(text):
    keystore = Imported_KeyStore({})
    for x in get_private_keys(text):
        keystore.import_privkey(x, None)
    return keystore

def from_old_mpk(mpk):
    keystore = Old_KeyStore({})
    keystore.add_master_public_key(mpk)
    return keystore

def from_xpub(xpub):
    k = BIP32_KeyStore({})
    k.add_xpub(xpub)
    return k

def from_xprv(xprv):
    k = BIP32_KeyStore({})
    k.add_xprv(xprv)
    return k

def from_master_key(text):
    if is_xprv(text):
        k = from_xprv(text)
    elif is_old_mpk(text):
        k = from_old_mpk(text)
    elif is_xpub(text):
        k = from_xpub(text)
    else:
        raise BitcoinException('Invalid master key')
    return k<|MERGE_RESOLUTION|>--- conflicted
+++ resolved
@@ -819,7 +819,7 @@
         raise WalletFileException(
             'Wallet format requires update.\n'
             'Cannot find keystore for name {}'.format(name))
-    keystore_constructors = {ks.type: ks for ks in [Old_KeyStore, Imported_KeyStore, BIP32_KeyStore, Qt_Core_Keystore]}
+    keystore_constructors = {ks.type: ks for ks in [Old_KeyStore, Imported_KeyStore, BIP32_KeyStore]}
     keystore_constructors['hardware'] = hardware_keystore
     try:
         ks_constructor = keystore_constructors[t]
@@ -873,17 +873,10 @@
     return is_xprv(x) or is_xpub(x)
 
 
-<<<<<<< HEAD
-def bip44_derivation(account_id, bip43_purpose=44, coin=None):
-    if coin is None:
-        coin = constants.net.BIP44_COIN_TYPE
-    return "m/%d'/%d'/%d'" % (bip43_purpose, coin, int(account_id))
-=======
 def bip44_derivation(account_id, bip43_purpose=44):
     coin = constants.net.BIP44_COIN_TYPE
     der = "m/%d'/%d'/%d'" % (bip43_purpose, coin, int(account_id))
     return normalize_bip32_derivation(der)
->>>>>>> 4057140e
 
 
 def purpose48_derivation(account_id: int, xtype: str) -> str:
