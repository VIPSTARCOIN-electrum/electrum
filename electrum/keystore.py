#!/usr/bin/env python2
# -*- mode: python -*-
#
# Electrum - lightweight Bitcoin client
# Copyright (C) 2016  The Electrum developers
#
# Permission is hereby granted, free of charge, to any person
# obtaining a copy of this software and associated documentation files
# (the "Software"), to deal in the Software without restriction,
# including without limitation the rights to use, copy, modify, merge,
# publish, distribute, sublicense, and/or sell copies of the Software,
# and to permit persons to whom the Software is furnished to do so,
# subject to the following conditions:
#
# The above copyright notice and this permission notice shall be
# included in all copies or substantial portions of the Software.
#
# THE SOFTWARE IS PROVIDED "AS IS", WITHOUT WARRANTY OF ANY KIND,
# EXPRESS OR IMPLIED, INCLUDING BUT NOT LIMITED TO THE WARRANTIES OF
# MERCHANTABILITY, FITNESS FOR A PARTICULAR PURPOSE AND
# NONINFRINGEMENT. IN NO EVENT SHALL THE AUTHORS OR COPYRIGHT HOLDERS
# BE LIABLE FOR ANY CLAIM, DAMAGES OR OTHER LIABILITY, WHETHER IN AN
# ACTION OF CONTRACT, TORT OR OTHERWISE, ARISING FROM, OUT OF OR IN
# CONNECTION WITH THE SOFTWARE OR THE USE OR OTHER DEALINGS IN THE
# SOFTWARE.

from unicodedata import normalize
import hashlib
import re
from typing import Tuple, TYPE_CHECKING, Union, Sequence, Optional, Dict, List, NamedTuple
from functools import lru_cache
from abc import ABC, abstractmethod

from . import bitcoin, ecc, constants, bip32
from .bitcoin import deserialize_privkey, serialize_privkey
from .bip32 import (convert_bip32_path_to_list_of_uint32, BIP32_PRIME,
                    is_xpub, is_xprv, BIP32Node, normalize_bip32_derivation,
                    convert_bip32_intpath_to_strpath)
from .ecc import string_to_number, number_to_string
from .crypto import (pw_decode, pw_encode, sha256, sha256d, PW_HASH_VERSION_LATEST,
                     SUPPORTED_PW_HASH_VERSIONS, UnsupportedPasswordHashVersion, hash_160)
from .util import (InvalidPassword, WalletFileException,
                   BitcoinException, bh2u, bfh, inv_dict)
from .mnemonic import Mnemonic, load_wordlist, seed_type, is_seed
from .plugin import run_hook
from .logging import Logger

if TYPE_CHECKING:
    from .gui.qt.util import TaskThread
    from .transaction import Transaction, PartialTransaction, PartialTxInput, PartialTxOutput
    from .plugins.hw_wallet import HW_PluginBase, HardwareClientBase


class KeyStore(Logger, ABC):
    type: str

    def __init__(self):
        Logger.__init__(self)
        self.is_requesting_to_be_rewritten_to_wallet_file = False  # type: bool

    def has_seed(self) -> bool:
        return False

    def is_watching_only(self) -> bool:
        return False

    def can_import(self) -> bool:
        return False

    def get_type_text(self) -> str:
        return f'{self.type}'

    @abstractmethod
    def may_have_password(self):
        """Returns whether the keystore can be encrypted with a password."""
        pass

    def get_tx_derivations(self, tx: 'PartialTransaction') -> Dict[str, Union[Sequence[int], str]]:
        keypairs = {}
        for txin in tx.inputs():
            if txin.is_complete():
                continue
            for pubkey in txin.pubkeys:
                if pubkey in txin.part_sigs:
                    # this pubkey already signed
                    continue
                derivation = self.get_pubkey_derivation(pubkey, txin)
                if not derivation:
                    continue
                keypairs[pubkey.hex()] = derivation
        return keypairs

    def can_sign(self, tx) -> bool:
        if self.is_watching_only():
            return False
        return bool(self.get_tx_derivations(tx))

    def ready_to_sign(self) -> bool:
        return not self.is_watching_only()

    @abstractmethod
    def dump(self) -> dict:
        pass

    @abstractmethod
    def is_deterministic(self) -> bool:
        pass

    @abstractmethod
    def sign_message(self, sequence: 'AddressIndexGeneric', message, password) -> bytes:
        pass

    @abstractmethod
    def decrypt_message(self, sequence: 'AddressIndexGeneric', message, password) -> bytes:
        pass

    @abstractmethod
    def sign_transaction(self, tx: 'PartialTransaction', password) -> None:
        pass

    @abstractmethod
    def get_pubkey_derivation(self, pubkey: bytes,
                              txinout: Union['PartialTxInput', 'PartialTxOutput'],
                              *, only_der_suffix=True) \
            -> Union[Sequence[int], str, None]:
        """Returns either a derivation int-list if the pubkey can be HD derived from this keystore,
        the pubkey itself (hex) if the pubkey belongs to the keystore but not HD derived,
        or None if the pubkey is unrelated.
        """
        pass

    def find_my_pubkey_in_txinout(
            self, txinout: Union['PartialTxInput', 'PartialTxOutput'],
            *, only_der_suffix: bool = False
    ) -> Tuple[Optional[bytes], Optional[List[int]]]:
        # note: we assume that this cosigner only has one pubkey in this txin/txout
        for pubkey in txinout.bip32_paths:
            path = self.get_pubkey_derivation(pubkey, txinout, only_der_suffix=only_der_suffix)
            if path and not isinstance(path, (str, bytes)):
                return pubkey, list(path)
        return None, None


class Software_KeyStore(KeyStore):

    def __init__(self, d):
        KeyStore.__init__(self)
        self.pw_hash_version = d.get('pw_hash_version', 1)
        if self.pw_hash_version not in SUPPORTED_PW_HASH_VERSIONS:
            raise UnsupportedPasswordHashVersion(self.pw_hash_version)

    def may_have_password(self):
        return not self.is_watching_only()

    def sign_message(self, sequence, message, password) -> bytes:
        privkey, compressed = self.get_private_key(sequence, password)
        key = ecc.ECPrivkey(privkey)
        return key.sign_message(message, compressed)

    def decrypt_message(self, sequence, message, password) -> bytes:
        privkey, compressed = self.get_private_key(sequence, password)
        ec = ecc.ECPrivkey(privkey)
        decrypted = ec.decrypt_message(message)
        return decrypted

    def sign_transaction(self, tx, password):
        if self.is_watching_only():
            return
        # Raise if password is not correct.
        self.check_password(password)
        # Add private keys
        keypairs = self.get_tx_derivations(tx)
        for k, v in keypairs.items():
            keypairs[k] = self.get_private_key(v, password)
        # Sign
        if keypairs:
            tx.sign(keypairs)

    @abstractmethod
    def update_password(self, old_password, new_password):
        pass

    @abstractmethod
    def check_password(self, password):
        pass

    @abstractmethod
    def get_private_key(self, sequence: 'AddressIndexGeneric', password) -> Tuple[bytes, bool]:
        """Returns (privkey, is_compressed)"""
        pass


class Imported_KeyStore(Software_KeyStore):
    # keystore for imported private keys

    type = 'imported'

    def __init__(self, d):
        Software_KeyStore.__init__(self, d)
        self.keypairs = d.get('keypairs', {})  # type: Dict[str, str]

    def is_deterministic(self):
        return False

    def dump(self):
        return {
            'type': self.type,
            'keypairs': self.keypairs,
            'pw_hash_version': self.pw_hash_version,
        }

    def can_import(self):
        return True

    def check_password(self, password):
        pubkey = list(self.keypairs.keys())[0]
        self.get_private_key(pubkey, password)

    def import_privkey(self, sec, password):
        txin_type, privkey, compressed = deserialize_privkey(sec)
        pubkey = ecc.ECPrivkey(privkey).get_public_key_hex(compressed=compressed)
        # re-serialize the key so the internal storage format is consistent
        serialized_privkey = serialize_privkey(
            privkey, compressed, txin_type, internal_use=True)
        # NOTE: if the same pubkey is reused for multiple addresses (script types),
        # there will only be one pubkey-privkey pair for it in self.keypairs,
        # and the privkey will encode a txin_type but that txin_type cannot be trusted.
        # Removing keys complicates this further.
        self.keypairs[pubkey] = pw_encode(serialized_privkey, password, version=self.pw_hash_version)
        return txin_type, pubkey

    def delete_imported_key(self, key):
        self.keypairs.pop(key)

    def get_private_key(self, pubkey: str, password):
        sec = pw_decode(self.keypairs[pubkey], password, version=self.pw_hash_version)
        txin_type, privkey, compressed = deserialize_privkey(sec)
        # this checks the password
        if pubkey != ecc.ECPrivkey(privkey).get_public_key_hex(compressed=compressed):
            raise InvalidPassword()
        return privkey, compressed

    def get_pubkey_derivation(self, pubkey, txin, *, only_der_suffix=True):
        if pubkey.hex() in self.keypairs:
            return pubkey.hex()
        return None

    def update_password(self, old_password, new_password):
        self.check_password(old_password)
        if new_password == '':
            new_password = None
        for k, v in self.keypairs.items():
            b = pw_decode(v, old_password, version=self.pw_hash_version)
            c = pw_encode(b, new_password, version=PW_HASH_VERSION_LATEST)
            self.keypairs[k] = c
        self.pw_hash_version = PW_HASH_VERSION_LATEST


class Deterministic_KeyStore(Software_KeyStore):

    def __init__(self, d):
        Software_KeyStore.__init__(self, d)
        self.seed = d.get('seed', '')
        self.passphrase = d.get('passphrase', '')

    def is_deterministic(self):
        return True

    def dump(self):
        d = {
            'type': self.type,
            'pw_hash_version': self.pw_hash_version,
        }
        if self.seed:
            d['seed'] = self.seed
        if self.passphrase:
            d['passphrase'] = self.passphrase
        return d

    def has_seed(self):
        return bool(self.seed)

    def is_watching_only(self):
        return not self.has_seed()

    @abstractmethod
    def format_seed(self, seed: str) -> str:
        pass

    def add_seed(self, seed):
        if self.seed:
            raise Exception("a seed exists")
        self.seed = self.format_seed(seed)

    def get_seed(self, password):
        if not self.has_seed():
            raise Exception("This wallet has no seed words")
        return pw_decode(self.seed, password, version=self.pw_hash_version)

    def get_passphrase(self, password):
        if self.passphrase:
            return pw_decode(self.passphrase, password, version=self.pw_hash_version)
        else:
            return ''


class MasterPublicKeyMixin(ABC):

    @abstractmethod
    def get_master_public_key(self) -> str:
        pass

    @abstractmethod
    def get_derivation_prefix(self) -> Optional[str]:
        """Returns to bip32 path from some root node to self.xpub
        Note that the return value might be None; if it is unknown.
        """
        pass

    @abstractmethod
    def get_root_fingerprint(self) -> Optional[str]:
        """Returns the bip32 fingerprint of the top level node.
        This top level node is the node at the beginning of the derivation prefix,
        i.e. applying the derivation prefix to it will result self.xpub
        Note that the return value might be None; if it is unknown.
        """
        pass

    @abstractmethod
    def get_fp_and_derivation_to_be_used_in_partial_tx(self, der_suffix: Sequence[int], *,
                                                       only_der_suffix: bool = True) -> Tuple[bytes, Sequence[int]]:
        """Returns fingerprint and derivation path corresponding to a derivation suffix.
        The fingerprint is either the root fp or the intermediate fp, depending on what is available
        and 'only_der_suffix', and the derivation path is adjusted accordingly.
        """
        pass

    @abstractmethod
    def derive_pubkey(self, for_change: int, n: int) -> bytes:
        pass

    def get_pubkey_derivation(self, pubkey: bytes,
                              txinout: Union['PartialTxInput', 'PartialTxOutput'],
                              *, only_der_suffix=True) \
            -> Union[Sequence[int], str, None]:
        def test_der_suffix_against_pubkey(der_suffix: Sequence[int], pubkey: bytes) -> bool:
            if len(der_suffix) != 2:
                return False
            if pubkey != self.derive_pubkey(*der_suffix):
                return False
            return True

        if pubkey not in txinout.bip32_paths:
            return None
        fp_found, path_found = txinout.bip32_paths[pubkey]
        der_suffix = None
        full_path = None
        # try fp against our root
        my_root_fingerprint_hex = self.get_root_fingerprint()
        my_der_prefix_str = self.get_derivation_prefix()
        ks_der_prefix = convert_bip32_path_to_list_of_uint32(my_der_prefix_str) if my_der_prefix_str else None
        if (my_root_fingerprint_hex is not None and ks_der_prefix is not None and
                fp_found.hex() == my_root_fingerprint_hex):
            if path_found[:len(ks_der_prefix)] == ks_der_prefix:
                der_suffix = path_found[len(ks_der_prefix):]
                if not test_der_suffix_against_pubkey(der_suffix, pubkey):
                    der_suffix = None
        # try fp against our intermediate fingerprint
        if (der_suffix is None and isinstance(self, Xpub) and
                fp_found == self.get_bip32_node_for_xpub().calc_fingerprint_of_this_node()):
            der_suffix = path_found
            if not test_der_suffix_against_pubkey(der_suffix, pubkey):
                der_suffix = None
        if der_suffix is None:
            return None
        if ks_der_prefix is not None:
            full_path = ks_der_prefix + list(der_suffix)
        return der_suffix if only_der_suffix else full_path


class Xpub(MasterPublicKeyMixin):

    def __init__(self, *, derivation_prefix: str = None, root_fingerprint: str = None):
        self.xpub = None
        self.xpub_receive = None
        self.xpub_change = None
        self._xpub_bip32_node = None  # type: Optional[BIP32Node]

        # "key origin" info (subclass should persist these):
        self._derivation_prefix = derivation_prefix  # type: Optional[str]
        self._root_fingerprint = root_fingerprint  # type: Optional[str]

    def get_master_public_key(self):
        return self.xpub

    def get_bip32_node_for_xpub(self) -> Optional[BIP32Node]:
        if self._xpub_bip32_node is None:
            if self.xpub is None:
                return None
            self._xpub_bip32_node = BIP32Node.from_xkey(self.xpub)
        return self._xpub_bip32_node

    def get_derivation_prefix(self) -> Optional[str]:
        return self._derivation_prefix

    def get_root_fingerprint(self) -> Optional[str]:
        return self._root_fingerprint

    def get_fp_and_derivation_to_be_used_in_partial_tx(self, der_suffix: Sequence[int], *,
                                                       only_der_suffix: bool = True) -> Tuple[bytes, Sequence[int]]:
        fingerprint_hex = self.get_root_fingerprint()
        der_prefix_str = self.get_derivation_prefix()
        if not only_der_suffix and fingerprint_hex is not None and der_prefix_str is not None:
            # use root fp, and true full path
            fingerprint_bytes = bfh(fingerprint_hex)
            der_prefix_ints = convert_bip32_path_to_list_of_uint32(der_prefix_str)
        else:
            # use intermediate fp, and claim der suffix is the full path
            fingerprint_bytes = self.get_bip32_node_for_xpub().calc_fingerprint_of_this_node()
            der_prefix_ints = convert_bip32_path_to_list_of_uint32('m')
        der_full = der_prefix_ints + list(der_suffix)
        return fingerprint_bytes, der_full

    def get_xpub_to_be_used_in_partial_tx(self, *, only_der_suffix: bool) -> str:
        assert self.xpub
        fp_bytes, der_full = self.get_fp_and_derivation_to_be_used_in_partial_tx(der_suffix=[],
                                                                                 only_der_suffix=only_der_suffix)
        bip32node = self.get_bip32_node_for_xpub()
        depth = len(der_full)
        child_number_int = der_full[-1] if len(der_full) >= 1 else 0
        child_number_bytes = child_number_int.to_bytes(length=4, byteorder="big")
        fingerprint = bytes(4) if depth == 0 else bip32node.fingerprint
        bip32node = bip32node._replace(depth=depth,
                                       fingerprint=fingerprint,
                                       child_number=child_number_bytes)
        return bip32node.to_xpub()

    def add_key_origin_from_root_node(self, *, derivation_prefix: str, root_node: BIP32Node):
        assert self.xpub
        # try to derive ourselves from what we were given
        child_node1 = root_node.subkey_at_private_derivation(derivation_prefix)
        child_pubkey_bytes1 = child_node1.eckey.get_public_key_bytes(compressed=True)
        child_node2 = self.get_bip32_node_for_xpub()
        child_pubkey_bytes2 = child_node2.eckey.get_public_key_bytes(compressed=True)
        if child_pubkey_bytes1 != child_pubkey_bytes2:
            raise Exception("(xpub, derivation_prefix, root_node) inconsistency")
        self.add_key_origin(derivation_prefix=derivation_prefix,
                            root_fingerprint=root_node.calc_fingerprint_of_this_node().hex().lower())

    def add_key_origin(self, *, derivation_prefix: Optional[str], root_fingerprint: Optional[str]):
        assert self.xpub
        self._root_fingerprint = root_fingerprint
        self._derivation_prefix = normalize_bip32_derivation(derivation_prefix)

    @lru_cache(maxsize=None)
    def derive_pubkey(self, for_change: int, n: int) -> bytes:
        for_change = int(for_change)
        assert for_change in (0, 1)
        xpub = self.xpub_change if for_change else self.xpub_receive
        if xpub is None:
            rootnode = self.get_bip32_node_for_xpub()
            xpub = rootnode.subkey_at_public_derivation((for_change,)).to_xpub()
            if for_change:
                self.xpub_change = xpub
            else:
                self.xpub_receive = xpub
        return self.get_pubkey_from_xpub(xpub, (n,))

    @classmethod
    def get_pubkey_from_xpub(self, xpub: str, sequence) -> bytes:
        node = BIP32Node.from_xkey(xpub).subkey_at_public_derivation(sequence)
        return node.eckey.get_public_key_bytes(compressed=True)


class BIP32_KeyStore(Xpub, Deterministic_KeyStore):

    type = 'bip32'

    def __init__(self, d):
        Xpub.__init__(self, derivation_prefix=d.get('derivation'), root_fingerprint=d.get('root_fingerprint'))
        Deterministic_KeyStore.__init__(self, d)
        self.xpub = d.get('xpub')
        self.xprv = d.get('xprv')

    def format_seed(self, seed):
        return ' '.join(seed.split())

    def dump(self):
        d = Deterministic_KeyStore.dump(self)
        d['xpub'] = self.xpub
        d['xprv'] = self.xprv
        d['derivation'] = self.get_derivation_prefix()
        d['root_fingerprint'] = self.get_root_fingerprint()
        return d

    def get_master_private_key(self, password):
        return pw_decode(self.xprv, password, version=self.pw_hash_version)

    def check_password(self, password):
        xprv = pw_decode(self.xprv, password, version=self.pw_hash_version)
        if BIP32Node.from_xkey(xprv).chaincode != self.get_bip32_node_for_xpub().chaincode:
            raise InvalidPassword()

    def update_password(self, old_password, new_password):
        self.check_password(old_password)
        if new_password == '':
            new_password = None
        if self.has_seed():
            decoded = self.get_seed(old_password)
            self.seed = pw_encode(decoded, new_password, version=PW_HASH_VERSION_LATEST)
        if self.passphrase:
            decoded = self.get_passphrase(old_password)
            self.passphrase = pw_encode(decoded, new_password, version=PW_HASH_VERSION_LATEST)
        if self.xprv is not None:
            b = pw_decode(self.xprv, old_password, version=self.pw_hash_version)
            self.xprv = pw_encode(b, new_password, version=PW_HASH_VERSION_LATEST)
        self.pw_hash_version = PW_HASH_VERSION_LATEST

    def is_watching_only(self):
        return self.xprv is None

    def add_xpub(self, xpub):
        assert is_xpub(xpub)
        self.xpub = xpub
        root_fingerprint, derivation_prefix = bip32.root_fp_and_der_prefix_from_xkey(xpub)
        self.add_key_origin(derivation_prefix=derivation_prefix, root_fingerprint=root_fingerprint)

    def add_xprv(self, xprv):
        assert is_xprv(xprv)
        self.xprv = xprv
        self.add_xpub(bip32.xpub_from_xprv(xprv))

    def add_xprv_from_seed(self, bip32_seed, xtype, derivation):
        rootnode = BIP32Node.from_rootseed(bip32_seed, xtype=xtype)
        node = rootnode.subkey_at_private_derivation(derivation)
        self.add_xprv(node.to_xprv())
        self.add_key_origin_from_root_node(derivation_prefix=derivation, root_node=rootnode)

    def get_private_key(self, sequence: Sequence[int], password):
        xprv = self.get_master_private_key(password)
        node = BIP32Node.from_xkey(xprv).subkey_at_private_derivation(sequence)
        pk = node.eckey.get_secret_bytes()
        return pk, True

    def get_keypair(self, sequence, password):
        k, _ = self.get_private_key(sequence, password)
        cK = ecc.ECPrivkey(k).get_public_key_bytes()
        return cK, k


<<<<<<< HEAD

class Old_KeyStore(Deterministic_KeyStore):
=======
class Old_KeyStore(MasterPublicKeyMixin, Deterministic_KeyStore):
>>>>>>> 308517d4

    type = 'old'

    def __init__(self, d):
        Deterministic_KeyStore.__init__(self, d)
        self.mpk = d.get('mpk')
        self._root_fingerprint = None

    def get_hex_seed(self, password):
        return pw_decode(self.seed, password, version=self.pw_hash_version).encode('utf8')

    def dump(self):
        d = Deterministic_KeyStore.dump(self)
        d['mpk'] = self.mpk
        return d

    def add_seed(self, seedphrase):
        Deterministic_KeyStore.add_seed(self, seedphrase)
        s = self.get_hex_seed(None)
        self.mpk = self.mpk_from_seed(s)

    def add_master_public_key(self, mpk):
        self.mpk = mpk

    def format_seed(self, seed):
        from . import old_mnemonic, mnemonic
        seed = mnemonic.normalize_text(seed)
        # see if seed was entered as hex
        if seed:
            try:
                bfh(seed)
                return str(seed)
            except Exception:
                pass
        words = seed.split()
        seed = old_mnemonic.mn_decode(words)
        if not seed:
            raise Exception("Invalid seed")
        return seed

    def get_seed(self, password):
        from . import old_mnemonic
        s = self.get_hex_seed(password)
        return ' '.join(old_mnemonic.mn_encode(s))

    @classmethod
    def mpk_from_seed(klass, seed):
        secexp = klass.stretch_key(seed)
        privkey = ecc.ECPrivkey.from_secret_scalar(secexp)
        return privkey.get_public_key_hex(compressed=False)[2:]

    @classmethod
    def stretch_key(self, seed):
        x = seed
        for i in range(100000):
            x = hashlib.sha256(x + seed).digest()
        return string_to_number(x)

    @classmethod
    def get_sequence(self, mpk, for_change, n):
        return string_to_number(sha256d(("%d:%d:"%(n, for_change)).encode('ascii') + bfh(mpk)))

    @classmethod
    def get_pubkey_from_mpk(cls, mpk, for_change, n) -> bytes:
        z = cls.get_sequence(mpk, for_change, n)
        master_public_key = ecc.ECPubkey(bfh('04'+mpk))
        public_key = master_public_key + z*ecc.generator()
        return public_key.get_public_key_bytes(compressed=False)

    @lru_cache(maxsize=None)
    def derive_pubkey(self, for_change, n) -> bytes:
        for_change = int(for_change)
        assert for_change in (0, 1)
        return self.get_pubkey_from_mpk(self.mpk, for_change, n)

    def _get_private_key_from_stretched_exponent(self, for_change, n, secexp):
        secexp = (secexp + self.get_sequence(self.mpk, for_change, n)) % ecc.CURVE_ORDER
        pk = number_to_string(secexp, ecc.CURVE_ORDER)
        return pk

    def get_private_key(self, sequence: Sequence[int], password):
        seed = self.get_hex_seed(password)
        secexp = self.stretch_key(seed)
        self._check_seed(seed, secexp=secexp)
        for_change, n = sequence
        pk = self._get_private_key_from_stretched_exponent(for_change, n, secexp)
        return pk, False

    def _check_seed(self, seed, *, secexp=None):
        if secexp is None:
            secexp = self.stretch_key(seed)
        master_private_key = ecc.ECPrivkey.from_secret_scalar(secexp)
        master_public_key = master_private_key.get_public_key_bytes(compressed=False)[1:]
        if master_public_key != bfh(self.mpk):
            raise InvalidPassword()

    def check_password(self, password):
        seed = self.get_hex_seed(password)
        self._check_seed(seed)

    def get_master_public_key(self):
        return self.mpk

    def get_derivation_prefix(self) -> str:
        return 'm'

    def get_root_fingerprint(self) -> str:
        if self._root_fingerprint is None:
            master_public_key = ecc.ECPubkey(bfh('04'+self.mpk))
            xfp = hash_160(master_public_key.get_public_key_bytes(compressed=True))[0:4]
            self._root_fingerprint = xfp.hex().lower()
        return self._root_fingerprint

    def get_fp_and_derivation_to_be_used_in_partial_tx(self, der_suffix: Sequence[int], *,
                                                       only_der_suffix: bool = True) -> Tuple[bytes, Sequence[int]]:
        fingerprint_hex = self.get_root_fingerprint()
        der_prefix_str = self.get_derivation_prefix()
        fingerprint_bytes = bfh(fingerprint_hex)
        der_prefix_ints = convert_bip32_path_to_list_of_uint32(der_prefix_str)
        der_full = der_prefix_ints + list(der_suffix)
        return fingerprint_bytes, der_full

    def update_password(self, old_password, new_password):
        self.check_password(old_password)
        if new_password == '':
            new_password = None
        if self.has_seed():
            decoded = pw_decode(self.seed, old_password, version=self.pw_hash_version)
            self.seed = pw_encode(decoded, new_password, version=PW_HASH_VERSION_LATEST)
        self.pw_hash_version = PW_HASH_VERSION_LATEST


class Hardware_KeyStore(Xpub, KeyStore):
    hw_type: str
    device: str
    plugin: 'HW_PluginBase'
    thread: Optional['TaskThread'] = None

    type = 'hardware'

    def __init__(self, d):
        Xpub.__init__(self, derivation_prefix=d.get('derivation'), root_fingerprint=d.get('root_fingerprint'))
        KeyStore.__init__(self)
        # Errors and other user interaction is done through the wallet's
        # handler.  The handler is per-window and preserved across
        # device reconnects
        self.xpub = d.get('xpub')
        self.label = d.get('label')
        self.handler = None
        run_hook('init_keystore', self)

    def set_label(self, label):
        self.label = label

    def may_have_password(self):
        return False

    def is_deterministic(self):
        return True

    def get_type_text(self) -> str:
        return f'hw[{self.hw_type}]'

    def dump(self):
        return {
            'type': self.type,
            'hw_type': self.hw_type,
            'xpub': self.xpub,
            'derivation': self.get_derivation_prefix(),
            'root_fingerprint': self.get_root_fingerprint(),
            'label':self.label,
        }

    def unpaired(self):
        '''A device paired with the wallet was disconnected.  This can be
        called in any thread context.'''
        self.logger.info("unpaired")

    def paired(self):
        '''A device paired with the wallet was (re-)connected.  This can be
        called in any thread context.'''
        self.logger.info("paired")

    def is_watching_only(self):
        '''The wallet is not watching-only; the user will be prompted for
        pin and passphrase as appropriate when needed.'''
        assert not self.has_seed()
        return False

    def get_password_for_storage_encryption(self) -> str:
        from .storage import get_derivation_used_for_hw_device_encryption
        client = self.plugin.get_client(self)
        derivation = get_derivation_used_for_hw_device_encryption()
        xpub = client.get_xpub(derivation, "standard")
        password = self.get_pubkey_from_xpub(xpub, ()).hex()
        return password

    def has_usable_connection_with_device(self) -> bool:
        if not hasattr(self, 'plugin'):
            return False
        client = self.plugin.get_client(self, force_pair=False)
        if client is None:
            return False
        return client.has_usable_connection_with_device()

    def ready_to_sign(self):
        return super().ready_to_sign() and self.has_usable_connection_with_device()

    def opportunistically_fill_in_missing_info_from_device(self, client: 'HardwareClientBase'):
        assert client is not None
        if self._root_fingerprint is None:
            self._root_fingerprint = client.request_root_fingerprint_from_device()
            self.is_requesting_to_be_rewritten_to_wallet_file = True
        if self.label != client.label():
            self.label = client.label()
            self.is_requesting_to_be_rewritten_to_wallet_file = True


KeyStoreWithMPK = Union[KeyStore, MasterPublicKeyMixin]  # intersection really...
AddressIndexGeneric = Union[Sequence[int], str]  # can be hex pubkey str


def bip39_normalize_passphrase(passphrase):
    return normalize('NFKD', passphrase or '')

def bip39_to_seed(mnemonic, passphrase):
    import hashlib, hmac
    PBKDF2_ROUNDS = 2048
    mnemonic = normalize('NFKD', ' '.join(mnemonic.split()))
    passphrase = bip39_normalize_passphrase(passphrase)
    return hashlib.pbkdf2_hmac('sha512', mnemonic.encode('utf-8'),
        b'mnemonic' + passphrase.encode('utf-8'), iterations = PBKDF2_ROUNDS)


def bip39_is_checksum_valid(mnemonic: str) -> Tuple[bool, bool]:
    """Test checksum of bip39 mnemonic assuming English wordlist.
    Returns tuple (is_checksum_valid, is_wordlist_valid)
    """
    words = [ normalize('NFKD', word) for word in mnemonic.split() ]
    words_len = len(words)
    wordlist = load_wordlist("english.txt")
    n = len(wordlist)
    i = 0
    words.reverse()
    while words:
        w = words.pop()
        try:
            k = wordlist.index(w)
        except ValueError:
            return False, False
        i = i*n + k
    if words_len not in [12, 15, 18, 21, 24]:
        return False, True
    checksum_length = 11 * words_len // 33  # num bits
    entropy_length = 32 * checksum_length  # num bits
    entropy = i >> checksum_length
    checksum = i % 2**checksum_length
    entropy_bytes = int.to_bytes(entropy, length=entropy_length//8, byteorder="big")
    hashed = int.from_bytes(sha256(entropy_bytes), byteorder="big")
    calculated_checksum = hashed >> (256 - checksum_length)
    return checksum == calculated_checksum, True


def from_bip39_seed(seed, passphrase, derivation, xtype=None):
    k = BIP32_KeyStore({})
    bip32_seed = bip39_to_seed(seed, passphrase)
    if xtype is None:
        xtype = xtype_from_derivation(derivation)
    k.add_xprv_from_seed(bip32_seed, xtype, derivation)
    return k


PURPOSE48_SCRIPT_TYPES = {
    'p2wsh-p2sh': 1,  # specifically multisig
    'p2wsh': 2,       # specifically multisig
}
PURPOSE48_SCRIPT_TYPES_INV = inv_dict(PURPOSE48_SCRIPT_TYPES)


def xtype_from_derivation(derivation: str) -> str:
    """Returns the script type to be used for this derivation."""
    bip32_indices = convert_bip32_path_to_list_of_uint32(derivation)
    if len(bip32_indices) >= 1:
        if bip32_indices[0] == 84 + BIP32_PRIME:
            return 'p2wpkh'
        elif bip32_indices[0] == 49 + BIP32_PRIME:
            return 'p2wpkh-p2sh'
        elif bip32_indices[0] == 44 + BIP32_PRIME:
            return 'standard'
        elif bip32_indices[0] == 45 + BIP32_PRIME:
            return 'standard'

    if len(bip32_indices) >= 4:
        if bip32_indices[0] == 48 + BIP32_PRIME:
            # m / purpose' / coin_type' / account' / script_type' / change / address_index
            script_type_int = bip32_indices[3] - BIP32_PRIME
            script_type = PURPOSE48_SCRIPT_TYPES_INV.get(script_type_int)
            if script_type is not None:
                return script_type
    return 'standard'


hw_keystores = {}

def register_keystore(hw_type, constructor):
    hw_keystores[hw_type] = constructor

def hardware_keystore(d) -> Hardware_KeyStore:
    hw_type = d['hw_type']
    if hw_type in hw_keystores:
        constructor = hw_keystores[hw_type]
        return constructor(d)
    raise WalletFileException(f'unknown hardware type: {hw_type}. '
                              f'hw_keystores: {list(hw_keystores)}')

def load_keystore(storage, name) -> KeyStore:
    d = storage.get(name, {})
    t = d.get('type')
    if not t:
        raise WalletFileException(
            'Wallet format requires update.\n'
            'Cannot find keystore for name {}'.format(name))
    keystore_constructors = {ks.type: ks for ks in [Old_KeyStore, Imported_KeyStore, BIP32_KeyStore]}
    keystore_constructors['hardware'] = hardware_keystore
    try:
        ks_constructor = keystore_constructors[t]
    except KeyError:
        raise WalletFileException(f'Unknown type {t} for keystore named {name}')
    k = ks_constructor(d)
    return k


def is_old_mpk(mpk: str) -> bool:
    try:
        int(mpk, 16)  # test if hex string
    except:
        return False
    if len(mpk) != 128:
        return False
    try:
        ecc.ECPubkey(bfh('04' + mpk))
    except:
        return False
    return True


def is_address_list(text):
    parts = text.split()
    return bool(parts) and all(bitcoin.is_address(x) for x in parts)


def get_private_keys(text, *, allow_spaces_inside_key=True, raise_on_error=False):
    if allow_spaces_inside_key:  # see #1612
        parts = text.split('\n')
        parts = map(lambda x: ''.join(x.split()), parts)
        parts = list(filter(bool, parts))
    else:
        parts = text.split()
    if bool(parts) and all(bitcoin.is_private_key(x, raise_on_error=raise_on_error) for x in parts):
        return parts


def is_private_key_list(text, *, allow_spaces_inside_key=True, raise_on_error=False):
    return bool(get_private_keys(text,
                                 allow_spaces_inside_key=allow_spaces_inside_key,
                                 raise_on_error=raise_on_error))


def is_master_key(x):
    return is_old_mpk(x) or is_bip32_key(x)


def is_bip32_key(x):
    return is_xprv(x) or is_xpub(x)


def bip44_derivation(account_id, bip43_purpose=44):
    coin = constants.net.BIP44_COIN_TYPE
    der = "m/%d'/%d'/%d'" % (bip43_purpose, coin, int(account_id))
    return normalize_bip32_derivation(der)


def purpose48_derivation(account_id: int, xtype: str) -> str:
    # m / purpose' / coin_type' / account' / script_type' / change / address_index
    bip43_purpose = 48
    coin = constants.net.BIP44_COIN_TYPE
    account_id = int(account_id)
    script_type_int = PURPOSE48_SCRIPT_TYPES.get(xtype)
    if script_type_int is None:
        raise Exception('unknown xtype: {}'.format(xtype))
    der = "m/%d'/%d'/%d'/%d'" % (bip43_purpose, coin, account_id, script_type_int)
    return normalize_bip32_derivation(der)


def from_seed(seed, passphrase, is_p2sh=False):
    t = seed_type(seed)
    if t == 'old':
        keystore = Old_KeyStore({})
        keystore.add_seed(seed)
    elif t in ['standard', 'segwit']:
        keystore = BIP32_KeyStore({})
        keystore.add_seed(seed)
        keystore.passphrase = passphrase
        bip32_seed = Mnemonic.mnemonic_to_seed(seed, passphrase)
        if t == 'standard':
            der = "m/"
            xtype = 'standard'
        else:
            der = "m/1'/" if is_p2sh else "m/0'/"
            xtype = 'p2wsh' if is_p2sh else 'p2wpkh'
        keystore.add_xprv_from_seed(bip32_seed, xtype, der)
    else:
        raise BitcoinException('Unexpected seed type {}'.format(repr(t)))
    return keystore

def from_private_key_list(text):
    keystore = Imported_KeyStore({})
    for x in get_private_keys(text):
        keystore.import_privkey(x, None)
    return keystore

def from_old_mpk(mpk):
    keystore = Old_KeyStore({})
    keystore.add_master_public_key(mpk)
    return keystore

def from_xpub(xpub):
    k = BIP32_KeyStore({})
    k.add_xpub(xpub)
    return k

def from_xprv(xprv):
    k = BIP32_KeyStore({})
    k.add_xprv(xprv)
    return k

def from_master_key(text):
    if is_xprv(text):
        k = from_xprv(text)
    elif is_old_mpk(text):
        k = from_old_mpk(text)
    elif is_xpub(text):
        k = from_xpub(text)
    else:
        raise BitcoinException('Invalid master key')
    return k<|MERGE_RESOLUTION|>--- conflicted
+++ resolved
@@ -548,12 +548,8 @@
         return cK, k
 
 
-<<<<<<< HEAD
-
-class Old_KeyStore(Deterministic_KeyStore):
-=======
+
 class Old_KeyStore(MasterPublicKeyMixin, Deterministic_KeyStore):
->>>>>>> 308517d4
 
     type = 'old'
 
