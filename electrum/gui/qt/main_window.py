--- conflicted
+++ resolved
@@ -47,11 +47,7 @@
                              QVBoxLayout, QGridLayout, QLineEdit,
                              QHBoxLayout, QPushButton, QScrollArea, QTextEdit,
                              QShortcut, QMainWindow, QCompleter, QInputDialog,
-<<<<<<< HEAD
-                             QWidget, QSizePolicy, QStatusBar, QSplitter)
-=======
-                             QWidget, QSizePolicy, QStatusBar, QToolTip)
->>>>>>> 68dad21f
+                             QWidget, QSizePolicy, QStatusBar, QToolTip, QSplitter)
 
 import electrum
 from electrum import (keystore, ecc, constants, util, bitcoin, commands,
@@ -3206,9 +3202,11 @@
                     self.show_transaction(tx)
                     self.do_clear()
                 else:
-                    self.broadcast_transaction(tx, tx_desc=desc)
+                    self.broadcast_transaction(tx)
                     if broadcast_done:
                         broadcast_done(tx)
+                    if desc is not None:
+                        self.wallet.set_label(tx.txid(), desc)
 
         self.sign_tx_with_password(tx, callback=sign_done, password=password)
 
