--- conflicted
+++ resolved
@@ -1045,15 +1045,14 @@
         '''tx_desc is set only for txs created in the Send tab'''
         show_transaction(tx, parent=self, desc=tx_desc)
 
-<<<<<<< HEAD
+
     def show_token_transaction(self, tx, tx_item, token):
         show_token_transaction(tx, tx_item, self, token)
-=======
+
     def show_lightning_transaction(self, tx_item):
         from .lightning_tx_dialog import LightningTxDialog
         d = LightningTxDialog(self, tx_item)
         d.show()
->>>>>>> 300888f2
 
     def create_receive_tab(self):
         # A 4-column grid layout.  All the stretch is in the last column.
