#!/usr/bin/env python
#
# Electrum - lightweight Bitcoin client
# Copyright (C) 2012 thomasv@gitorious
#
# Permission is hereby granted, free of charge, to any person
# obtaining a copy of this software and associated documentation files
# (the "Software"), to deal in the Software without restriction,
# including without limitation the rights to use, copy, modify, merge,
# publish, distribute, sublicense, and/or sell copies of the Software,
# and to permit persons to whom the Software is furnished to do so,
# subject to the following conditions:
#
# The above copyright notice and this permission notice shall be
# included in all copies or substantial portions of the Software.
#
# THE SOFTWARE IS PROVIDED "AS IS", WITHOUT WARRANTY OF ANY KIND,
# EXPRESS OR IMPLIED, INCLUDING BUT NOT LIMITED TO THE WARRANTIES OF
# MERCHANTABILITY, FITNESS FOR A PARTICULAR PURPOSE AND
# NONINFRINGEMENT. IN NO EVENT SHALL THE AUTHORS OR COPYRIGHT HOLDERS
# BE LIABLE FOR ANY CLAIM, DAMAGES OR OTHER LIABILITY, WHETHER IN AN
# ACTION OF CONTRACT, TORT OR OTHERWISE, ARISING FROM, OUT OF OR IN
# CONNECTION WITH THE SOFTWARE OR THE USE OR OTHER DEALINGS IN THE
# SOFTWARE.
import sys
import time
import threading
import os
import traceback
import json
import shutil
import weakref
import csv
from decimal import Decimal
import base64
import binascii
import vips_abi
from functools import partial
import queue
import asyncio
from typing import Optional, TYPE_CHECKING

from PyQt5.QtGui import QPixmap, QKeySequence, QIcon, QCursor, QFont
from PyQt5.QtCore import Qt, QRect, QStringListModel, QSize, pyqtSignal
from PyQt5.QtWidgets import (QMessageBox, QComboBox, QSystemTrayIcon, QTabWidget,
                             QSpinBox, QMenuBar, QFileDialog, QCheckBox, QLabel,
                             QVBoxLayout, QGridLayout, QLineEdit, QTreeWidgetItem,
                             QHBoxLayout, QPushButton, QScrollArea, QTextEdit,
                             QShortcut, QMainWindow, QCompleter, QInputDialog,
                             QWidget, QMenu, QSizePolicy, QStatusBar, QSplitter)

import electrum
from electrum import (keystore, simple_config, ecc, constants, util, bitcoin, commands,
                      coinchooser, paymentrequest)
from electrum.bitcoin import COIN, is_address, TYPE_ADDRESS, TYPE_SCRIPT, is_hash160, b58_address_to_hash160, vips_abi_encode, opcodes, Token
from electrum.crypto import hash_160
from electrum.plugin import run_hook
from electrum.i18n import _
from electrum.util import (format_time, format_satoshis, format_tokens, format_fee_satoshis,
                           format_satoshis_plain, NotEnoughFunds,
                           UserCancelled, NoDynamicFeeEstimates, profiler,
                           export_meta, import_meta, bh2u, bfh, InvalidPassword,
                           base_units, base_units_list, base_unit_name_to_decimal_point,
                           decimal_point_to_base_unit_name, quantize_feerate,
                           UnknownBaseUnit, DECIMAL_POINT_DEFAULT, UserFacingException,
                           get_new_wallet_name, send_exception_to_crash_reporter,
<<<<<<< HEAD
                           InvalidBitcoinURI, InvoiceError)
from electrum.util import PR_TYPE_ONCHAIN, PR_TYPE_LN
from electrum.lnutil import PaymentFailure, SENT, RECEIVED
from electrum.transaction import Transaction, opcodes, contract_script, TxOutput, is_opcreate_script
=======
                           InvalidBitcoinURI)
from electrum.transaction import Transaction, contract_script, TxOutput, is_opcreate_script
>>>>>>> 2edc854f
from electrum.address_synchronizer import AddTransactionException
from electrum.wallet import (Multisig_Wallet, CannotBumpFee, Abstract_Wallet,
                             sweep_preparations, InternalAddressCorruption)
from electrum.version import ELECTRUM_VERSION
from electrum.network import Network, TxBroadcastError, BestEffortRequestFailed
from electrum.exchange_rate import FxThread
from electrum.simple_config import SimpleConfig
from electrum.logging import Logger
from electrum.util import PR_PAID, PR_UNPAID, PR_INFLIGHT, PR_FAILED
from electrum.util import pr_expiration_values
from electrum.plugins.trezor.trezor import TrezorKeyStore

from .exception_window import Exception_Hook
from .amountedit import AmountEdit, BTCAmountEdit, MyLineEdit, FeerateEdit
from .qrcodewidget import QRCodeWidget, QRDialog
from .qrtextedit import ShowQRTextEdit, ScanQRTextEdit
from .transaction_dialog import show_transaction, show_token_transaction
from .fee_slider import FeeSlider
from .util import (read_QIcon, ColorScheme, text_dialog, icon_path, WaitingDialog,
                   WindowModalDialog, ChoicesLayout, HelpLabel, FromList, Buttons,
                   OkButton, InfoButton, WWLabel, TaskThread, CancelButton,
                   CloseButton, HelpButton, MessageBoxMixin, EnterButton,
                   ButtonsLineEdit, CopyCloseButton, import_meta_gui, export_meta_gui,
                   filename_field, address_field, char_width_in_lineedit, webopen,
                   MONOSPACE_FONT)
from .util import ButtonsTextEdit
from .installwizard import WIF_HELP_TEXT
from .history_list import HistoryList, HistoryModel
from .token_dialog import TokenAddDialog, TokenInfoDialog, TokenSendDialog
from .smart_contract_dialog import ContractCreateDialog, ContractFuncDialog, ContractEditDialog
from .update_checker import UpdateCheck, UpdateCheckThread
from .channels_list import ChannelsList

if TYPE_CHECKING:
    from . import ElectrumGui


LN_NUM_PAYMENT_ATTEMPTS = 10

class StatusBarButton(QPushButton):
    def __init__(self, icon, tooltip, func):
        QPushButton.__init__(self, icon, '')
        self.setToolTip(tooltip)
        self.setFlat(True)
        self.setMaximumWidth(25)
        self.clicked.connect(self.onPress)
        self.func = func
        self.setIconSize(QSize(25,25))
        self.setCursor(QCursor(Qt.PointingHandCursor))

    def onPress(self, checked=False):
        '''Drops the unwanted PyQt5 "checked" argument'''
        self.func()

    def keyPressEvent(self, e):
        if e.key() == Qt.Key_Return:
            self.func()


class ElectrumWindow(QMainWindow, MessageBoxMixin, Logger):

    payment_request_ok_signal = pyqtSignal()
    payment_request_error_signal = pyqtSignal()
    network_signal = pyqtSignal(str, object)
    #ln_payment_attempt_signal = pyqtSignal(str)
    alias_received_signal = pyqtSignal()
    computing_privkeys_signal = pyqtSignal()
    show_privkeys_signal = pyqtSignal()

    def __init__(self, gui_object: 'ElectrumGui', wallet: Abstract_Wallet):
        QMainWindow.__init__(self)

        self.gui_object = gui_object
        self.config = config = gui_object.config  # type: SimpleConfig
        self.gui_thread = gui_object.gui_thread

        self.setup_exception_hook()

        self.network = gui_object.daemon.network  # type: Network
        assert wallet, "no wallet"
        self.wallet = wallet
        self.addresses = wallet.get_addresses_sort_by_balance()
        self.fx = gui_object.daemon.fx  # type: FxThread
        self.contacts = wallet.contacts
        self.smart_contracts = wallet.db.smart_contracts
        self.tokens = wallet.db.tokens
        self.tray = gui_object.tray
        self.app = gui_object.app
        self.cleaned_up = False
        self.payment_request = None  # type: Optional[paymentrequest.PaymentRequest]
        self.payto_URI = None
        self.checking_accounts = False
        self.qr_window = None
        self.not_enough_funds = False
        self.pluginsdialog = None
        self.require_fee_update = False
        self.tl_windows = []
        self.tx_external_keypairs = {}
        Logger.__init__(self)

        self.tx_notification_queue = queue.Queue()
        self.tx_notification_last_time = 0

        self.create_status_bar()
        self.need_update = threading.Event()
        self.decimal_point = config.get('decimal_point', DECIMAL_POINT_DEFAULT)
        try:
            decimal_point_to_base_unit_name(self.decimal_point)
        except UnknownBaseUnit:
            self.decimal_point = DECIMAL_POINT_DEFAULT
        self.num_zeros = int(config.get('num_zeros', 0))

        self.completions = QStringListModel()

        self.send_tab_is_onchain = False

        self.tabs = tabs = QTabWidget(self)
        self.send_tab = self.create_send_tab()
        self.receive_tab = self.create_receive_tab()
        self.addresses_tab = self.create_addresses_tab()
        self.utxo_tab = self.create_utxo_tab()
        self.console_tab = self.create_console_tab()
        self.contacts_tab = self.create_contacts_tab()
        self.channels_tab = self.create_channels_tab(wallet)
        try:
            addr_type, __ = b58_address_to_hash160(self.addresses[0])
        except:
            addr_type = constants.net.SEGWIT_HRP
        if not isinstance(self.wallet.keystore, TrezorKeyStore) and addr_type == constants.net.ADDRTYPE_P2PKH and not self.wallet.is_watching_only():
            self.tokens_tab = self.create_tokens_tab()
            self.smart_contract_tab = self.create_smart_contract_tab()
        tabs.addTab(self.create_history_tab(), read_QIcon("tab_history.png"), _('History'))
        tabs.addTab(self.send_tab, read_QIcon("tab_send.png"), _('Send'))
        tabs.addTab(self.receive_tab, read_QIcon("tab_receive.png"), _('Receive'))
        if not isinstance(self.wallet.keystore, TrezorKeyStore) and addr_type == constants.net.ADDRTYPE_P2PKH and not self.wallet.is_watching_only():
            tabs.addTab(self.tokens_tab, read_QIcon("tab_tokens.png"), _('Tokens'))

        def add_optional_tab(tabs, tab, icon, description, name):
            tab.tab_icon = icon
            tab.tab_description = description
            tab.tab_pos = len(tabs)
            tab.tab_name = name
            if self.config.get('show_{}_tab'.format(name), False):
                tabs.addTab(tab, icon, description.replace("&", ""))

        add_optional_tab(tabs, self.addresses_tab, read_QIcon("tab_addresses.png"), _("&Addresses"), "addresses")
        if self.wallet.has_lightning():
            add_optional_tab(tabs, self.channels_tab, read_QIcon("lightning.png"), _("Channels"), "channels")
        add_optional_tab(tabs, self.utxo_tab, read_QIcon("tab_coins.png"), _("Co&ins"), "utxo")
        add_optional_tab(tabs, self.contacts_tab, read_QIcon("tab_contacts.png"), _("Con&tacts"), "contacts")
        add_optional_tab(tabs, self.console_tab, read_QIcon("tab_console.png"), _("Con&sole"), "console")
        if not isinstance(self.wallet.keystore, TrezorKeyStore) and addr_type == constants.net.ADDRTYPE_P2PKH and not self.wallet.is_watching_only():
            add_optional_tab(tabs, self.smart_contract_tab, read_QIcon("tab_contract.png"), _('Smart &Contract'), "contract")

        tabs.setSizePolicy(QSizePolicy.Expanding, QSizePolicy.Expanding)
        self.setCentralWidget(tabs)

        if self.config.get("is_maximized"):
            self.showMaximized()

        self.setWindowIcon(read_QIcon("electrum.png"))
        self.init_menubar()

        wrtabs = weakref.proxy(tabs)
        QShortcut(QKeySequence("Ctrl+W"), self, self.close)
        QShortcut(QKeySequence("Ctrl+Q"), self, self.close)
        QShortcut(QKeySequence("Ctrl+R"), self, self.update_wallet)
        QShortcut(QKeySequence("F5"), self, self.update_wallet)
        QShortcut(QKeySequence("Ctrl+PgUp"), self, lambda: wrtabs.setCurrentIndex((wrtabs.currentIndex() - 1)%wrtabs.count()))
        QShortcut(QKeySequence("Ctrl+PgDown"), self, lambda: wrtabs.setCurrentIndex((wrtabs.currentIndex() + 1)%wrtabs.count()))

        for i in range(wrtabs.count()):
            QShortcut(QKeySequence("Alt+" + str(i + 1)), self, lambda i=i: wrtabs.setCurrentIndex(i))

        self.payment_request_ok_signal.connect(self.payment_request_ok)
        self.payment_request_error_signal.connect(self.payment_request_error)
        self.history_list.setFocus(True)
        if not isinstance(self.wallet.keystore, TrezorKeyStore) and addr_type == constants.net.ADDRTYPE_P2PKH and not self.wallet.is_watching_only():
            self.token_hist_list.setFocus(True)

        # network callbacks
        if self.network:
            self.network_signal.connect(self.on_network_qt)
            interests = ['wallet_updated', 'network_updated', 'blockchain_updated',
                         'new_transaction', 'status',
                         'banner', 'verified', 'fee', 'fee_histogram', 'on_quotes',
                         'on_history', 'channel', 'channels_updated',
                         'invoice_status', 'request_status', 'on_token']
            # To avoid leaking references to "self" that prevent the
            # window from being GC-ed when closed, callbacks should be
            # methods of this class only, and specifically not be
            # partials, lambdas or methods of subobjects.  Hence...
            self.network.register_callback(self.on_network, interests)
            # set initial message
            self.console.showMessage(self.network.banner)

        # update fee slider in case we missed the callback
        self.fee_slider.update()
        self.load_wallet(wallet)
        gui_object.timer.timeout.connect(self.timer_actions)
        self.fetch_alias()

        # If the option hasn't been set yet
        if config.get('check_updates') is None:
            choice = self.question(title="Electrum for VIPSTARCOIN - " + _("Enable update check"),
                                   msg=_("For security reasons we advise that you always use the latest version of Electrum.") + " " +
                                       _("Would you like to be notified when there is a newer version of Electrum available?"))
            config.set_key('check_updates', bool(choice), save=True)

        if config.get('check_updates', False):
            # The references to both the thread and the window need to be stored somewhere
            # to prevent GC from getting in our way.
            def on_version_received(v):
                if UpdateCheck.is_newer(v):
                    self.update_check_button.setText(_("Update to Electrum {} is available").format(v))
                    self.update_check_button.clicked.connect(lambda: self.show_update_check(v))
                    self.update_check_button.show()
            self._update_check_thread = UpdateCheckThread(self)
            self._update_check_thread.checked.connect(on_version_received)
            self._update_check_thread.start()

    def setup_exception_hook(self):
        Exception_Hook(self)

    def on_fx_history(self):
        self.history_model.refresh('fx_history')
        self.address_list.update()

    def on_fx_quotes(self):
        self.update_status()
        # Refresh edits with the new rate
        edit = self.fiat_send_e if self.fiat_send_e.is_last_edited else self.amount_e
        edit.textEdited.emit(edit.text())
        edit = self.fiat_receive_e if self.fiat_receive_e.is_last_edited else self.receive_amount_e
        edit.textEdited.emit(edit.text())
        # History tab needs updating if it used spot
        if self.fx.history_used_spot:
            self.history_model.refresh('fx_quotes')
        self.address_list.update()

    def on_fx_token(self):
        self.token_hist_list.update()
        self.token_hist_model.refresh('fx_token')
        self.token_balance_list.update()

    def toggle_tab(self, tab):
        show = not self.config.get('show_{}_tab'.format(tab.tab_name), False)
        self.config.set_key('show_{}_tab'.format(tab.tab_name), show)
        item_text = (_("Hide {}") if show else _("Show {}")).format(tab.tab_description)
        tab.menu_action.setText(item_text)
        if show:
            # Find out where to place the tab
            index = len(self.tabs)
            for i in range(len(self.tabs)):
                try:
                    if tab.tab_pos < self.tabs.widget(i).tab_pos:
                        index = i
                        break
                except AttributeError:
                    pass
            self.tabs.insertTab(index, tab, tab.tab_icon, tab.tab_description.replace("&", ""))
        else:
            i = self.tabs.indexOf(tab)
            self.tabs.removeTab(i)

    def push_top_level_window(self, window):
        '''Used for e.g. tx dialog box to ensure new dialogs are appropriately
        parented.  This used to be done by explicitly providing the parent
        window, but that isn't something hardware wallet prompts know.'''
        self.tl_windows.append(window)

    def pop_top_level_window(self, window):
        self.tl_windows.remove(window)

    def top_level_window(self, test_func=None):
        '''Do the right thing in the presence of tx dialog windows'''
        override = self.tl_windows[-1] if self.tl_windows else None
        if override and test_func and not test_func(override):
            override = None  # only override if ok for test_func
        return self.top_level_window_recurse(override, test_func)

    def diagnostic_name(self):
        #return '{}:{}'.format(self.__class__.__name__, self.wallet.diagnostic_name())
        return self.wallet.diagnostic_name()

    def is_hidden(self):
        return self.isMinimized() or self.isHidden()

    def show_or_hide(self):
        if self.is_hidden():
            self.bring_to_top()
        else:
            self.hide()

    def bring_to_top(self):
        self.show()
        self.raise_()

    def on_error(self, exc_info):
        e = exc_info[1]
        if isinstance(e, UserCancelled):
            pass
        elif isinstance(e, UserFacingException):
            self.show_error(str(e))
        else:
            try:
                self.logger.error("on_error", exc_info=exc_info)
            except OSError:
                pass  # see #4418
            self.show_error(repr(e))

    def on_network(self, event, *args):
        # Handle in GUI thread
        self.network_signal.emit(event, args)

    def on_network_qt(self, event, args=None):
        # Handle a network message in the GUI thread
        if event == 'wallet_updated':
            wallet = args[0]
            if wallet == self.wallet:
                self.need_update.set()
        elif event == 'network_updated':
            self.gui_object.network_updated_signal_obj.network_updated_signal \
                .emit(event, args)
            self.network_signal.emit('status', None)
        elif event == 'blockchain_updated':
            # to update number of confirmations in history
            self.need_update.set()
        elif event == 'new_transaction':
            wallet, tx = args
            if wallet == self.wallet:
                self.tx_notification_queue.put(tx)
        elif event == 'on_quotes':
            self.on_fx_quotes()
        elif event == 'on_history':
            self.on_fx_history()
        elif event == 'on_token':
            self.on_fx_token()
        elif event == 'channels_updated':
            self.channels_list.update_rows.emit(*args)
        elif event == 'channel':
            self.channels_list.update_single_row.emit(*args)
            self.update_status()
        elif event == 'request_status':
            self.on_request_status(*args)
        elif event == 'invoice_status':
            self.on_invoice_status(*args)
        elif event == 'status':
            self.update_status()
        elif event == 'banner':
            self.console.showMessage(args[0])
        elif event == 'verified':
            wallet, tx_hash, tx_mined_status = args
            if wallet == self.wallet:
                self.history_model.update_tx_mined_status(tx_hash, tx_mined_status)
        elif event == 'fee':
            if self.config.is_dynfee():
                self.fee_slider.update()
                self.require_fee_update = True
        elif event == 'fee_histogram':
            if self.config.is_dynfee():
                self.fee_slider.update()
                self.require_fee_update = True
            self.history_model.on_fee_histogram()
        else:
            self.logger.info(f"unexpected network event: {event} {args}")

    def fetch_alias(self):
        self.alias_info = None
        alias = self.config.get('alias')
        if alias:
            alias = str(alias)
            def f():
                self.alias_info = self.contacts.resolve_openalias(alias)
                self.alias_received_signal.emit()
            t = threading.Thread(target=f)
            t.setDaemon(True)
            t.start()

    def close_wallet(self):
        if self.wallet:
            self.logger.info(f'close_wallet {self.wallet.storage.path}')
        run_hook('close_wallet', self.wallet)

    @profiler
    def load_wallet(self, wallet):
        wallet.thread = TaskThread(self, self.on_error)
        self.update_recently_visited(wallet.storage.path)
        if wallet.lnworker:
            wallet.lnworker.on_channels_updated()
        self.need_update.set()
        # Once GUI has been initialized check if we want to announce something since the callback has been called before the GUI was initialized
        # update menus
        self.seed_menu.setEnabled(self.wallet.has_seed())
        self.update_lock_icon()
        self.update_buttons_on_seed()
        self.update_console()
        self.clear_receive_tab()
        self.request_list.update()
        self.channels_list.update()
        self.tabs.show()
        self.init_geometry()
        if self.config.get('hide_gui') and self.gui_object.tray.isVisible():
            self.hide()
        else:
            self.show()
        self.watching_only_changed()
        run_hook('load_wallet', wallet, self)
        try:
            wallet.try_detecting_internal_addresses_corruption()
        except InternalAddressCorruption as e:
            self.show_error(str(e))
            send_exception_to_crash_reporter(e)

    def init_geometry(self):
        winpos = self.wallet.storage.get("winpos-qt")
        try:
            screen = self.app.desktop().screenGeometry()
            assert screen.contains(QRect(*winpos))
            self.setGeometry(*winpos)
        except:
            self.logger.info("using default geometry")
            self.setGeometry(100, 100, 840, 400)

    def watching_only_changed(self):
        name = "Electrum for VIPSTARCOIN Testnet" if constants.net.TESTNET else "Electrum for VIPSTARCOIN"
        title = '%s %s  -  %s' % (name, ELECTRUM_VERSION,
                                        self.wallet.basename())
        extra = [self.wallet.storage.get('wallet_type', '?')]
        if self.wallet.is_watching_only():
            extra.append(_('watching only'))
        title += '  [%s]'% ', '.join(extra)
        self.setWindowTitle(title)
        self.password_menu.setEnabled(self.wallet.may_have_password())
        self.import_privkey_menu.setVisible(self.wallet.can_import_privkey())
        self.import_address_menu.setVisible(self.wallet.can_import_address())
        self.export_menu.setEnabled(self.wallet.can_export())

    def warn_if_watching_only(self):
        if self.wallet.is_watching_only():
            msg = ' '.join([
                _("This wallet is watching-only."),
                _("This means you will not be able to spend Bitcoins with it."),
                _("And you can't spend tokens."),
                _("Make sure you own the seed phrase or the private keys, before you request Bitcoins to be sent to this wallet.")
            ])
            self.show_warning(msg, title=_('Watch-only wallet'))

    def warn_if_testnet(self):
        if not constants.net.TESTNET:
            return
        # user might have opted out already
        if self.config.get('dont_show_testnet_warning', False):
            return
        # only show once per process lifecycle
        if getattr(self.gui_object, '_warned_testnet', False):
            return
        self.gui_object._warned_testnet = True
        msg = ''.join([
            _("You are in testnet mode."), ' ',
            _("Testnet coins are worthless."), '\n',
            _("Testnet is separate from the main Bitcoin network. It is used for testing.")
        ])
        cb = QCheckBox(_("Don't show this again."))
        cb_checked = False
        def on_cb(x):
            nonlocal cb_checked
            cb_checked = x == Qt.Checked
        cb.stateChanged.connect(on_cb)
        self.show_warning(msg, title=_('Testnet'), checkbox=cb)
        if cb_checked:
            self.config.set_key('dont_show_testnet_warning', True)

    def warn_if_trezor_or_not_p2pkh(self):
        try:
            addr_type, __ = b58_address_to_hash160(self.addresses[0])
        except:
            addr_type = constants.net.SEGWIT_HRP
        if not isinstance(self.wallet.keystore, TrezorKeyStore) and addr_type == constants.net.ADDRTYPE_P2PKH or self.wallet.is_watching_only():
            return
        # user might have opted out already
        if self.config.get('dont_show_trezor_and_not_p2pkh_warning', False):
            return
        # only show once per process lifecycle
        if getattr(self.gui_object, '_warned_trezor_and_not_p2pkh', False):
            return
        self.gui_object._warned_trezor_and_not_p2pkh = True
        msg = ''.join([
            _("You are using Trezor or Multisig Address or SegWit Address."), '\n',
            _("Smart contracts and tokens can not be used with Trezor and Multisig Address and SegWit Address.")
        ])
        cb = QCheckBox(_("Don't show this again."))
        cb_checked = False
        def on_cb(x):
            nonlocal cb_checked
            cb_checked = x == Qt.Checked
        cb.stateChanged.connect(on_cb)
        self.show_warning(msg, title=_('Electrum for VIPSTARCOIN - Alert'), checkbox=cb)
        if cb_checked:
            self.config.set_key('dont_show_trezor_and_not_p2pkh_warning', True)

    def open_wallet(self):
        try:
            wallet_folder = self.get_wallet_folder()
        except FileNotFoundError as e:
            self.show_error(str(e))
            return
        filename, __ = QFileDialog.getOpenFileName(self, "Select your wallet file", wallet_folder)
        if not filename:
            return
        self.gui_object.new_window(filename)


    def backup_wallet(self):
        path = self.wallet.storage.path
        wallet_folder = os.path.dirname(path)
        filename, __ = QFileDialog.getSaveFileName(self, _('Enter a filename for the copy of your wallet'), wallet_folder)
        if not filename:
            return
        new_path = os.path.join(wallet_folder, filename)
        if new_path != path:
            try:
                shutil.copy2(path, new_path)
                self.show_message(_("A copy of your wallet file was created in")+" '%s'" % str(new_path), title=_("Wallet backup created"))
            except BaseException as reason:
                self.show_critical(_("Electrum was unable to copy your wallet file to the specified location.") + "\n" + str(reason), title=_("Unable to create backup"))

    def update_recently_visited(self, filename):
        recent = self.config.get('recently_open', [])
        try:
            sorted(recent)
        except:
            recent = []
        if filename in recent:
            recent.remove(filename)
        recent.insert(0, filename)
        recent = [path for path in recent if os.path.exists(path)]
        recent = recent[:5]
        self.config.set_key('recently_open', recent)
        self.recently_visited_menu.clear()
        for i, k in enumerate(sorted(recent)):
            b = os.path.basename(k)
            def loader(k):
                return lambda: self.gui_object.new_window(k)
            self.recently_visited_menu.addAction(b, loader(k)).setShortcut(QKeySequence("Ctrl+%d"%(i+1)))
        self.recently_visited_menu.setEnabled(len(recent))

    def get_wallet_folder(self):
        return os.path.dirname(os.path.abspath(self.wallet.storage.path))

    def new_wallet(self):
        try:
            wallet_folder = self.get_wallet_folder()
        except FileNotFoundError as e:
            self.show_error(str(e))
            return
        filename = get_new_wallet_name(wallet_folder)
        full_path = os.path.join(wallet_folder, filename)
        self.gui_object.start_new_window(full_path, None)

    def init_menubar(self):
        menubar = QMenuBar()

        file_menu = menubar.addMenu(_("&File"))
        self.recently_visited_menu = file_menu.addMenu(_("&Recently open"))
        file_menu.addAction(_("&Open"), self.open_wallet).setShortcut(QKeySequence.Open)
        file_menu.addAction(_("&New/Restore"), self.new_wallet).setShortcut(QKeySequence.New)
        file_menu.addAction(_("&Save Copy"), self.backup_wallet).setShortcut(QKeySequence.SaveAs)
        file_menu.addAction(_("Delete"), self.remove_wallet)
        file_menu.addSeparator()
        file_menu.addAction(_("&Quit"), self.close)

        wallet_menu = menubar.addMenu(_("&Wallet"))
        wallet_menu.addAction(_("&Information"), self.show_wallet_info)
        wallet_menu.addSeparator()
        self.password_menu = wallet_menu.addAction(_("&Password"), self.change_password_dialog)
        self.seed_menu = wallet_menu.addAction(_("&Seed"), self.show_seed_dialog)
        self.private_keys_menu = wallet_menu.addMenu(_("&Private keys"))
        self.private_keys_menu.addAction(_("&Sweep"), self.sweep_key_dialog)
        self.import_privkey_menu = self.private_keys_menu.addAction(_("&Import"), self.do_import_privkey)
        self.export_menu = self.private_keys_menu.addAction(_("&Export"), self.export_privkeys_dialog)
        self.import_address_menu = wallet_menu.addAction(_("Import addresses"), self.import_addresses)
        wallet_menu.addSeparator()

        addresses_menu = wallet_menu.addMenu(_("&Addresses"))
        addresses_menu.addAction(_("&Filter"), lambda: self.address_list.toggle_toolbar(self.config))
        labels_menu = wallet_menu.addMenu(_("&Labels"))
        labels_menu.addAction(_("&Import"), self.do_import_labels)
        labels_menu.addAction(_("&Export"), self.do_export_labels)
        history_menu = wallet_menu.addMenu(_("&History"))
        history_menu.addAction(_("&Filter"), lambda: self.history_list.toggle_toolbar(self.config))
        history_menu.addAction(_("&Summary"), self.history_list.show_summary)
        history_menu.addAction(_("&Plot"), self.history_list.plot_history_dialog)
        history_menu.addAction(_("&Export"), self.history_list.export_history_dialog)
        contacts_menu = wallet_menu.addMenu(_("Contacts"))
        contacts_menu.addAction(_("&New"), self.new_contact_dialog)
        contacts_menu.addAction(_("Import"), lambda: self.contact_list.import_contacts())
        contacts_menu.addAction(_("Export"), lambda: self.contact_list.export_contacts())
        invoices_menu = wallet_menu.addMenu(_("Invoices"))
        invoices_menu.addAction(_("Import"), lambda: self.invoice_list.import_invoices())
        invoices_menu.addAction(_("Export"), lambda: self.invoice_list.export_invoices())

        try:
            addr_type, __ = b58_address_to_hash160(self.addresses[0])
        except:
            addr_type = constants.net.SEGWIT_HRP
        if not isinstance(self.wallet.keystore, TrezorKeyStore) and addr_type == constants.net.ADDRTYPE_P2PKH and not self.wallet.is_watching_only():
            token_menu = wallet_menu.addMenu(_("&Token"))
            token_menu.addAction(_("Add Token"), lambda: self.token_add_dialog())

            smart_cotract_menu = wallet_menu.addMenu(_("&Smart Contract"))
            smart_cotract_menu.addAction(_("Add Contract"), lambda: self.contract_add_dialog())
            smart_cotract_menu.addAction(_("Create Contract"), lambda: self.contract_create_dialog())

        wallet_menu.addSeparator()
        wallet_menu.addAction(_("Find"), self.toggle_search).setShortcut(QKeySequence("Ctrl+F"))

        def add_toggle_action(view_menu, tab):
            is_shown = self.config.get('show_{}_tab'.format(tab.tab_name), False)
#            item_name = (_("Hide") if is_shown else _("Show")) + " " + tab.tab_description
            item_name = (_("Hide {}") if is_shown else _("Show {}")).format(tab.tab_description)
            tab.menu_action = view_menu.addAction(item_name, lambda: self.toggle_tab(tab))

        view_menu = menubar.addMenu(_("&View"))
        add_toggle_action(view_menu, self.addresses_tab)
        add_toggle_action(view_menu, self.utxo_tab)
        if self.wallet.has_lightning():
            add_toggle_action(view_menu, self.channels_tab)
        add_toggle_action(view_menu, self.contacts_tab)
        add_toggle_action(view_menu, self.console_tab)
        try:
            addr_type, __ = b58_address_to_hash160(self.addresses[0])
        except:
            addr_type = constants.net.SEGWIT_HRP
        if not isinstance(self.wallet.keystore, TrezorKeyStore) and addr_type == constants.net.ADDRTYPE_P2PKH and not self.wallet.is_watching_only():
            add_toggle_action(view_menu, self.smart_contract_tab)

        tools_menu = menubar.addMenu(_("&Tools"))

        # Settings / Preferences are all reserved keywords in macOS using this as work around
        tools_menu.addAction(_("Electrum preferences") if sys.platform == 'darwin' else _("Preferences"), self.settings_dialog)
        tools_menu.addAction(_("&Network"), lambda: self.gui_object.show_network_dialog(self))
        if self.wallet.has_lightning():
            tools_menu.addAction(_("&Lightning"), self.gui_object.show_lightning_dialog)
            tools_menu.addAction(_("&Watchtower"), self.gui_object.show_watchtower_dialog)
        tools_menu.addAction(_("&Plugins"), self.plugins_dialog)
        tools_menu.addSeparator()
        tools_menu.addAction(_("&Sign/verify message"), self.sign_verify_message)
        tools_menu.addAction(_("&Encrypt/decrypt message"), self.encrypt_message)
        tools_menu.addSeparator()

        paytomany_menu = tools_menu.addAction(_("&Pay to many"), self.paytomany)

        raw_transaction_menu = tools_menu.addMenu(_("&Load transaction"))
        raw_transaction_menu.addAction(_("&From file"), self.do_process_from_file)
        raw_transaction_menu.addAction(_("&From text"), self.do_process_from_text)
        raw_transaction_menu.addAction(_("&From the blockchain"), self.do_process_from_txid)
        raw_transaction_menu.addAction(_("&From QR code"), self.read_tx_from_qrcode)
        self.raw_transaction_menu = raw_transaction_menu
        run_hook('init_menubar_tools', self, tools_menu)

        help_menu = menubar.addMenu(_("&Help"))
        help_menu.addAction(_("&About"), self.show_about)
        help_menu.addAction(_("&Check for updates"), self.show_update_check)
        help_menu.addAction(_("&Official website"), lambda: webopen("https://electrum-vips.info"))
        help_menu.addSeparator()
        help_menu.addAction(_("&Documentation"), lambda: webopen("http://docs.electrum.org/")).setShortcut(QKeySequence.HelpContents)
        help_menu.addAction(_("&Report Bug"), self.show_report_bug)
        help_menu.addSeparator()
        help_menu.addAction(_("&Donate to server"), self.donate_to_server)

        self.setMenuBar(menubar)

    def donate_to_server(self):
        d = self.network.get_donation_address()
        if d:
            host = self.network.get_parameters().host
            self.pay_to_URI('vipstarcoin:%s?message=donation for %s'%(d, host))
        else:
            self.show_error(_('No donation address for this server'))

    def show_about(self):
        QMessageBox.about(self, "Electrum for VIPSTARCOIN",
                          (_("Version")+" %s" % ELECTRUM_VERSION + "\n\n" +
                           _("Electrum's focus is speed, with low resource usage and simplifying Bitcoin.") + " " +
                           _("You do not need to perform regular backups, because your wallet can be "
                              "recovered from a secret phrase that you can memorize or write on paper.") + " " +
                           _("Startup times are instant because it operates in conjunction with high-performance "
                              "servers that handle the most complicated parts of the Bitcoin system.") + "\n\n" +
                           _("Uses icons from the Icons8 icon pack (icons8.com).")))

    def show_update_check(self, version=None):
        self.gui_object._update_check = UpdateCheck(self, version)

    def show_report_bug(self):
        msg = ' '.join([
            _("Please report any bugs as issues on github:<br/>"),
            f'''<a href="{constants.GIT_REPO_ISSUES_URL}">{constants.GIT_REPO_ISSUES_URL}</a><br/><br/>''',
            _("Before reporting a bug, upgrade to the most recent version of Electrum (latest release or git HEAD), and include the version number in your report."),
            _("Try to explain not only what the bug is, but how it occurs.")
         ])
        self.show_message(msg, title="Electrum for VIPSTARCOIN - " + _("Reporting Bugs"), rich_text=True)

    def notify_transactions(self):
        if self.tx_notification_queue.qsize() == 0:
            return
        if not self.wallet.up_to_date:
            return  # no notifications while syncing
        now = time.time()
        rate_limit = 20  # seconds
        if self.tx_notification_last_time + rate_limit > now:
            return
        self.tx_notification_last_time = now
        self.logger.info("Notifying GUI about new transactions")
        txns = []
        while True:
            try:
                txns.append(self.tx_notification_queue.get_nowait())
            except queue.Empty:
                break
        # Combine the transactions if there are at least three
        if len(txns) >= 3:
            total_amount = 0
            for tx in txns:
                is_relevant, is_mine, v, fee = self.wallet.get_wallet_delta(tx)
                if not is_relevant:
                    continue
                total_amount += v
            self.notify(_("{} new transactions: Total amount received in the new transactions {}")
                        .format(len(txns), self.format_amount_and_units(total_amount)))
        else:
            for tx in txns:
                is_relevant, is_mine, v, fee = self.wallet.get_wallet_delta(tx)
                if not is_relevant:
                    continue
                self.notify(_("New transaction: {}").format(self.format_amount_and_units(v)))

    def notify(self, message):
        if self.tray:
            try:
                # this requires Qt 5.9
                self.tray.showMessage("Electrum for VIPSTARCOIN", message, read_QIcon("electrum_dark_icon"), 20000)
            except TypeError:
                self.tray.showMessage("Electrum for VIPSTARCOIN", message, QSystemTrayIcon.Information, 20000)



    # custom wrappers for getOpenFileName and getSaveFileName, that remember the path selected by the user
    def getOpenFileName(self, title, filter = ""):
        directory = self.config.get('io_dir', os.path.expanduser('~'))
        fileName, __ = QFileDialog.getOpenFileName(self, title, directory, filter)
        if fileName and directory != os.path.dirname(fileName):
            self.config.set_key('io_dir', os.path.dirname(fileName), True)
        return fileName

    def getSaveFileName(self, title, filename, filter = ""):
        directory = self.config.get('io_dir', os.path.expanduser('~'))
        path = os.path.join( directory, filename )
        fileName, __ = QFileDialog.getSaveFileName(self, title, path, filter)
        if fileName and directory != os.path.dirname(fileName):
            self.config.set_key('io_dir', os.path.dirname(fileName), True)
        return fileName

    def timer_actions(self):
        self.request_list.refresh_status()
        # Note this runs in the GUI thread
        if self.need_update.is_set():
            self.need_update.clear()
            self.update_wallet()
        elif not self.wallet.up_to_date:
            # this updates "synchronizing" progress
            self.update_status()
        # resolve aliases
        # FIXME this is a blocking network call that has a timeout of 5 sec
        self.payto_e.resolve()
        # update fee
        if self.require_fee_update:
            self.do_update_fee()
            self.require_fee_update = False
        self.notify_transactions()

    def format_amount(self, x, is_diff=False, whitespaces=False):
        return format_satoshis(x, self.num_zeros, self.decimal_point, is_diff=is_diff, whitespaces=whitespaces)

    def format_token_amount(self, x, decimal_point, is_diff=False, whitespaces=False):
        return format_tokens(x, self.num_zeros, decimal_point, is_diff=is_diff, whitespaces=whitespaces)

    def format_amount_and_units(self, amount):
        text = self.format_amount(amount) + ' '+ self.base_unit()
        x = self.fx.format_amount_and_units(amount) if self.fx else None
        if text and x:
            text += ' (%s)'%x
        return text

    def format_fee_rate(self, fee_rate):
        # fee_rate is in sat/kB
        return format_fee_satoshis(fee_rate/1000, num_zeros=self.num_zeros) + ' sat/byte'

    def get_decimal_point(self):
        return self.decimal_point

    def base_unit(self):
        return decimal_point_to_base_unit_name(self.decimal_point)

    def connect_fields(self, window, btc_e, fiat_e, fee_e):

        def edit_changed(edit):
            if edit.follows:
                return
            edit.setStyleSheet(ColorScheme.DEFAULT.as_stylesheet())
            fiat_e.is_last_edited = (edit == fiat_e)
            amount = edit.get_amount()
            rate = self.fx.exchange_rate() if self.fx else Decimal('NaN')
            if rate.is_nan() or amount is None:
                if edit is fiat_e:
                    btc_e.setText("")
                    if fee_e:
                        fee_e.setText("")
                else:
                    fiat_e.setText("")
            else:
                if edit is fiat_e:
                    btc_e.follows = True
                    btc_e.setAmount(int(amount / Decimal(rate) * COIN))
                    btc_e.setStyleSheet(ColorScheme.BLUE.as_stylesheet())
                    btc_e.follows = False
                    if fee_e:
                        window.update_fee()
                else:
                    fiat_e.follows = True
                    fiat_e.setText(self.fx.ccy_amount_str(
                        amount * Decimal(rate) / COIN, False))
                    fiat_e.setStyleSheet(ColorScheme.BLUE.as_stylesheet())
                    fiat_e.follows = False

        btc_e.follows = False
        fiat_e.follows = False
        fiat_e.textChanged.connect(partial(edit_changed, fiat_e))
        btc_e.textChanged.connect(partial(edit_changed, btc_e))
        fiat_e.is_last_edited = False

    def update_status(self):
        if not self.wallet:
            return

        if self.network is None:
            text = _("Offline")
            icon = read_QIcon("status_disconnected.png")

        elif self.network.is_connected():
            server_height = self.network.get_server_height()
            server_lag = self.network.get_local_height() - server_height
            fork_str = "_fork" if len(self.network.get_blockchains())>1 else ""
            # Server height can be 0 after switching to a new server
            # until we get a headers subscription request response.
            # Display the synchronizing message in that case.
            if not self.wallet.up_to_date or server_height == 0:
                num_sent, num_answered = self.wallet.get_history_sync_state_details()
                text = ("{} ({}/{})"
                        .format(_("Synchronizing..."), num_answered, num_sent))
                icon = read_QIcon("status_waiting.png")
            elif server_lag > 1:
                text = _("Server is lagging ({} blocks)").format(server_lag)
                icon = read_QIcon("status_lagging%s.png"%fork_str)
            else:
                c, u, x = self.wallet.get_balance()
                text =  _("Balance" ) + ": %s "%(self.format_amount_and_units(c))
                if u:
                    text +=  " [%s unconfirmed]"%(self.format_amount(u, is_diff=True).strip())
                if x:
                    text +=  " [%s unmatured]"%(self.format_amount(x, is_diff=True).strip())
                if self.wallet.lnworker:
                    l = self.wallet.lnworker.get_balance()
                    text += u'    \U0001f5f2 %s'%(self.format_amount_and_units(l).strip())

                # append fiat balance and price
                if self.fx.is_enabled():
                    text += self.fx.get_fiat_status_text(c + u + x,
                        self.base_unit(), self.get_decimal_point()) or ''
                if not self.network.proxy:
                    icon = read_QIcon("status_connected%s.png"%fork_str)
                else:
                    icon = read_QIcon("status_connected_proxy%s.png"%fork_str)
        else:
            if self.network.proxy:
                text = "{} ({})".format(_("Not connected"), _("proxy enabled"))
            else:
                text = _("Not connected")
            icon = read_QIcon("status_disconnected.png")

        self.tray.setToolTip("%s (%s)" % (text, self.wallet.basename()))
        self.balance_label.setText(text)
        self.status_button.setIcon( icon )

    def update_wallet(self):
        self.update_status()
        if self.wallet.up_to_date or not self.network or not self.network.is_connected():
            self.update_tabs()

    def update_tabs(self, wallet=None):
        if wallet is None:
            wallet = self.wallet
        if wallet != self.wallet:
            return
        self.history_model.refresh('update_tabs')
        self.request_list.update()
        self.address_list.update()
        self.utxo_list.update()
        self.contact_list.update()
        try:
            addr_type, __ = b58_address_to_hash160(self.addresses[0])
        except:
            addr_type = constants.net.SEGWIT_HRP
        if not isinstance(self.wallet.keystore, TrezorKeyStore) and addr_type == constants.net.ADDRTYPE_P2PKH and not self.wallet.is_watching_only():
            self.token_balance_list.update()
            self.token_hist_list.update()
            self.token_hist_model.refresh('update_tabs')
            self.smart_contract_list.update()
        self.invoice_list.update()
        self.update_completions()

    def create_channels_tab(self, wallet):
        self.channels_list = ChannelsList(self)
        t = self.channels_list.get_toolbar()
        return self.create_list_tab(self.channels_list, t)

    def create_history_tab(self):
        self.history_model = HistoryModel(self)
        self.history_list = l = HistoryList(self, self.history_model)
        self.history_model.set_view(self.history_list)
        l.searchable_list = l
        toolbar = l.create_toolbar(self.config)
        toolbar_shown = bool(self.config.get('show_toolbar_history', False))
        l.show_toolbar(toolbar_shown)
        return self.create_list_tab(l, toolbar)

    def show_address(self, addr):
        from . import address_dialog
        d = address_dialog.AddressDialog(self, addr)
        d.exec_()

    def show_transaction(self, tx, *, invoice=None, tx_desc=None):
        '''tx_desc is set only for txs created in the Send tab'''
        show_transaction(tx, self, invoice=invoice, desc=tx_desc)

    def show_token_transaction(self, tx_item, token):
        show_token_transaction(tx_item, self, token)

    def create_receive_tab(self):
        # A 4-column grid layout.  All the stretch is in the last column.
        # The exchange rate plugin adds a fiat widget in column 2
        self.receive_grid = grid = QGridLayout()
        grid.setSpacing(8)
        grid.setColumnStretch(3, 1)

        self.receive_message_e = QLineEdit()
        grid.addWidget(QLabel(_('Description')), 0, 0)
        grid.addWidget(self.receive_message_e, 0, 1, 1, 4)
        self.receive_message_e.textChanged.connect(self.update_receive_qr)

        self.receive_amount_e = BTCAmountEdit(self.get_decimal_point)
        grid.addWidget(QLabel(_('Requested amount')), 1, 0)
        grid.addWidget(self.receive_amount_e, 1, 1)
        self.receive_amount_e.textChanged.connect(self.update_receive_qr)

        self.fiat_receive_e = AmountEdit(self.fx.get_currency if self.fx else '')
        if not self.fx or not self.fx.is_enabled():
            self.fiat_receive_e.setVisible(False)
        grid.addWidget(self.fiat_receive_e, 1, 2, Qt.AlignLeft)
        self.connect_fields(self, self.receive_amount_e, self.fiat_receive_e, None)

        self.expires_combo = QComboBox()
        evl = sorted(pr_expiration_values.items())
        evl_keys = [i[0] for i in evl]
        evl_values = [i[1] for i in evl]
        default_expiry = self.config.get('request_expiry', 3600)
        try:
            i = evl_keys.index(default_expiry)
        except ValueError:
            i = 0
        self.expires_combo.addItems(evl_values)
        self.expires_combo.setCurrentIndex(i)
        self.expires_combo.setFixedWidth(self.receive_amount_e.width())
        def on_expiry(i):
            self.config.set_key('request_expiry', evl_keys[i])
        self.expires_combo.currentIndexChanged.connect(on_expiry)
        msg = ' '.join([
            _('Expiration date of your request.'),
            _('This information is seen by the recipient if you send them a signed payment request.'),
            _('Expired requests have to be deleted manually from your list, in order to free the corresponding Bitcoin addresses.'),
            _('The bitcoin address never expires and will always be part of this electrum wallet.'),
        ])
        grid.addWidget(HelpLabel(_('Request expires'), msg), 2, 0)
        grid.addWidget(self.expires_combo, 2, 1)
        self.expires_label = QLineEdit('')
        self.expires_label.setReadOnly(1)
        self.expires_label.setFocusPolicy(Qt.NoFocus)
        self.expires_label.hide()
        grid.addWidget(self.expires_label, 2, 1)

        self.clear_invoice_button = QPushButton(_('Clear'))
        self.clear_invoice_button.clicked.connect(self.clear_receive_tab)
        self.create_invoice_button = QPushButton(_('On-chain'))
        self.create_invoice_button.setIcon(read_QIcon("vipstarcoin.png"))
        self.create_invoice_button.clicked.connect(lambda: self.create_invoice(False))
        self.receive_buttons = buttons = QHBoxLayout()
        buttons.addStretch(1)
        buttons.addWidget(self.clear_invoice_button)
        buttons.addWidget(self.create_invoice_button)
        if self.wallet.has_lightning():
            self.create_lightning_invoice_button = QPushButton(_('Lightning'))
            self.create_lightning_invoice_button.setIcon(read_QIcon("lightning.png"))
            self.create_lightning_invoice_button.clicked.connect(lambda: self.create_invoice(True))
            buttons.addWidget(self.create_lightning_invoice_button)
        grid.addLayout(buttons, 4, 3, 1, 2)

        self.receive_address_e = ButtonsTextEdit()
        self.receive_address_e.addCopyButton(self.app)
        self.receive_address_e.setReadOnly(True)
        self.receive_address_e.textChanged.connect(self.update_receive_qr)
        self.receive_address_e.textChanged.connect(self.update_receive_address_styling)
        self.receive_address_e.setFocusPolicy(Qt.ClickFocus)

        self.receive_qr = QRCodeWidget(fixedSize=230)
        self.receive_qr.mouseReleaseEvent = lambda x: self.toggle_qr_window()
        self.receive_qr.enterEvent = lambda x: self.app.setOverrideCursor(QCursor(Qt.PointingHandCursor))
        self.receive_qr.leaveEvent = lambda x: self.app.setOverrideCursor(QCursor(Qt.ArrowCursor))

        self.receive_requests_label = QLabel(_('Incoming payments'))

        from .request_list import RequestList
        self.request_list = RequestList(self)

        # layout
        vbox_g = QVBoxLayout()
        vbox_g.addLayout(grid)
        vbox_g.addStretch()

        self.receive_widgets = QTabWidget()
        self.receive_widgets.addTab(self.receive_qr, 'QR Code')
        self.receive_widgets.addTab(self.receive_address_e, 'Text')

        hbox = QHBoxLayout()
        hbox.addLayout(vbox_g)
        hbox.addStretch()
        hbox.addWidget(self.receive_widgets)

        w = QWidget()
        w.searchable_list = self.request_list
        vbox = QVBoxLayout(w)
        vbox.addLayout(hbox)

        vbox.addStretch(1)
        vbox.addWidget(self.receive_requests_label)
        vbox.addWidget(self.request_list)
        vbox.setStretchFactor(self.request_list, 1000)

        return w

    def delete_request(self, key):
        self.wallet.delete_request(key)
        self.request_list.update()
        self.clear_receive_tab()

    def delete_lightning_payreq(self, payreq_key):
        self.wallet.lnworker.delete_invoice(payreq_key)
        self.request_list.update()
        self.invoice_list.update()
        self.clear_receive_tab()

    def sign_payment_request(self, addr):
        alias = self.config.get('alias')
        alias_privkey = None
        if alias and self.alias_info:
            alias_addr, alias_name, validated = self.alias_info
            if alias_addr:
                if self.wallet.is_mine(alias_addr):
                    msg = _('This payment request will be signed.') + '\n' + _('Please enter your password')
                    password = None
                    if self.wallet.has_keystore_encryption():
                        password = self.password_dialog(msg)
                        if not password:
                            return
                    try:
                        self.wallet.sign_payment_request(addr, alias, alias_addr, password)
                    except Exception as e:
                        self.show_error(repr(e))
                        return
                else:
                    return

    def create_invoice(self, is_lightning):
        amount = self.receive_amount_e.get_amount()
        message = self.receive_message_e.text()
        expiry = self.config.get('request_expiry', 3600)
        if is_lightning:
            key = self.wallet.lnworker.add_request(amount, message, expiry)
        else:
            key = self.create_bitcoin_request(amount, message, expiry)
            self.address_list.update()
        self.request_list.update()
        self.request_list.select_key(key)
        # clear request fields
        self.receive_amount_e.setText('')
        self.receive_message_e.setText('')

    def create_bitcoin_request(self, amount, message, expiration):
        addr = self.wallet.get_unused_address()
        if addr is None:
            if not self.wallet.is_deterministic():
                msg = [
                    _('No more addresses in your wallet.'),
                    _('You are using a non-deterministic wallet, which cannot create new addresses.'),
                    _('If you want to create new addresses, use a deterministic wallet instead.')
                   ]
                self.show_message(' '.join(msg))
                return
            if not self.question(_("Warning: The next address will not be recovered automatically if you restore your wallet from seed; you may need to add it manually.\n\nThis occurs because you have too many unused addresses in your wallet. To avoid this situation, use the existing addresses first.\n\nCreate anyway?")):
                return
            addr = self.wallet.create_new_address(False)
        req = self.wallet.make_payment_request(addr, amount, message, expiration)
        try:
            self.wallet.add_payment_request(req)
        except Exception as e:
            self.logger.exception('Error adding payment request')
            self.show_error(_('Error adding payment request') + ':\n' + repr(e))
        else:
            self.sign_payment_request(addr)
        return addr

    def do_copy(self, title, content):
        self.app.clipboard().setText(content)
        self.show_message(_(f"{title} copied to clipboard:\n\n{content}"))

    def export_payment_request(self, addr):
        r = self.wallet.receive_requests.get(addr)
        pr = paymentrequest.serialize_request(r).SerializeToString()
        name = r['id'] + '.bip70'
        fileName = self.getSaveFileName(_("Select where to save your payment request"), name, "*.bip70")
        if fileName:
            with open(fileName, "wb+") as f:
                f.write(util.to_bytes(pr))
            self.show_message(_("Request saved successfully"))
            self.saved = True

    def clear_receive_tab(self):
        self.receive_address_e.setText('')
        self.receive_message_e.setText('')
        self.receive_amount_e.setAmount(None)
        self.expires_label.hide()
        self.expires_combo.show()

    def toggle_qr_window(self):
        from . import qrwindow
        if not self.qr_window:
            self.qr_window = qrwindow.QR_Window(self)
            self.qr_window.setVisible(True)
            self.qr_window_geometry = self.qr_window.geometry()
        else:
            if not self.qr_window.isVisible():
                self.qr_window.setVisible(True)
                self.qr_window.setGeometry(self.qr_window_geometry)
            else:
                self.qr_window_geometry = self.qr_window.geometry()
                self.qr_window.setVisible(False)
        self.update_receive_qr()

    def show_send_tab(self):
        self.tabs.setCurrentIndex(self.tabs.indexOf(self.send_tab))

    def show_receive_tab(self):
        self.tabs.setCurrentIndex(self.tabs.indexOf(self.receive_tab))

    def receive_at(self, addr):
        if not bitcoin.is_address(addr):
            return
        self.show_receive_tab()
        self.receive_address_e.setText(addr)

    def update_receive_qr(self):
        uri = str(self.receive_address_e.text())
        self.receive_qr.setData(uri)
        if self.qr_window and self.qr_window.isVisible():
            self.qr_window.qrw.setData(uri)

    def update_receive_address_styling(self):
        addr = str(self.receive_address_e.text())
        # note: 'addr' could be ln invoice or BIP21 URI
        try:
            uri = util.parse_URI(addr)
        except InvalidBitcoinURI:
            pass
        else:
            addr = uri.get('address')
        if is_address(addr) and self.wallet.is_used(addr):
            self.receive_address_e.setStyleSheet(ColorScheme.RED.as_stylesheet(True))
            self.receive_address_e.setToolTip(_("This address has already been used. "
                                                "For better privacy, do not reuse it for new payments."))
        else:
            self.receive_address_e.setStyleSheet("")
            self.receive_address_e.setToolTip("")

    def set_feerounding_text(self, num_satoshis_added):
        self.feerounding_text = (_('Additional {} satoshis are going to be added.')
                                 .format(num_satoshis_added))

    def create_send_tab(self):
        # A 4-column grid layout.  All the stretch is in the last column.
        # The exchange rate plugin adds a fiat widget in column 2
        self.send_grid = grid = QGridLayout()
        grid.setSpacing(8)
        grid.setColumnStretch(3, 1)

        from .paytoedit import PayToEdit
        self.amount_e = BTCAmountEdit(self.get_decimal_point)
        self.payto_e = PayToEdit(self)
        msg = _('Recipient of the funds.') + '\n\n'\
              + _('You may enter a Bitcoin address, a label from your list of contacts (a list of completions will be proposed), or an alias (email-like address that forwards to a Bitcoin address)')
        payto_label = HelpLabel(_('Pay to'), msg)
        grid.addWidget(payto_label, 1, 0)
        grid.addWidget(self.payto_e, 1, 1, 1, -1)

        completer = QCompleter()
        completer.setCaseSensitivity(False)
        self.payto_e.set_completer(completer)
        completer.setModel(self.completions)

        msg = _('Description of the transaction (not mandatory).') + '\n\n'\
              + _('The description is not sent to the recipient of the funds. It is stored in your wallet file, and displayed in the \'History\' tab.')
        description_label = HelpLabel(_('Description'), msg)
        grid.addWidget(description_label, 2, 0)
        self.message_e = MyLineEdit()
        self.message_e.setMinimumWidth(700)
        grid.addWidget(self.message_e, 2, 1, 1, -1)

        msg = _('Amount to be sent.') + '\n\n' \
              + _('The amount will be displayed in red if you do not have enough funds in your wallet.') + ' ' \
              + _('Note that if you have frozen some of your addresses, the available funds will be lower than your total balance.') + '\n\n' \
              + _('Keyboard shortcut: type "!" to send all your coins.')
        amount_label = HelpLabel(_('Amount'), msg)
        grid.addWidget(amount_label, 3, 0)
        grid.addWidget(self.amount_e, 3, 1)

        self.fiat_send_e = AmountEdit(self.fx.get_currency if self.fx else '')
        if not self.fx or not self.fx.is_enabled():
            self.fiat_send_e.setVisible(False)
        grid.addWidget(self.fiat_send_e, 3, 2)
        self.amount_e.frozen.connect(
            lambda: self.fiat_send_e.setFrozen(self.amount_e.isReadOnly()))

        self.max_button = EnterButton(_("Max"), self.spend_max)
        self.max_button.setFixedWidth(100)
        self.max_button.setCheckable(True)
        grid.addWidget(self.max_button, 3, 3)

        self.from_label = QLabel(_('From'))
        grid.addWidget(self.from_label, 4, 0)
        self.from_list = FromList(self, self.from_list_menu)
        grid.addWidget(self.from_list, 4, 1, 1, -1)
        self.set_pay_from([])

        msg = _('Bitcoin transactions are in general not free. A transaction fee is paid by the sender of the funds.') + '\n\n'\
              + _('The amount of fee can be decided freely by the sender. However, transactions with low fees take more time to be processed.') + '\n\n'\
              + _('A suggested fee is automatically added to this field. You may override it. The suggested fee increases with the size of the transaction.')
        self.fee_e_label = HelpLabel(_('Fee'), msg)

        def fee_cb(dyn, pos, fee_rate):
            if dyn:
                if self.config.use_mempool_fees():
                    self.config.set_key('depth_level', pos, False)
                else:
                    self.config.set_key('fee_level', pos, False)
            else:
                self.config.set_key('fee_per_kb', fee_rate, False)

            if fee_rate:
                fee_rate = Decimal(fee_rate)
                self.feerate_e.setAmount(quantize_feerate(fee_rate / 1000))
            else:
                self.feerate_e.setAmount(None)
            self.fee_e.setModified(False)

            self.fee_slider.activate()
            self.spend_max() if self.max_button.isChecked() else self.update_fee()

        self.fee_slider = FeeSlider(self, self.config, fee_cb)
        self.fee_slider.setFixedWidth(self.amount_e.width())

        def on_fee_or_feerate(edit_changed, editing_finished):
            edit_other = self.feerate_e if edit_changed == self.fee_e else self.fee_e
            if editing_finished:
                if edit_changed.get_amount() is None:
                    # This is so that when the user blanks the fee and moves on,
                    # we go back to auto-calculate mode and put a fee back.
                    edit_changed.setModified(False)
            else:
                # edit_changed was edited just now, so make sure we will
                # freeze the correct fee setting (this)
                edit_other.setModified(False)
            self.fee_slider.deactivate()
            self.update_fee()

        class TxSizeLabel(QLabel):
            def setAmount(self, byte_size):
                self.setText(('x   %s bytes   =' % byte_size) if byte_size else '')

        self.size_e = TxSizeLabel()
        self.size_e.setAlignment(Qt.AlignCenter)
        self.size_e.setAmount(0)
        self.size_e.setFixedWidth(self.amount_e.width())
        self.size_e.setStyleSheet(ColorScheme.DEFAULT.as_stylesheet())

        self.feerate_e = FeerateEdit(lambda: 0)
        self.feerate_e.setAmount(self.config.fee_per_byte())
        self.feerate_e.textEdited.connect(partial(on_fee_or_feerate, self.feerate_e, False))
        self.feerate_e.editingFinished.connect(partial(on_fee_or_feerate, self.feerate_e, True))

        self.fee_e = BTCAmountEdit(self.get_decimal_point)
        self.fee_e.textEdited.connect(partial(on_fee_or_feerate, self.fee_e, False))
        self.fee_e.editingFinished.connect(partial(on_fee_or_feerate, self.fee_e, True))

        def feerounding_onclick():
            text = (self.feerounding_text + '\n\n' +
                    _('To somewhat protect your privacy, Electrum tries to create change with similar precision to other outputs.') + ' ' +
                    _('At most 100 satoshis might be lost due to this rounding.') + ' ' +
                    _("You can disable this setting in '{}'.").format(_('Preferences')) + '\n' +
                    _('Also, dust is not kept as change, but added to the fee.')  + '\n' +
                    _('Also, when batching RBF transactions, BIP 125 imposes a lower bound on the fee.'))
            self.show_message(title=_('Fee rounding'), msg=text)

        self.feerounding_icon = QPushButton(read_QIcon('info.png'), '')
        self.feerounding_icon.setFixedWidth(round(2.2 * char_width_in_lineedit()))
        self.feerounding_icon.setFlat(True)
        self.feerounding_icon.clicked.connect(feerounding_onclick)
        self.feerounding_icon.setVisible(False)

        self.connect_fields(self, self.amount_e, self.fiat_send_e, self.fee_e)

        vbox_feelabel = QVBoxLayout()
        vbox_feelabel.addWidget(self.fee_e_label)
        vbox_feelabel.addStretch(1)
        grid.addLayout(vbox_feelabel, 5, 0)

        self.fee_adv_controls = QWidget()
        hbox = QHBoxLayout(self.fee_adv_controls)
        hbox.setContentsMargins(0, 0, 0, 0)
        hbox.addWidget(self.feerate_e)
        hbox.addWidget(self.size_e)
        hbox.addWidget(self.fee_e)
        hbox.addWidget(self.feerounding_icon, Qt.AlignLeft)
        hbox.addStretch(1)

        self.feecontrol_fields = QWidget()
        vbox_feecontrol = QVBoxLayout(self.feecontrol_fields)
        vbox_feecontrol.setContentsMargins(0, 0, 0, 0)
        vbox_feecontrol.addWidget(self.fee_adv_controls)
        vbox_feecontrol.addWidget(self.fee_slider)

        grid.addWidget(self.feecontrol_fields, 5, 1, 1, -1)

        if not self.config.get('show_fee', False):
            self.fee_adv_controls.setVisible(False)

        self.save_button = EnterButton(_("Save"), self.do_save_invoice)
        self.preview_button = EnterButton(_("Preview"), self.do_preview)
        self.preview_button.setToolTip(_('Display the details of your transaction before signing it.'))
        self.send_button = EnterButton(_("Send"), self.do_pay)
        self.clear_button = EnterButton(_("Clear"), self.do_clear)

        buttons = QHBoxLayout()
        buttons.addStretch(1)
        buttons.addWidget(self.clear_button)
        buttons.addWidget(self.save_button)
        buttons.addWidget(self.preview_button)
        buttons.addWidget(self.send_button)
        grid.addLayout(buttons, 6, 1, 1, 4)

        self.amount_e.shortcut.connect(self.spend_max)
        self.payto_e.textChanged.connect(self.update_fee)
        self.amount_e.textEdited.connect(self.update_fee)

        def reset_max(text):
            self.max_button.setChecked(False)
            enable = not bool(text) and not self.amount_e.isReadOnly()
            #self.max_button.setEnabled(enable)
        self.amount_e.textEdited.connect(reset_max)
        self.fiat_send_e.textEdited.connect(reset_max)

        def entry_changed():
            text = ""

            amt_color = ColorScheme.DEFAULT
            fee_color = ColorScheme.DEFAULT
            feerate_color = ColorScheme.DEFAULT

            if self.not_enough_funds:
                amt_color, fee_color = ColorScheme.RED, ColorScheme.RED
                feerate_color = ColorScheme.RED
                text = _("Not enough funds")
                c, u, x = self.wallet.get_frozen_balance()
                if c+u+x:
                    text += " ({} {} {})".format(
                        self.format_amount(c + u + x).strip(), self.base_unit(), _("are frozen")
                    )

            # blue color denotes auto-filled values
            elif self.fee_e.isModified():
                feerate_color = ColorScheme.BLUE
            elif self.feerate_e.isModified():
                fee_color = ColorScheme.BLUE
            elif self.amount_e.isModified():
                fee_color = ColorScheme.BLUE
                feerate_color = ColorScheme.BLUE
            else:
                amt_color = ColorScheme.BLUE
                fee_color = ColorScheme.BLUE
                feerate_color = ColorScheme.BLUE

            self.statusBar().showMessage(text)
            self.amount_e.setStyleSheet(amt_color.as_stylesheet())
            self.fee_e.setStyleSheet(fee_color.as_stylesheet())
            self.feerate_e.setStyleSheet(feerate_color.as_stylesheet())

        self.amount_e.textChanged.connect(entry_changed)
        self.fee_e.textChanged.connect(entry_changed)
        self.feerate_e.textChanged.connect(entry_changed)

        self.set_onchain(False)

        self.invoices_label = QLabel(_('Outgoing payments'))
        from .invoice_list import InvoiceList
        self.invoice_list = InvoiceList(self)

        vbox0 = QVBoxLayout()
        vbox0.addLayout(grid)
        hbox = QHBoxLayout()
        hbox.addLayout(vbox0)
        hbox.addStretch(1)
        w = QWidget()
        vbox = QVBoxLayout(w)
        vbox.addLayout(hbox)
        vbox.addStretch(1)
        vbox.addWidget(self.invoices_label)
        vbox.addWidget(self.invoice_list)
        vbox.setStretchFactor(self.invoice_list, 1000)
        w.searchable_list = self.invoice_list
        run_hook('create_send_tab', grid)
        return w

    def spend_max(self):
        if run_hook('abort_send', self):
            return
        self.max_button.setChecked(True)
        self.do_update_fee()

    def update_fee(self):
        self.require_fee_update = True

    def get_payto_or_dummy(self):
        r = self.payto_e.get_recipient()
        if r:
            return r
        return (TYPE_ADDRESS, self.wallet.dummy_address())

    def do_update_fee(self):
        '''Recalculate the fee.  If the fee was manually input, retain it, but
        still build the TX to see if there are enough funds.
        '''
        if not self.is_onchain:
            return
        freeze_fee = self.is_send_fee_frozen()
        freeze_feerate = self.is_send_feerate_frozen()
        amount = '!' if self.max_button.isChecked() else self.amount_e.get_amount()
        if amount is None:
            if not freeze_fee:
                self.fee_e.setAmount(None)
            self.not_enough_funds = False
            self.statusBar().showMessage('')
            return

        outputs = self.read_outputs()
        fee_estimator = self.get_send_fee_estimator()
        coins = self.get_coins()

        if not outputs:
            _type, addr = self.get_payto_or_dummy()
            outputs = [TxOutput(_type, addr, amount)]
        is_sweep = bool(self.tx_external_keypairs)
        make_tx = lambda fee_est: \
            self.wallet.make_unsigned_transaction(
                coins, outputs,
                fixed_fee=fee_est, is_sweep=is_sweep)
        try:
            tx = make_tx(fee_estimator)
            self.not_enough_funds = False
        except (NotEnoughFunds, NoDynamicFeeEstimates) as e:
            if not freeze_fee:
                self.fee_e.setAmount(None)
            if not freeze_feerate:
                self.feerate_e.setAmount(None)
            self.feerounding_icon.setVisible(False)

            if isinstance(e, NotEnoughFunds):
                self.not_enough_funds = True
            elif isinstance(e, NoDynamicFeeEstimates):
                try:
                    tx = make_tx(0)
                    size = tx.estimated_size()
                    self.size_e.setAmount(size)
                except BaseException:
                    pass
            return
        except BaseException:
            self.logger.exception('')
            return

        size = tx.estimated_size()
        self.size_e.setAmount(size)

        fee = tx.get_fee()
        fee = None if self.not_enough_funds else fee

        # Displayed fee/fee_rate values are set according to user input.
        # Due to rounding or dropping dust in CoinChooser,
        # actual fees often differ somewhat.
        if freeze_feerate or self.fee_slider.is_active():
            displayed_feerate = self.feerate_e.get_amount()
            if displayed_feerate is not None:
                displayed_feerate = quantize_feerate(displayed_feerate)
            else:
                # fallback to actual fee
                displayed_feerate = quantize_feerate(fee / size) if fee is not None else None
                self.feerate_e.setAmount(displayed_feerate)
            displayed_fee = round(displayed_feerate * size) if displayed_feerate is not None else None
            self.fee_e.setAmount(displayed_fee)
        else:
            if freeze_fee:
                displayed_fee = self.fee_e.get_amount()
            else:
                # fallback to actual fee if nothing is frozen
                displayed_fee = fee
                self.fee_e.setAmount(displayed_fee)
            displayed_fee = displayed_fee if displayed_fee else 0
            displayed_feerate = quantize_feerate(displayed_fee / size) if displayed_fee is not None else None
            self.feerate_e.setAmount(displayed_feerate)

        # show/hide fee rounding icon
        feerounding = (fee - displayed_fee) if fee else 0
        self.set_feerounding_text(int(feerounding))
        self.feerounding_icon.setToolTip(self.feerounding_text)
        self.feerounding_icon.setVisible(abs(feerounding) >= 1)

        if self.max_button.isChecked():
            amount = tx.output_value()
            __, x_fee_amount = run_hook('get_tx_extra_fee', self.wallet, tx) or (None, 0)
            amount_after_all_fees = amount - x_fee_amount
            self.amount_e.setAmount(amount_after_all_fees)

    def from_list_delete(self, item):
        i = self.from_list.indexOfTopLevelItem(item)
        self.pay_from.pop(i)
        self.redraw_from_list()
        self.update_fee()

    def from_list_menu(self, position):
        item = self.from_list.itemAt(position)
        menu = QMenu()
        menu.addAction(_("Remove"), lambda: self.from_list_delete(item))
        menu.exec_(self.from_list.viewport().mapToGlobal(position))

    def set_pay_from(self, coins):
        self.pay_from = list(coins)
        self.redraw_from_list()

    def redraw_from_list(self):
        self.from_list.clear()
        self.from_label.setHidden(len(self.pay_from) == 0)
        self.from_list.setHidden(len(self.pay_from) == 0)

        def format(x):
            h = x.get('prevout_hash')
            return h[0:10] + '...' + h[-10:] + ":%d"%x.get('prevout_n') + '\t' + "%s"%x.get('address') + '\t'

        for coin in self.pay_from:
            item = QTreeWidgetItem([format(coin), self.format_amount(coin['value'])])
            item.setFont(0, QFont(MONOSPACE_FONT))
            self.from_list.addTopLevelItem(item)

    def get_contact_payto(self, key):
        _type, label = self.contacts.get(key)
        return label + '  <' + key + '>' if _type == 'address' else key

    def update_completions(self):
        l = [self.get_contact_payto(key) for key in self.contacts.keys()]
        self.completions.setStringList(l)

    def protected(func):
        '''Password request wrapper.  The password is passed to the function
        as the 'password' named argument.  "None" indicates either an
        unencrypted wallet, or the user cancelled the password request.
        An empty input is passed as the empty string.'''
        def request_password(self, *args, **kwargs):
            parent = self.top_level_window()
            password = None
            while self.wallet.has_keystore_encryption():
                password = self.password_dialog(parent=parent)
                if password is None:
                    # User cancelled password input
                    return
                try:
                    self.wallet.check_password(password)
                    break
                except Exception as e:
                    self.show_error(str(e), parent=parent)
                    continue

            kwargs['password'] = password
            return func(self, *args, **kwargs)
        return request_password

    @protected
    def protect(self, func, args, password):
        return func(*args, password)

    def is_send_fee_frozen(self):
        return self.fee_e.isVisible() and self.fee_e.isModified() \
               and (self.fee_e.text() or self.fee_e.hasFocus())

    def is_send_feerate_frozen(self):
        return self.feerate_e.isVisible() and self.feerate_e.isModified() \
               and (self.feerate_e.text() or self.feerate_e.hasFocus())

    def get_send_fee_estimator(self):
        if self.is_send_fee_frozen():
            fee_estimator = self.fee_e.get_amount()
        elif self.is_send_feerate_frozen():
            amount = self.feerate_e.get_amount()  # sat/byte feerate
            amount = 0 if amount is None else amount * 1000  # sat/kilobyte feerate
            fee_estimator = partial(
                simple_config.SimpleConfig.estimate_fee_for_feerate, amount)
        else:
            fee_estimator = None
        return fee_estimator

    def read_outputs(self):
        if self.payment_request:
            outputs = self.payment_request.get_outputs()
        else:
            outputs = self.payto_e.get_outputs(self.max_button.isChecked())
        return outputs

    def check_send_tab_onchain_outputs_and_show_errors(self, outputs) -> bool:
        """Returns whether there are errors with outputs.
        Also shows error dialog to user if so.
        """
        if not outputs:
            self.show_error(_('No outputs'))
            return True

        for o in outputs:
            if o.address is None:
                self.show_error(_('Bitcoin Address is None'))
                return True
            if o.type == TYPE_ADDRESS and not bitcoin.is_address(o.address):
                self.show_error(_('Invalid Bitcoin Address'))
                return True
            if o.value is None:
                self.show_error(_('Invalid Amount'))
                return True

        return False  # no errors

    def check_send_tab_payto_line_and_show_errors(self) -> bool:
        """Returns whether there are errors.
        Also shows error dialog to user if so.
        """
        pr = self.payment_request
        if pr:
            if pr.has_expired():
                self.show_error(_('Payment request has expired'))
                return True

        if not pr:
            errors = self.payto_e.get_errors()
            if errors:
                self.show_warning(_("Invalid Lines found:") + "\n\n" +
                                  '\n'.join([_("Line #") + f"{err.idx+1}: {err.line_content[:40]}... ({repr(err.exc)})"
                                             for err in errors]))
                return True

            if self.payto_e.is_alias and self.payto_e.validated is False:
                alias = self.payto_e.toPlainText()
                msg = _('WARNING: the alias "{}" could not be validated via an additional '
                        'security check, DNSSEC, and thus may not be correct.').format(alias) + '\n'
                msg += _('Do you wish to continue?')
                if not self.question(msg):
                    return True

        return False  # no errors

    def pay_lightning_invoice(self, invoice):
        amount_sat = self.amount_e.get_amount()
        attempts = LN_NUM_PAYMENT_ATTEMPTS
        def task():
            try:
                self.wallet.lnworker.pay(invoice, amount_sat, attempts)
            except Exception as e:
                self.show_error(str(e))
        self.do_clear()
        self.wallet.thread.add(task)
        self.invoice_list.update()

    def on_request_status(self, key, status):
        if key not in self.wallet.receive_requests:
            return
        if status == PR_PAID:
            self.notify(_('Payment received') + '\n' + key)

    def on_invoice_status(self, key, status):
        if key not in self.wallet.invoices:
            return
        self.invoice_list.update_item(key, status)
        if status == PR_PAID:
            self.show_message(_('Payment succeeded'))
            self.need_update.set()
        elif status == PR_FAILED:
            self.show_error(_('Payment failed'))
        else:
            pass

    def read_invoice(self):
        if self.check_send_tab_payto_line_and_show_errors():
            return
        if not self.is_onchain:
            invoice = self.payto_e.lightning_invoice
            if not invoice:
                return
            if not self.wallet.lnworker:
                self.show_error(_('Lightning is disabled'))
                return
            return self.wallet.lnworker.parse_bech32_invoice(invoice)
        else:
            outputs = self.read_outputs()
            if self.check_send_tab_onchain_outputs_and_show_errors(outputs):
                return
            message = self.message_e.text()
            return self.wallet.create_invoice(outputs, message, self.payment_request, self.payto_URI)

    def do_save_invoice(self):
        invoice = self.read_invoice()
        if not invoice:
            return
        self.wallet.save_invoice(invoice)
        self.do_clear()
        self.invoice_list.update()

    def do_preview(self):
        self.do_pay(preview=True)

    def do_pay(self, preview=False):
        invoice = self.read_invoice()
        if not invoice:
            return
        self.wallet.save_invoice(invoice)
        self.invoice_list.update()
        self.do_pay_invoice(invoice, preview)

    def do_pay_invoice(self, invoice, preview=False):
        if invoice['type'] == PR_TYPE_LN:
            self.pay_lightning_invoice(invoice['invoice'])
            return
        elif invoice['type'] == PR_TYPE_ONCHAIN:
            message = invoice['message']
            outputs = invoice['outputs']
        else:
            raise Exception('unknown invoice type')

        if run_hook('abort_send', self):
            return

        outputs = [TxOutput(*x) for x in outputs]
        fee_estimator = self.get_send_fee_estimator()
        coins = self.get_coins()
        try:
            is_sweep = bool(self.tx_external_keypairs)
            tx = self.wallet.make_unsigned_transaction(
                coins, outputs, fixed_fee=fee_estimator,
                is_sweep=is_sweep)
        except (NotEnoughFunds, NoDynamicFeeEstimates) as e:
            self.show_message(str(e))
            return
        except InternalAddressCorruption as e:
            self.show_error(str(e))
            raise
        except BaseException as e:
            self.logger.exception('')
            self.show_message(str(e))
            return

        amount = tx.output_value() if self.max_button.isChecked() else sum(map(lambda x: x.value, outputs))
        fee = tx.get_fee()

        use_rbf = bool(self.config.get('use_rbf', True))
        if use_rbf:
            tx.set_rbf(True)

        if fee < self.wallet.relayfee() * tx.estimated_size() / 1000:
            self.show_error('\n'.join([
                _("This transaction requires a higher fee, or it will not be propagated by your current server"),
                _("Try to raise your transaction fee, or use a server with a lower relay fee.")
            ]))
            return

        if preview:
            self.show_transaction(tx, invoice=invoice)
            return

        if not self.network:
            self.show_error(_("You can't broadcast a transaction without a live network connection."))
            return

        # confirmation dialog
        msg = [
            _("Amount to be sent") + ": " + self.format_amount_and_units(amount),
            _("Mining fee") + ": " + self.format_amount_and_units(fee),
        ]

        x_fee = run_hook('get_tx_extra_fee', self.wallet, tx)
        if x_fee:
            x_fee_address, x_fee_amount = x_fee
            msg.append( _("Additional fees") + ": " + self.format_amount_and_units(x_fee_amount) )

        feerate_warning = simple_config.FEERATE_WARNING_HIGH_FEE
        if fee > feerate_warning * tx.estimated_size() / 1000:
            msg.append(_('Warning') + ': ' + _("The fee for this transaction seems unusually high."))

        if self.wallet.has_keystore_encryption():
            msg.append("")
            msg.append(_("Enter your password to proceed"))
            password = self.password_dialog('\n'.join(msg))
            if not password:
                return
        else:
            msg.append(_('Proceed?'))
            password = None
            if not self.question('\n'.join(msg)):
                return

        def sign_done(success):
            if success:
                self.do_clear()
                if not tx.is_complete():
                    self.show_transaction(tx, invoice=invoice)
                else:
                    self.broadcast_transaction(tx, invoice=invoice)
        self.sign_tx_with_password(tx, sign_done, password)

    @protected
    def sign_tx(self, tx, callback, password):
        self.sign_tx_with_password(tx, callback, password)

    def sign_tx_with_password(self, tx, callback, password):
        '''Sign the transaction in a separate thread.  When done, calls
        the callback with a success code of True or False.
        '''
        def on_success(result):
            callback(True)
        def on_failure(exc_info):
            self.on_error(exc_info)
            callback(False)
        on_success = run_hook('tc_sign_wrapper', self.wallet, tx, on_success, on_failure) or on_success
        if self.tx_external_keypairs:
            # can sign directly
            task = partial(Transaction.sign, tx, self.tx_external_keypairs)
        else:
            task = partial(self.wallet.sign_transaction, tx, password)
        msg = _('Signing transaction...')
        WaitingDialog(self, msg, task, on_success, on_failure)

    def broadcast_transaction(self, tx, *, invoice=None, tx_desc=None):

        def broadcast_thread():
            # non-GUI thread
            pr = self.payment_request
            if pr and pr.has_expired():
                self.payment_request = None
                return False, _("Invoice has expired")
            try:
                self.network.run_from_another_thread(self.network.broadcast_transaction(tx))
            except TxBroadcastError as e:
                return False, e.get_message_for_gui()
            except BestEffortRequestFailed as e:
                return False, repr(e)
            # success
            txid = tx.txid()
            if tx_desc:
                self.wallet.set_label(txid, tx_desc)
            if invoice:
                self.wallet.set_paid(invoice['id'], txid)
                self.wallet.set_label(txid, invoice['message'])
            if pr:
                self.payment_request = None
                refund_address = self.wallet.get_receiving_address()
                coro = pr.send_payment_and_receive_paymentack(str(tx), refund_address)
                fut = asyncio.run_coroutine_threadsafe(coro, self.network.asyncio_loop)
                ack_status, ack_msg = fut.result(timeout=20)
                self.logger.info(f"Payment ACK: {ack_status}. Ack message: {ack_msg}")
            return True, txid

        # Capture current TL window; override might be removed on return
        parent = self.top_level_window(lambda win: isinstance(win, MessageBoxMixin))

        def broadcast_done(result):
            # GUI thread
            if result:
                success, msg = result
                if success:
                    parent.show_message(_('Payment sent.') + '\n' + msg)
                    self.invoice_list.update()
                    self.do_clear()
                else:
                    msg = msg or ''
                    parent.show_error(msg)

        WaitingDialog(self, _('Broadcasting transaction...'),
                      broadcast_thread, broadcast_done, self.on_error)

    @protected
    def open_channel(self, *args, **kwargs):
        def task():
            return self.wallet.lnworker.open_channel(*args, **kwargs)
        def on_success(chan):
            n = chan.constraints.funding_txn_minimum_depth
            message = '\n'.join([
                _('Channel established.'),
                _('Remote peer ID') + ':' + chan.node_id.hex(),
                _('This channel will be usable after {} confirmations').format(n)
            ])
            self.show_message(message)
        def on_failure(exc_info):
            type_, e, traceback = exc_info
            self.show_error(_('Could not open channel: {}').format(e))
        WaitingDialog(self, _('Opening channel...'), task, on_success, on_failure)

    def query_choice(self, msg, choices):
        # Needed by QtHandler for hardware wallets
        dialog = WindowModalDialog(self.top_level_window())
        clayout = ChoicesLayout(msg, choices)
        vbox = QVBoxLayout(dialog)
        vbox.addLayout(clayout.layout())
        vbox.addLayout(Buttons(OkButton(dialog)))
        if not dialog.exec_():
            return None
        return clayout.selected_index()

    def lock_amount(self, b):
        self.amount_e.setFrozen(b)
        self.max_button.setEnabled(not b)

    def prepare_for_payment_request(self):
        self.show_send_tab()
        self.payto_e.is_pr = True
        for e in [self.payto_e, self.message_e]:
            e.setFrozen(True)
        self.lock_amount(True)
        self.payto_e.setText(_("please wait..."))
        return True

    def delete_invoice(self, key):
        self.wallet.delete_invoice(key)
        self.invoice_list.update()

    def payment_request_ok(self):
        pr = self.payment_request
        if not pr:
            return
        key = pr.get_id()
        invoice = self.wallet.get_invoice(key)
        if invoice and invoice['status'] == PR_PAID:
            self.show_message("invoice already paid")
            self.do_clear()
            self.payment_request = None
            return
        self.payto_e.is_pr = True
        if not pr.has_expired():
            self.payto_e.setGreen()
        else:
            self.payto_e.setExpired()
        self.payto_e.setText(pr.get_requestor())
        self.amount_e.setText(format_satoshis_plain(pr.get_amount(), self.decimal_point))
        self.message_e.setText(pr.get_memo())
        # signal to set fee
        self.amount_e.textEdited.emit("")

    def payment_request_error(self):
        pr = self.payment_request
        if not pr:
            return
        self.show_message(pr.error)
        self.payment_request = None
        self.do_clear()

    def on_pr(self, request):
        self.payment_request = request
        if self.payment_request.verify(self.contacts):
            self.payment_request_ok_signal.emit()
        else:
            self.payment_request_error_signal.emit()

    def parse_lightning_invoice(self, invoice):
        """Parse ln invoice, and prepare the send tab for it."""
        from electrum.lnaddr import lndecode, LnDecodeException
        try:
            lnaddr = lndecode(invoice, expected_hrp=constants.net.SEGWIT_HRP)
        except Exception as e:
            raise LnDecodeException(e) from e
        pubkey = bh2u(lnaddr.pubkey.serialize())
        for k,v in lnaddr.tags:
            if k == 'd':
                description = v
                break
        else:
             description = ''
        self.payto_e.setFrozen(True)
        self.payto_e.setText(pubkey)
        self.message_e.setText(description)
        if lnaddr.amount is not None:
            self.amount_e.setAmount(lnaddr.amount * COIN)
        #self.amount_e.textEdited.emit("")
        self.set_onchain(False)

    def set_onchain(self, b):
        self.is_onchain = b
        self.preview_button.setEnabled(b)
        self.max_button.setEnabled(b)
        self.show_send_tab_onchain_fees(b)

    def show_send_tab_onchain_fees(self, b: bool):
        self.feecontrol_fields.setEnabled(b)
        #self.fee_e_label.setVisible(b)

    def pay_to_URI(self, URI):
        if not URI:
            return
        try:
            out = util.parse_URI(URI, self.on_pr)
        except InvalidBitcoinURI as e:
            self.show_error(_("Error parsing URI") + f":\n{e}")
            return
        self.show_send_tab()
        self.payto_URI = out
        r = out.get('r')
        sig = out.get('sig')
        name = out.get('name')
        if r or (name and sig):
            self.prepare_for_payment_request()
            return
        address = out.get('address')
        amount = out.get('amount')
        label = out.get('label')
        message = out.get('message')
        # use label as description (not BIP21 compliant)
        if label and not message:
            message = label
        if address:
            self.payto_e.setText(address)
        if message:
            self.message_e.setText(message)
        if amount:
            self.amount_e.setAmount(amount)
            self.amount_e.textEdited.emit("")


    def do_clear(self):
        self.max_button.setChecked(False)
        self.not_enough_funds = False
        self.payment_request = None
        self.payto_URI = None
        self.payto_e.is_pr = False
        self.is_onchain = False
        self.set_onchain(False)
        for e in [self.payto_e, self.message_e, self.amount_e, self.fiat_send_e,
                  self.fee_e, self.feerate_e]:
            e.setText('')
            e.setFrozen(False)
        self.fee_slider.activate()
        self.feerate_e.setAmount(self.config.fee_per_byte())
        self.size_e.setAmount(0)
        self.feerounding_icon.setVisible(False)
        self.set_pay_from([])
        self.tx_external_keypairs = {}
        self.update_status()
        run_hook('do_clear', self)


    def set_frozen_state_of_addresses(self, addrs, freeze: bool):
        self.wallet.set_frozen_state_of_addresses(addrs, freeze)
        self.address_list.update()
        self.utxo_list.update()
        self.update_fee()

    def set_frozen_state_of_coins(self, utxos, freeze: bool):
        self.wallet.set_frozen_state_of_coins(utxos, freeze)
        self.utxo_list.update()
        self.update_fee()

    def create_list_tab(self, l, toolbar=None):
        w = QWidget()
        w.searchable_list = l
        vbox = QVBoxLayout()
        w.setLayout(vbox)
        #vbox.setContentsMargins(0, 0, 0, 0)
        #vbox.setSpacing(0)
        if toolbar:
            vbox.addLayout(toolbar)
        vbox.addWidget(l)
        return w

    def create_addresses_tab(self):
        from .address_list import AddressList
        self.address_list = l = AddressList(self)
        toolbar = l.create_toolbar(self.config)
        toolbar_shown = bool(self.config.get('show_toolbar_addresses', False))
        l.show_toolbar(toolbar_shown)
        return self.create_list_tab(l, toolbar)

    def create_utxo_tab(self):
        from .utxo_list import UTXOList
        self.utxo_list = l = UTXOList(self)
        return self.create_list_tab(l)

    def create_smart_contract_tab(self):
        from .smart_contract_list import SmartContractList
        self.smart_contract_list = l = SmartContractList(self)
        return self.create_list_tab(l)

    def create_tokens_tab(self):
        from .token_list import TokenBalanceList, TokenHistoryModel, TokenHistoryList
        self.token_balance_list = tbl = TokenBalanceList(self)
        self.token_hist_model = TokenHistoryModel(self)
        self.token_hist_list = thl = TokenHistoryList(self, self.token_hist_model)
        self.token_hist_model.set_view(self.token_hist_list)
        thl.searchable_list = thl
        splitter = QSplitter(self)
        splitter.addWidget(self.create_list_tab(tbl))
        splitter.addWidget(self.create_list_tab(thl))
        splitter.setOrientation(Qt.Vertical)
        return splitter

    def create_contacts_tab(self):
        from .contact_list import ContactList
        self.contact_list = l = ContactList(self)
        return self.create_list_tab(l)

    def remove_address(self, addr):
        if self.question(_("Do you want to remove {} from your wallet?").format(addr)):
            self.wallet.delete_address(addr)
            self.need_update.set()  # history, addresses, coins
            self.clear_receive_tab()

    def get_coins(self):
        if self.pay_from:
            return self.pay_from
        else:
            return self.wallet.get_spendable_coins(None)

    def spend_coins(self, coins):
        self.set_pay_from(coins)
        self.set_onchain(len(coins) > 0)
        self.show_send_tab()
        self.update_fee()

    def paytomany(self):
        self.show_send_tab()
        self.payto_e.paytomany()
        msg = '\n'.join([
            _('Enter a list of outputs in the \'Pay to\' field.'),
            _('One output per line.'),
            _('Format: address, amount'),
            _('You may load a CSV file using the file icon.')
        ])
        self.show_message(msg, title=_('Pay to many'))

    def payto_contacts(self, labels):
        paytos = [self.get_contact_payto(label) for label in labels]
        self.show_send_tab()
        if len(paytos) == 1:
            self.payto_e.setText(paytos[0])
            self.amount_e.setFocus()
        else:
            text = "\n".join([payto + ", 0" for payto in paytos])
            self.payto_e.setText(text)
            self.payto_e.setFocus()

    def set_contact(self, label, address):
        if not is_address(address):
            self.show_error(_('Invalid Address'))
            self.contact_list.update()  # Displays original unchanged value
            return False
        self.contacts[address] = ('address', label)
        self.contact_list.update()
        self.history_list.update()
        self.update_completions()
        return True

    def delete_contacts(self, labels):
        if not self.question(_("Remove {} from your list of contacts?")
                             .format(" + ".join(labels))):
            return
        for label in labels:
            self.contacts.pop(label)
        self.history_list.update()
        self.contact_list.update()
        self.update_completions()

    def show_invoice(self, key):
        invoice = self.wallet.get_invoice(key)
        if invoice is None:
            self.show_error('Cannot find payment request in wallet.')
            return
        bip70 = invoice.get('bip70')
        if bip70:
            pr = paymentrequest.PaymentRequest(bytes.fromhex(bip70))
            pr.verify(self.contacts)
            self.show_bip70_details(pr)

    def show_bip70_details(self, pr):
        key = pr.get_id()
        d = WindowModalDialog(self, _("BIP70 Invoice"))
        vbox = QVBoxLayout(d)
        grid = QGridLayout()
        grid.addWidget(QLabel(_("Requestor") + ':'), 0, 0)
        grid.addWidget(QLabel(pr.get_requestor()), 0, 1)
        grid.addWidget(QLabel(_("Amount") + ':'), 1, 0)
        outputs_str = '\n'.join(map(lambda x: self.format_amount(x[2])+ self.base_unit() + ' @ ' + x[1], pr.get_outputs()))
        grid.addWidget(QLabel(outputs_str), 1, 1)
        expires = pr.get_expiration_date()
        grid.addWidget(QLabel(_("Memo") + ':'), 2, 0)
        grid.addWidget(QLabel(pr.get_memo()), 2, 1)
        grid.addWidget(QLabel(_("Signature") + ':'), 3, 0)
        grid.addWidget(QLabel(pr.get_verify_status()), 3, 1)
        if expires:
            grid.addWidget(QLabel(_("Expires") + ':'), 4, 0)
            grid.addWidget(QLabel(format_time(expires)), 4, 1)
        vbox.addLayout(grid)
        def do_export():
            name = str(key) + '.bip70'
            fn = self.getSaveFileName(_("Save invoice to file"), name, filter="*.bip70")
            if not fn:
                return
            with open(fn, 'wb') as f:
                data = f.write(pr.raw)
            self.show_message(_('Invoice saved as' + ' ' + fn))
        exportButton = EnterButton(_('Save'), do_export)
        def do_delete():
            if self.question(_('Delete invoice?')):
                self.wallet.delete_invoices(key)
                self.history_list.update()
                self.invoice_list.update()
                d.close()
        deleteButton = EnterButton(_('Delete'), do_delete)
        vbox.addLayout(Buttons(exportButton, deleteButton, CloseButton(d)))
        d.exec_()

    def pay_bip70_invoice(self, key):
        pr = self.wallet.get_invoice(key)
        self.payment_request = pr
        self.prepare_for_payment_request()
        pr.error = None  # this forces verify() to re-run
        if pr.verify(self.contacts):
            self.payment_request_ok()
        else:
            self.payment_request_error()

    def create_console_tab(self):
        from .console import Console
        self.console = console = Console()
        return console

    def update_console(self):
        console = self.console
        console.history = self.wallet.storage.get("qt-console-history", [])
        console.history_index = len(console.history)

        console.updateNamespace({
            'wallet': self.wallet,
            'network': self.network,
            'plugins': self.gui_object.plugins,
            'window': self,
            'config': self.config,
            'electrum': electrum,
            'daemon': self.gui_object.daemon,
            'util': util,
            'bitcoin': bitcoin,
        })

        c = commands.Commands(config=self.config,
                              network=self.network,
                              callback=lambda: self.console.set_json(True))
        methods = {}
        def mkfunc(f, method):
            return lambda *args, **kwargs: f(method,
                                             args,
                                             self.password_dialog,
                                             **{**kwargs, 'wallet': self.wallet})
        for m in dir(c):
            if m[0]=='_' or m in ['network','wallet','config']: continue
            methods[m] = mkfunc(c._run, m)

        console.updateNamespace(methods)

    def create_status_bar(self):

        sb = QStatusBar()
        sb.setFixedHeight(35)

        self.balance_label = QLabel("Loading wallet...")
        self.balance_label.setTextInteractionFlags(Qt.TextSelectableByMouse)
        self.balance_label.setStyleSheet("""QLabel { padding: 0 }""")
        sb.addWidget(self.balance_label)

        self.search_box = QLineEdit()
        self.search_box.textChanged.connect(self.do_search)
        self.search_box.hide()
        sb.addPermanentWidget(self.search_box)

        self.update_check_button = QPushButton("")
        self.update_check_button.setFlat(True)
        self.update_check_button.setCursor(QCursor(Qt.PointingHandCursor))
        self.update_check_button.setIcon(read_QIcon("update.png"))
        self.update_check_button.hide()
        sb.addPermanentWidget(self.update_check_button)

        self.password_button = StatusBarButton(QIcon(), _("Password"), self.change_password_dialog )
        sb.addPermanentWidget(self.password_button)

        sb.addPermanentWidget(StatusBarButton(read_QIcon("preferences.png"), _("Preferences"), self.settings_dialog ) )
        self.seed_button = StatusBarButton(read_QIcon("seed.png"), _("Seed"), self.show_seed_dialog )
        sb.addPermanentWidget(self.seed_button)
        if self.wallet.has_lightning():
            self.lightning_button = StatusBarButton(read_QIcon("lightning.png"), _("Lightning Network"), self.gui_object.show_lightning_dialog)
            sb.addPermanentWidget(self.lightning_button)
        self.status_button = StatusBarButton(read_QIcon("status_disconnected.png"), _("Network"), lambda: self.gui_object.show_network_dialog(self))
        sb.addPermanentWidget(self.status_button)
        run_hook('create_status_bar', sb)
        self.setStatusBar(sb)

    def update_lock_icon(self):
        icon = read_QIcon("lock.png") if self.wallet.has_password() else read_QIcon("unlock.png")
        self.password_button.setIcon(icon)

    def update_buttons_on_seed(self):
        self.seed_button.setVisible(self.wallet.has_seed())
        self.password_button.setVisible(self.wallet.may_have_password())
        self.send_button.setVisible(not self.wallet.is_watching_only())

    def change_password_dialog(self):
        from electrum.storage import StorageEncryptionVersion
        if self.wallet.get_available_storage_encryption_version() == StorageEncryptionVersion.XPUB_PASSWORD:
            from .password_dialog import ChangePasswordDialogForHW
            d = ChangePasswordDialogForHW(self, self.wallet)
            ok, encrypt_file = d.run()
            if not ok:
                return

            try:
                hw_dev_pw = self.wallet.keystore.get_password_for_storage_encryption()
            except UserCancelled:
                return
            except BaseException as e:
                self.logger.exception('')
                self.show_error(repr(e))
                return
            old_password = hw_dev_pw if self.wallet.has_password() else None
            new_password = hw_dev_pw if encrypt_file else None
        else:
            from .password_dialog import ChangePasswordDialogForSW
            d = ChangePasswordDialogForSW(self, self.wallet)
            ok, old_password, new_password, encrypt_file = d.run()

        if not ok:
            return
        try:
            self.wallet.update_password(old_password, new_password, encrypt_file)
        except InvalidPassword as e:
            self.show_error(str(e))
            return
        except BaseException:
            self.logger.exception('Failed to update password')
            self.show_error(_('Failed to update password'))
            return
        msg = _('Password was updated successfully') if self.wallet.has_password() else _('Password is disabled, this wallet is not protected')
        self.show_message(msg, title=_("Success"))
        self.update_lock_icon()

    def toggle_search(self):
        tab = self.tabs.currentWidget()
        #if hasattr(tab, 'searchable_list'):
        #    tab.searchable_list.toggle_toolbar()
        #return
        self.search_box.setHidden(not self.search_box.isHidden())
        if not self.search_box.isHidden():
            self.search_box.setFocus(1)
        else:
            self.do_search('')

    def do_search(self, t):
        tab = self.tabs.currentWidget()
        if hasattr(tab, 'searchable_list'):
            tab.searchable_list.filter(t)

    def new_contact_dialog(self):
        d = WindowModalDialog(self, _("New Contact"))
        vbox = QVBoxLayout(d)
        vbox.addWidget(QLabel(_('New Contact') + ':'))
        grid = QGridLayout()
        line1 = QLineEdit()
        line1.setFixedWidth(32 * char_width_in_lineedit())
        line2 = QLineEdit()
        line2.setFixedWidth(32 * char_width_in_lineedit())
        grid.addWidget(QLabel(_("Address")), 1, 0)
        grid.addWidget(line1, 1, 1)
        grid.addWidget(QLabel(_("Name")), 2, 0)
        grid.addWidget(line2, 2, 1)
        vbox.addLayout(grid)
        vbox.addLayout(Buttons(CancelButton(d), OkButton(d)))
        if d.exec_():
            self.set_contact(line2.text(), line1.text())

    def disable_lightning(self):
        warning = _('This will delete your lightning private keys')
        r = self.question(_('Disable Lightning payments?') + '\n\n' + warning)
        if not r:
            return
        self.wallet.remove_lightning()
        self.show_warning(_('Lightning keys have been removed. This wallet will be closed'))
        self.close()

    def enable_lightning(self):
        warning1 = _("Lightning support in Electrum is experimental. Do not put large amounts in lightning channels.")
        warning2 = _("Funds stored in lightning channels are not recoverable from your seed. You must backup your wallet file everytime you create a new channel.")
        r = self.question(_('Enable Lightning payments?') + '\n\n' + _('WARNINGS') + ': ' + '\n\n' + warning1 + '\n\n' + warning2)
        if not r:
            return
        self.wallet.init_lightning()
        self.show_warning(_('Lightning keys have been initialized. This wallet will be closed'))
        self.close()

    def show_wallet_info(self):
        dialog = WindowModalDialog(self, _("Wallet Information"))
        dialog.setMinimumSize(500, 100)
        mpk_list = self.wallet.get_master_public_keys()
        vbox = QVBoxLayout()
        wallet_type = self.wallet.storage.get('wallet_type', '')
        if self.wallet.is_watching_only():
            wallet_type += ' [{}]'.format(_('watching-only'))
        seed_available = _('True') if self.wallet.has_seed() else _('False')
        keystore_types = [k.get_type_text() for k in self.wallet.get_keystores()]
        grid = QGridLayout()
        basename = os.path.basename(self.wallet.storage.path)
        grid.addWidget(QLabel(_("Wallet name")+ ':'), 0, 0)
        grid.addWidget(QLabel(basename), 0, 1)
        grid.addWidget(QLabel(_("Wallet type")+ ':'), 1, 0)
        grid.addWidget(QLabel(wallet_type), 1, 1)
        grid.addWidget(QLabel(_("Script type")+ ':'), 2, 0)
        grid.addWidget(QLabel(self.wallet.txin_type), 2, 1)
        grid.addWidget(QLabel(_("Seed available") + ':'), 3, 0)
        grid.addWidget(QLabel(str(seed_available)), 3, 1)
        if len(keystore_types) <= 1:
            grid.addWidget(QLabel(_("Keystore type") + ':'), 4, 0)
            ks_type = str(keystore_types[0]) if keystore_types else _('No keystore')
            grid.addWidget(QLabel(ks_type), 4, 1)
        # lightning
        if self.wallet.has_lightning():
            lightning_b = QPushButton(_('Disable'))
            lightning_b.clicked.connect(dialog.close)
            lightning_b.clicked.connect(self.disable_lightning)
            lightning_label = QLabel(_('Enabled'))
            lightning_b.setDisabled(bool(self.wallet.lnworker.channels))
        else:
            lightning_b = QPushButton(_('Enable'))
            lightning_b.clicked.connect(dialog.close)
            lightning_b.clicked.connect(self.enable_lightning)
            lightning_label = QLabel(_('Disabled'))
        grid.addWidget(QLabel(_('Lightning')), 5, 0)
        grid.addWidget(lightning_label, 5, 1)
        grid.addWidget(lightning_b, 5, 2)
        vbox.addLayout(grid)

        if self.wallet.is_deterministic():
            mpk_text = ShowQRTextEdit()
            mpk_text.setMaximumHeight(150)
            mpk_text.addCopyButton(self.app)

            def show_mpk(index):
                mpk_text.setText(mpk_list[index])
                mpk_text.repaint()  # macOS hack for #4777
                
            # only show the combobox in case multiple accounts are available
            if len(mpk_list) > 1:
                # only show the combobox if multiple master keys are defined
                def label(idx, ks):
                    if isinstance(self.wallet, Multisig_Wallet) and hasattr(ks, 'label'):
                        return _("cosigner") + f' {idx+1}: {ks.get_type_text()} {ks.label}'
                    else:
                        return _("keystore") + f' {idx+1}'

                labels = [label(idx, ks) for idx, ks in enumerate(self.wallet.get_keystores())]

                on_click = lambda clayout: show_mpk(clayout.selected_index())
                labels_clayout = ChoicesLayout(_("Master Public Keys"), labels, on_click)
                vbox.addLayout(labels_clayout.layout())
            else:
                vbox.addWidget(QLabel(_("Master Public Key")))

            show_mpk(0)
            vbox.addWidget(mpk_text)

        vbox.addStretch(1)
        btns = run_hook('wallet_info_buttons', self, dialog) or Buttons(CloseButton(dialog))
        vbox.addLayout(btns)
        dialog.setLayout(vbox)
        dialog.exec_()

    def remove_wallet(self):
        if self.question('\n'.join([
                _('Delete wallet file?'),
                "%s"%self.wallet.storage.path,
                _('If your wallet contains funds, make sure you have saved its seed.')])):
            self._delete_wallet()

    @protected
    def _delete_wallet(self, password):
        wallet_path = self.wallet.storage.path
        basename = os.path.basename(wallet_path)
        r = self.gui_object.daemon.delete_wallet(wallet_path)
        self.close()
        if r:
            self.show_error(_("Wallet removed: {}").format(basename))
        else:
            self.show_error(_("Wallet file not found: {}").format(basename))

    @protected
    def show_seed_dialog(self, password):
        if not self.wallet.has_seed():
            self.show_message(_('This wallet has no seed'))
            return
        keystore = self.wallet.get_keystore()
        try:
            seed = keystore.get_seed(password)
            passphrase = keystore.get_passphrase(password)
        except BaseException as e:
            self.show_error(repr(e))
            return
        from .seed_dialog import SeedDialog
        d = SeedDialog(self, seed, passphrase)
        d.exec_()

    def show_qrcode(self, data, title = _("QR code"), parent=None):
        if not data:
            return
        d = QRDialog(data, parent or self, title)
        d.exec_()

    @protected
    def show_private_key(self, address, password):
        if not address:
            return
        try:
            pk, redeem_script = self.wallet.export_private_key(address, password)
        except Exception as e:
            self.logger.exception('')
            self.show_message(repr(e))
            return
        xtype = bitcoin.deserialize_privkey(pk)[0]
        d = WindowModalDialog(self, _("Private key"))
        d.setMinimumSize(600, 150)
        vbox = QVBoxLayout()
        vbox.addWidget(QLabel(_("Address") + ': ' + address))
        vbox.addWidget(QLabel(_("Script type") + ': ' + xtype))
        vbox.addWidget(QLabel(_("Private key") + ':'))
        keys_e = ShowQRTextEdit(text=pk)
        keys_e.addCopyButton(self.app)
        vbox.addWidget(keys_e)
        if redeem_script:
            vbox.addWidget(QLabel(_("Redeem Script") + ':'))
            rds_e = ShowQRTextEdit(text=redeem_script)
            rds_e.addCopyButton(self.app)
            vbox.addWidget(rds_e)
        vbox.addLayout(Buttons(CloseButton(d)))
        d.setLayout(vbox)
        d.exec_()

    msg_sign = _("Signing with an address actually means signing with the corresponding "
                "private key, and verifying with the corresponding public key. The "
                "address you have entered does not have a unique public key, so these "
                "operations cannot be performed.") + '\n\n' + \
               _('The operation is undefined. Not just in Electrum, but in general.')

    @protected
    def do_sign(self, address, message, signature, password):
        address  = address.text().strip()
        message = message.toPlainText().strip()
        if not bitcoin.is_address(address):
            self.show_message(_('Invalid Bitcoin address.'))
            return
        if self.wallet.is_watching_only():
            self.show_message(_('This is a watching-only wallet.'))
            return
        if not self.wallet.is_mine(address):
            self.show_message(_('Address not in wallet.'))
            return
        txin_type = self.wallet.get_txin_type(address)
        if txin_type not in ['p2pkh', 'p2wpkh', 'p2wpkh-p2sh']:
            self.show_message(_('Cannot sign messages with this type of address:') + \
                              ' ' + txin_type + '\n\n' + self.msg_sign)
            return
        task = partial(self.wallet.sign_message, address, message, password)

        def show_signed_message(sig):
            try:
                signature.setText(base64.b64encode(sig).decode('ascii'))
            except RuntimeError:
                # (signature) wrapped C/C++ object has been deleted
                pass

        self.wallet.thread.add(task, on_success=show_signed_message)

    def do_verify(self, address, message, signature):
        address  = address.text().strip()
        message = message.toPlainText().strip().encode('utf-8')
        if not bitcoin.is_address(address):
            self.show_message(_('Invalid Bitcoin address.'))
            return
        try:
            # This can throw on invalid base64
            sig = base64.b64decode(str(signature.toPlainText()))
            verified = ecc.verify_message_with_address(address, sig, message)
        except Exception as e:
            verified = False
        if verified:
            self.show_message(_("Signature verified"))
        else:
            self.show_error(_("Wrong signature"))

    def sign_verify_message(self, address=''):
        d = WindowModalDialog(self, _('Sign/verify Message'))
        d.setMinimumSize(610, 290)

        layout = QGridLayout(d)

        message_e = QTextEdit()
        message_e.setAcceptRichText(False)
        layout.addWidget(QLabel(_('Message')), 1, 0)
        layout.addWidget(message_e, 1, 1)
        layout.setRowStretch(2,3)

        address_e = QLineEdit()
        address_e.setText(address)
        layout.addWidget(QLabel(_('Address')), 2, 0)
        layout.addWidget(address_e, 2, 1)

        signature_e = QTextEdit()
        signature_e.setAcceptRichText(False)
        layout.addWidget(QLabel(_('Signature')), 3, 0)
        layout.addWidget(signature_e, 3, 1)
        layout.setRowStretch(3,1)

        hbox = QHBoxLayout()

        b = QPushButton(_("Sign"))
        b.clicked.connect(lambda: self.do_sign(address_e, message_e, signature_e))
        hbox.addWidget(b)

        b = QPushButton(_("Verify"))
        b.clicked.connect(lambda: self.do_verify(address_e, message_e, signature_e))
        hbox.addWidget(b)

        b = QPushButton(_("Close"))
        b.clicked.connect(d.accept)
        hbox.addWidget(b)
        layout.addLayout(hbox, 4, 1)
        d.exec_()

    @protected
    def do_decrypt(self, message_e, pubkey_e, encrypted_e, password):
        if self.wallet.is_watching_only():
            self.show_message(_('This is a watching-only wallet.'))
            return
        cyphertext = encrypted_e.toPlainText()
        task = partial(self.wallet.decrypt_message, pubkey_e.text(), cyphertext, password)

        def setText(text):
            try:
                message_e.setText(text.decode('utf-8'))
            except RuntimeError:
                # (message_e) wrapped C/C++ object has been deleted
                pass

        self.wallet.thread.add(task, on_success=setText)

    def do_encrypt(self, message_e, pubkey_e, encrypted_e):
        message = message_e.toPlainText()
        message = message.encode('utf-8')
        try:
            public_key = ecc.ECPubkey(bfh(pubkey_e.text()))
        except BaseException as e:
            self.logger.exception('Invalid Public key')
            self.show_warning(_('Invalid Public key'))
            return
        encrypted = public_key.encrypt_message(message)
        encrypted_e.setText(encrypted.decode('ascii'))

    def encrypt_message(self, address=''):
        d = WindowModalDialog(self, _('Encrypt/decrypt Message'))
        d.setMinimumSize(610, 490)

        layout = QGridLayout(d)

        message_e = QTextEdit()
        message_e.setAcceptRichText(False)
        layout.addWidget(QLabel(_('Message')), 1, 0)
        layout.addWidget(message_e, 1, 1)
        layout.setRowStretch(2,3)

        pubkey_e = QLineEdit()
        if address:
            pubkey = self.wallet.get_public_key(address)
            pubkey_e.setText(pubkey)
        layout.addWidget(QLabel(_('Public key')), 2, 0)
        layout.addWidget(pubkey_e, 2, 1)

        encrypted_e = QTextEdit()
        encrypted_e.setAcceptRichText(False)
        layout.addWidget(QLabel(_('Encrypted')), 3, 0)
        layout.addWidget(encrypted_e, 3, 1)
        layout.setRowStretch(3,1)

        hbox = QHBoxLayout()
        b = QPushButton(_("Encrypt"))
        b.clicked.connect(lambda: self.do_encrypt(message_e, pubkey_e, encrypted_e))
        hbox.addWidget(b)

        b = QPushButton(_("Decrypt"))
        b.clicked.connect(lambda: self.do_decrypt(message_e, pubkey_e, encrypted_e))
        hbox.addWidget(b)

        b = QPushButton(_("Close"))
        b.clicked.connect(d.accept)
        hbox.addWidget(b)

        layout.addLayout(hbox, 4, 1)
        d.exec_()

    def password_dialog(self, msg=None, parent=None):
        from .password_dialog import PasswordDialog
        parent = parent or self
        d = PasswordDialog(parent, msg)
        return d.run()

    def tx_from_text(self, txt) -> Optional[Transaction]:
        from electrum.transaction import tx_from_str
        try:
            tx = tx_from_str(txt)
            return Transaction(tx)
        except BaseException as e:
            self.show_critical(_("Electrum was unable to parse your transaction") + ":\n" + repr(e))
            return

    def read_tx_from_qrcode(self):
        from electrum import qrscanner
        try:
            data = qrscanner.scan_barcode(self.config.get_video_device())
        except BaseException as e:
            self.show_error(repr(e))
            return
        if not data:
            return
        # if the user scanned a bitcoin URI
        if str(data).startswith("vipstarcoin:"):
            self.pay_to_URI(data)
            return
        # else if the user scanned an offline signed tx
        try:
            data = bh2u(bitcoin.base_decode(data, length=None, base=43))
        except BaseException as e:
            self.show_error((_('Could not decode QR code')+':\n{}').format(repr(e)))
            return
        tx = self.tx_from_text(data)
        if not tx:
            return
        self.show_transaction(tx)

    def read_tx_from_file(self) -> Optional[Transaction]:
        fileName = self.getOpenFileName(_("Select your transaction file"), "*.txn")
        if not fileName:
            return
        try:
            with open(fileName, "r") as f:
                file_content = f.read()
        except (ValueError, IOError, os.error) as reason:
            self.show_critical(_("Electrum was unable to open your transaction file") + "\n" + str(reason), title=_("Unable to read file or no transaction found"))
            return
        return self.tx_from_text(file_content)

    def do_process_from_text(self):
        text = text_dialog(self, _('Input raw transaction'), _("Transaction:"), _("Load transaction"))
        if not text:
            return
        tx = self.tx_from_text(text)
        if tx:
            self.show_transaction(tx)

    def do_process_from_file(self):
        tx = self.read_tx_from_file()
        if tx:
            self.show_transaction(tx)

    def do_process_from_txid(self):
        from electrum import transaction
        txid, ok = QInputDialog.getText(self, _('Lookup transaction'), _('Transaction ID') + ':')
        if ok and txid:
            txid = str(txid).strip()
            try:
                raw_tx = self.network.run_from_another_thread(
                    self.network.get_transaction(txid, timeout=10))
            except Exception as e:
                self.show_message(_("Error getting transaction from network") + ":\n" + repr(e))
                return
            tx = transaction.Transaction(raw_tx)
            self.show_transaction(tx)

    @protected
    def export_privkeys_dialog(self, password):
        if self.wallet.is_watching_only():
            self.show_message(_("This is a watching-only wallet"))
            return

        if isinstance(self.wallet, Multisig_Wallet):
            self.show_message(_('WARNING: This is a multi-signature wallet.') + '\n' +
                              _('It cannot be "backed up" by simply exporting these private keys.'))

        d = WindowModalDialog(self, _('Private keys'))
        d.setMinimumSize(980, 300)
        vbox = QVBoxLayout(d)

        msg = "%s\n%s\n%s" % (_("WARNING: ALL your private keys are secret."),
                              _("Exposing a single private key can compromise your entire wallet!"),
                              _("In particular, DO NOT use 'redeem private key' services proposed by third parties."))
        vbox.addWidget(QLabel(msg))

        e = QTextEdit()
        e.setReadOnly(True)
        vbox.addWidget(e)

        defaultname = 'electrum-vips-private-keys.csv'
        select_msg = _('Select file to export your private keys to')
        hbox, filename_e, csv_button = filename_field(self, self.config, defaultname, select_msg)
        vbox.addLayout(hbox)

        b = OkButton(d, _('Export'))
        b.setEnabled(False)
        vbox.addLayout(Buttons(CancelButton(d), b))

        private_keys = {}
        addresses = self.wallet.get_addresses()
        done = False
        cancelled = False
        def privkeys_thread():
            for addr in addresses:
                time.sleep(0.1)
                if done or cancelled:
                    break
                privkey = self.wallet.export_private_key(addr, password)[0]
                private_keys[addr] = privkey
                self.computing_privkeys_signal.emit()
            if not cancelled:
                self.computing_privkeys_signal.disconnect()
                self.show_privkeys_signal.emit()

        def show_privkeys():
            s = "\n".join( map( lambda x: x[0] + "\t"+ x[1], private_keys.items()))
            e.setText(s)
            b.setEnabled(True)
            self.show_privkeys_signal.disconnect()
            nonlocal done
            done = True

        def on_dialog_closed(*args):
            nonlocal done
            nonlocal cancelled
            if not done:
                cancelled = True
                self.computing_privkeys_signal.disconnect()
                self.show_privkeys_signal.disconnect()

        self.computing_privkeys_signal.connect(lambda: e.setText("Please wait... %d/%d"%(len(private_keys),len(addresses))))
        self.show_privkeys_signal.connect(show_privkeys)
        d.finished.connect(on_dialog_closed)
        threading.Thread(target=privkeys_thread).start()

        if not d.exec_():
            done = True
            return

        filename = filename_e.text()
        if not filename:
            return

        try:
            self.do_export_privkeys(filename, private_keys, csv_button.isChecked())
        except (IOError, os.error) as reason:
            txt = "\n".join([
                _("Electrum was unable to produce a private key-export."),
                str(reason)
            ])
            self.show_critical(txt, title=_("Unable to create csv"))

        except Exception as e:
            self.show_message(repr(e))
            return

        self.show_message(_("Private keys exported."))

    def do_export_privkeys(self, fileName, pklist, is_csv):
        with open(fileName, "w+") as f:
            if is_csv:
                transaction = csv.writer(f)
                transaction.writerow(["address", "private_key"])
                for addr, pk in pklist.items():
                    transaction.writerow(["%34s"%addr,pk])
            else:
                f.write(json.dumps(pklist, indent = 4))

    def do_import_labels(self):
        def import_labels(path):
            def _validate(data):
                return data  # TODO

            def import_labels_assign(data):
                for key, value in data.items():
                    self.wallet.set_label(key, value)
            import_meta(path, _validate, import_labels_assign)

        def on_import():
            self.need_update.set()
        import_meta_gui(self, _('labels'), import_labels, on_import)

    def do_export_labels(self):
        def export_labels(filename):
            export_meta(self.wallet.labels, filename)
        export_meta_gui(self, _('labels'), export_labels)

    def sweep_key_dialog(self):
        d = WindowModalDialog(self, title=_('Sweep private keys'))
        d.setMinimumSize(600, 300)

        vbox = QVBoxLayout(d)

        hbox_top = QHBoxLayout()
        hbox_top.addWidget(QLabel(_("Enter private keys:")))
        hbox_top.addWidget(InfoButton(WIF_HELP_TEXT), alignment=Qt.AlignRight)
        vbox.addLayout(hbox_top)

        keys_e = ScanQRTextEdit(allow_multi=True)
        keys_e.setTabChangesFocus(True)
        vbox.addWidget(keys_e)

        addresses = self.wallet.get_unused_addresses()
        if not addresses:
            try:
                addresses = self.wallet.get_receiving_addresses()
            except AttributeError:
                addresses = self.wallet.get_addresses()
        h, address_e = address_field(addresses)
        vbox.addLayout(h)

        vbox.addStretch(1)
        button = OkButton(d, _('Sweep'))
        vbox.addLayout(Buttons(CancelButton(d), button))
        button.setEnabled(False)

        def get_address():
            addr = str(address_e.text()).strip()
            if bitcoin.is_address(addr):
                return addr

        def get_pk(*, raise_on_error=False):
            text = str(keys_e.toPlainText())
            return keystore.get_private_keys(text, raise_on_error=raise_on_error)

        def on_edit():
            valid_privkeys = False
            try:
                valid_privkeys = get_pk(raise_on_error=True) is not None
            except Exception as e:
                button.setToolTip(f'{_("Error")}: {repr(e)}')
            else:
                button.setToolTip('')
            button.setEnabled(get_address() is not None and valid_privkeys)
        on_address = lambda text: address_e.setStyleSheet((ColorScheme.DEFAULT if get_address() else ColorScheme.RED).as_stylesheet())
        keys_e.textChanged.connect(on_edit)
        address_e.textChanged.connect(on_edit)
        address_e.textChanged.connect(on_address)
        on_address(str(address_e.text()))
        if not d.exec_():
            return
        # user pressed "sweep"
        addr = get_address()
        try:
            self.wallet.check_address(addr)
        except InternalAddressCorruption as e:
            self.show_error(str(e))
            raise
        try:
            coins, keypairs = sweep_preparations(get_pk(), self.network)
        except Exception as e:  # FIXME too broad...
            self.show_message(repr(e))
            return
        self.do_clear()
        self.tx_external_keypairs = keypairs
        self.spend_coins(coins)
        self.payto_e.setText(addr)
        self.spend_max()
        self.payto_e.setFrozen(True)
        self.amount_e.setFrozen(True)
        self.warn_if_watching_only()

    def _do_import(self, title, header_layout, func):
        text = text_dialog(self, title, header_layout, _('Import'), allow_multi=True)
        if not text:
            return
        keys = str(text).split()
        good_inputs, bad_inputs = func(keys)
        if good_inputs:
            msg = '\n'.join(good_inputs[:10])
            if len(good_inputs) > 10: msg += '\n...'
            self.show_message(_("The following addresses were added")
                              + f' ({len(good_inputs)}):\n' + msg)
        if bad_inputs:
            msg = "\n".join(f"{key[:10]}... ({msg})" for key, msg in bad_inputs[:10])
            if len(bad_inputs) > 10: msg += '\n...'
            self.show_error(_("The following inputs could not be imported")
                            + f' ({len(bad_inputs)}):\n' + msg)
        self.address_list.update()
        self.history_list.update()

    def import_addresses(self):
        if not self.wallet.can_import_address():
            return
        title, msg = _('Import addresses'), _("Enter addresses")+':'
        self._do_import(title, msg, self.wallet.import_addresses)

    @protected
    def do_import_privkey(self, password):
        if not self.wallet.can_import_privkey():
            return
        title = _('Import private keys')
        header_layout = QHBoxLayout()
        header_layout.addWidget(QLabel(_("Enter private keys")+':'))
        header_layout.addWidget(InfoButton(WIF_HELP_TEXT), alignment=Qt.AlignRight)
        self._do_import(title, header_layout, lambda x: self.wallet.import_private_keys(x, password))

    def update_fiat(self):
        b = self.fx and self.fx.is_enabled()
        self.fiat_send_e.setVisible(b)
        self.fiat_receive_e.setVisible(b)
        self.history_list.update()
        self.address_list.refresh_headers()
        self.address_list.update()
        self.update_status()

    def settings_dialog(self):
        from .settings_dialog import SettingsDialog
        d = SettingsDialog(self, self.config)
        self.alias_received_signal.connect(d.set_alias_color)

        d.exec_()
        self.alias_received_signal.disconnect(d.set_alias_color)
        if self.fx:
            self.fx.trigger_update()
        run_hook('close_settings_dialog')
        if d.need_restart:
            self.show_warning(_('Please restart Electrum to activate the new GUI settings'), title=_('Success'))

    def closeEvent(self, event):
        # It seems in some rare cases this closeEvent() is called twice
        if not self.cleaned_up:
            self.cleaned_up = True
            self.clean_up()
        event.accept()

    def clean_up(self):
        self.wallet.thread.stop()
        if self.network:
            self.network.unregister_callback(self.on_network)
        self.config.set_key("is_maximized", self.isMaximized())
        if not self.isMaximized():
            g = self.geometry()
            self.wallet.storage.put("winpos-qt", [g.left(),g.top(),
                                                  g.width(),g.height()])
        self.wallet.storage.put("qt-console-history", self.console.history[-50:])
        if self.qr_window:
            self.qr_window.close()
        self.close_wallet()

        self.gui_object.timer.timeout.disconnect(self.timer_actions)
        self.gui_object.close_window(self)

    def plugins_dialog(self):
        self.pluginsdialog = d = WindowModalDialog(self, _('Electrum Plugins'))

        plugins = self.gui_object.plugins

        vbox = QVBoxLayout(d)

        # plugins
        scroll = QScrollArea()
        scroll.setEnabled(True)
        scroll.setWidgetResizable(True)
        scroll.setMinimumSize(400,250)
        vbox.addWidget(scroll)

        w = QWidget()
        scroll.setWidget(w)
        w.setMinimumHeight(plugins.count() * 35)

        grid = QGridLayout()
        grid.setColumnStretch(0,1)
        w.setLayout(grid)

        settings_widgets = {}

        def enable_settings_widget(p, name, i):
            widget = settings_widgets.get(name)
            if not widget and p and p.requires_settings():
                widget = settings_widgets[name] = p.settings_widget(d)
                grid.addWidget(widget, i, 1)
            if widget:
                widget.setEnabled(bool(p and p.is_enabled()))

        def do_toggle(cb, name, i):
            p = plugins.toggle(name)
            cb.setChecked(bool(p))
            enable_settings_widget(p, name, i)
            run_hook('init_qt', self.gui_object)

        for i, descr in enumerate(plugins.descriptions.values()):
            full_name = descr['__name__']
            prefix, _separator, name = full_name.rpartition('.')
            p = plugins.get(name)
            if descr.get('registers_keystore'):
                continue
            try:
                cb = QCheckBox(descr['fullname'])
                plugin_is_loaded = p is not None
                cb_enabled = (not plugin_is_loaded and plugins.is_available(name, self.wallet)
                              or plugin_is_loaded and p.can_user_disable())
                cb.setEnabled(cb_enabled)
                cb.setChecked(plugin_is_loaded and p.is_enabled())
                grid.addWidget(cb, i, 0)
                enable_settings_widget(p, name, i)
                cb.clicked.connect(partial(do_toggle, cb, name, i))
                msg = descr['description']
                if descr.get('requires'):
                    msg += '\n\n' + _('Requires') + ':\n' + '\n'.join(map(lambda x: x[1], descr.get('requires')))
                grid.addWidget(HelpButton(msg), i, 2)
            except Exception:
                self.logger.exception(f"cannot display plugin {name}")
        grid.setRowStretch(len(plugins.descriptions.values()), 1)
        vbox.addLayout(Buttons(CloseButton(d)))
        d.exec_()

    def cpfp(self, parent_tx: Transaction, new_tx: Transaction) -> None:
        total_size = parent_tx.estimated_size() + new_tx.estimated_size()
        parent_txid = parent_tx.txid()
        assert parent_txid
        parent_fee = self.wallet.get_tx_fee(parent_txid)
        if parent_fee is None:
            self.show_error(_("Can't CPFP: unknown fee for parent transaction."))
            return
        d = WindowModalDialog(self, _('Child Pays for Parent'))
        vbox = QVBoxLayout(d)
        msg = (
            "A CPFP is a transaction that sends an unconfirmed output back to "
            "yourself, with a high fee. The goal is to have miners confirm "
            "the parent transaction in order to get the fee attached to the "
            "child transaction.")
        vbox.addWidget(WWLabel(_(msg)))
        msg2 = ("The proposed fee is computed using your "
            "fee/kB settings, applied to the total size of both child and "
            "parent transactions. After you broadcast a CPFP transaction, "
            "it is normal to see a new unconfirmed transaction in your history.")
        vbox.addWidget(WWLabel(_(msg2)))
        grid = QGridLayout()
        grid.addWidget(QLabel(_('Total size') + ':'), 0, 0)
        grid.addWidget(QLabel('%d bytes'% total_size), 0, 1)
        max_fee = new_tx.output_value()
        grid.addWidget(QLabel(_('Input amount') + ':'), 1, 0)
        grid.addWidget(QLabel(self.format_amount(max_fee) + ' ' + self.base_unit()), 1, 1)
        output_amount = QLabel('')
        grid.addWidget(QLabel(_('Output amount') + ':'), 2, 0)
        grid.addWidget(output_amount, 2, 1)
        fee_e = BTCAmountEdit(self.get_decimal_point)
        # FIXME with dyn fees, without estimates, there are all kinds of crashes here
        combined_fee = QLabel('')
        combined_feerate = QLabel('')
        def on_fee_edit(x):
            out_amt = max_fee - fee_e.get_amount()
            out_amt_str = (self.format_amount(out_amt) + ' ' + self.base_unit()) if out_amt else ''
            output_amount.setText(out_amt_str)
            comb_fee = parent_fee + fee_e.get_amount()
            comb_fee_str = (self.format_amount(comb_fee) + ' ' + self.base_unit()) if comb_fee else ''
            combined_fee.setText(comb_fee_str)
            comb_feerate = comb_fee / total_size * 1000
            comb_feerate_str = self.format_fee_rate(comb_feerate) if comb_feerate else ''
            combined_feerate.setText(comb_feerate_str)
        fee_e.textChanged.connect(on_fee_edit)
        def get_child_fee_from_total_feerate(fee_per_kb):
            fee = fee_per_kb * total_size / 1000 - parent_fee
            fee = min(max_fee, fee)
            fee = max(total_size, fee)  # pay at least 1 sat/byte for combined size
            return fee
        suggested_feerate = self.config.fee_per_kb()
        if suggested_feerate is None:
            self.show_error(f'''{_("Can't CPFP'")}: {_('Dynamic fee estimates not available')}''')
            return
        fee = get_child_fee_from_total_feerate(suggested_feerate)
        fee_e.setAmount(fee)
        grid.addWidget(QLabel(_('Fee for child') + ':'), 3, 0)
        grid.addWidget(fee_e, 3, 1)
        def on_rate(dyn, pos, fee_rate):
            fee = get_child_fee_from_total_feerate(fee_rate)
            fee_e.setAmount(fee)
        fee_slider = FeeSlider(self, self.config, on_rate)
        fee_slider.update()
        grid.addWidget(fee_slider, 4, 1)
        grid.addWidget(QLabel(_('Total fee') + ':'), 5, 0)
        grid.addWidget(combined_fee, 5, 1)
        grid.addWidget(QLabel(_('Total feerate') + ':'), 6, 0)
        grid.addWidget(combined_feerate, 6, 1)
        vbox.addLayout(grid)
        vbox.addLayout(Buttons(CancelButton(d), OkButton(d)))
        if not d.exec_():
            return
        fee = fee_e.get_amount()
        if fee > max_fee:
            self.show_error(_('Max fee exceeded'))
            return
        new_tx = self.wallet.cpfp(parent_tx, fee)
        new_tx.set_rbf(True)
        self.show_transaction(new_tx)

    def bump_fee_dialog(self, tx: Transaction):
        txid = tx.txid()
        assert txid
        fee = self.wallet.get_tx_fee(txid)
        if fee is None:
            self.show_error(_("Can't bump fee: unknown fee for original transaction."))
            return
        tx_label = self.wallet.get_label(txid)
        tx_size = tx.estimated_size()
        old_fee_rate = fee / tx_size  # sat/vbyte
        d = WindowModalDialog(self, _('Bump Fee'))
        vbox = QVBoxLayout(d)
        vbox.addWidget(WWLabel(_("Increase your transaction's fee to improve its position in mempool.")))
        vbox.addWidget(QLabel(_('Current Fee') + ': %s'% self.format_amount(fee) + ' ' + self.base_unit()))
        vbox.addWidget(QLabel(_('Current Fee rate') + ': %s' % self.format_fee_rate(1000 * old_fee_rate)))
        vbox.addWidget(QLabel(_('New Fee rate') + ':'))

        def on_textedit_rate():
            fee_slider.deactivate()
        feerate_e = FeerateEdit(lambda: 0)
        feerate_e.setAmount(max(old_fee_rate * 1.5, old_fee_rate + 1))
        feerate_e.textEdited.connect(on_textedit_rate)
        vbox.addWidget(feerate_e)

        def on_slider_rate(dyn, pos, fee_rate):
            fee_slider.activate()
            if fee_rate is not None:
                feerate_e.setAmount(fee_rate / 1000)
        fee_slider = FeeSlider(self, self.config, on_slider_rate)
        fee_slider.deactivate()
        vbox.addWidget(fee_slider)
        cb = QCheckBox(_('Final'))
        vbox.addWidget(cb)
        vbox.addLayout(Buttons(CancelButton(d), OkButton(d)))
        if not d.exec_():
            return
        is_final = cb.isChecked()
        new_fee_rate = feerate_e.get_amount()
        try:
            new_tx = self.wallet.bump_fee(tx=tx, new_fee_rate=new_fee_rate)
        except CannotBumpFee as e:
            self.show_error(str(e))
            return
        if is_final:
            new_tx.set_rbf(False)
        self.show_transaction(new_tx, tx_desc=tx_label)

    def save_transaction_into_wallet(self, tx):
        win = self.top_level_window()
        try:
            if not self.wallet.add_transaction(tx.txid(), tx):
                win.show_error(_("Transaction could not be saved.") + "\n" +
                               _("It conflicts with current history."))
                return False
        except AddTransactionException as e:
            win.show_error(e)
            return False
        else:
            self.wallet.storage.write()
            # need to update at least: history_list, utxo_list, address_list
            self.need_update.set()
            msg = (_("Transaction added to wallet history.") + '\n\n' +
                   _("Note: this is an offline transaction, if you want the network "
                     "to see it, you need to broadcast it."))
            win.msg_box(QPixmap(icon_path("offline_tx.png")), None, _('Success'), msg)
            return True

    def set_token(self, token):
        self.wallet.add_token(token)
        self.token_balance_list.update()
        self.token_hist_list.update()
        self.token_hist_model.refresh('set_token')

    def delete_token(self, key: str):
        token_name = self.wallet.db.get_token(key).name
        if not self.question(_("Remove {} from your list of tokens?")
                             .format(token_name)):
            return
        self.wallet.delete_token(key)
        self.token_balance_list.update()
        self.token_hist_model.refresh('delete_token')

    def token_add_dialog(self):
        d = TokenAddDialog(self)
        d.show()

    def token_view_dialog(self, token: 'Token'):
        d = TokenInfoDialog(self, token)
        d.show()

    def token_send_dialog(self, token: 'Token'):
        d = TokenSendDialog(self, token)
        d.show()

    def do_token_pay(self, token: 'Token', pay_to, amount, gas_limit, gas_price, dialog, preview=False):
        try:
            datahex = 'a9059cbb{}{:064x}'.format(pay_to.zfill(64), amount)
            script = contract_script(gas_limit, gas_price, datahex, token.contract_addr, opcodes.OP_CALL)
            outputs = [TxOutput(TYPE_SCRIPT, script, 0), ]
            tx_desc = _('Pay out {} {}').format(amount / (10 ** token.decimals), token.symbol)
            self._smart_contract_broadcast(outputs, tx_desc, gas_limit * gas_price,
                                           token.bind_addr, dialog, None, preview)
        except (BaseException,) as e:
            traceback.print_exc(file=sys.stderr)
            dialog.show_message(str(e))

    def _smart_contract_broadcast(self, outputs, desc, gas_fee, sender, dialog, broadcast_done=None, preview=False):
        coins = self.get_coins()
        try:
            tx = self.wallet.make_unsigned_transaction(coins, outputs, None,
                                                       change_addr=sender,
                                                       gas_fee=gas_fee,
                                                       sender=sender)
        except NotEnoughFunds:
            dialog.show_message(_("Insufficient funds"))
            return
        except BaseException as e:
            traceback.print_exc(file=sys.stdout)
            dialog.show_message(str(e))
            return
        if preview:
            self.show_transaction(tx, desc)
            return

        fee = tx.get_fee()

        if fee < self.wallet.relayfee() * tx.estimated_size() / 1000:
            dialog.show_message(
                _("This transaction requires a higher fee, or it will not be propagated by the network"))
            return

        # confirmation dialog
        msg = [
            _(desc),
            _("Mining fee") + ": " + self.format_amount_and_units(fee - gas_fee),
            _("Gas fee") + ": " + self.format_amount_and_units(gas_fee),
        ]

        confirm_rate = simple_config.FEERATE_WARNING_HIGH_FEE
        if fee - gas_fee > confirm_rate * tx.estimated_size() / 1000:
            msg.append(_('Warning') + ': ' + _("The fee for this transaction seems unusually high."))

        if self.wallet.has_keystore_encryption():
            msg.append("")
            msg.append(_("Enter your password to proceed"))
            password = self.password_dialog('\n'.join(msg))
            if not password:
                return
        else:
            msg.append(_('Proceed?'))
            password = None
            if not self.question('\n'.join(msg)):
                return

        def sign_done(success):
            if success:
                if not tx.is_complete():
                    self.show_transaction(tx)
                    self.do_clear()
                else:
                    self.broadcast_transaction(tx, desc)
                    if broadcast_done:
                        broadcast_done(tx)

        self.sign_tx_with_password(tx, sign_done, password)

    def set_smart_contract(self, name: str, address: str, interface: list) -> bool:
        if not is_hash160(address):
            self.show_error(_('Invalid Address'))
            self.smart_contract_list.update()
            return False
        self.smart_contracts[address] = (name, interface)
        self.smart_contract_list.update()
        return True

    def delete_samart_contact(self, address):
        contract_addr = self.smart_contracts[address][0]
        if not self.question(_("Remove {} from your list of smart contracts?")
                             .format(contract_addr)):
            return
        self.smart_contracts.pop(address)
        self.smart_contract_list.update()

    def call_smart_contract(self, address, abi, args, sender, dialog):
        data = vips_abi_encode(abi, args)
        try:
            result = self.network.run_from_another_thread(self.network.call_contract(address, data, sender))
        except BaseException as e:
            self.logger.exception('')
            dialog.show_message(str(e))
            return
        types = list([x['type'] for x in abi.get('outputs', [])])
        try:
            if isinstance(result, dict):
                output = vips_abi.decode_abi(types, binascii.a2b_hex(result['executionResult']['output']))
            else:
                output = vips_abi.decode_abi(types, binascii.a2b_hex(result))

            def decode_x(x):
                if isinstance(x, bytes):
                    try:
                        return x.decode()
                    except UnicodeDecodeError:
                        return str(x)
                return str(x)

            output = ','.join([decode_x(x) for x in output])
            dialog.show_message(output)
        except (BaseException,) as e:
            self.logger.exception('')
            dialog.show_message(f'{e} {result}')

    def sendto_smart_contract(self, address, abi, args, gas_limit, gas_price, amount, sender, dialog, preview):
        try:
            abi_encoded = vips_abi_encode(abi, args)
            script = contract_script(gas_limit, gas_price, abi_encoded, address, opcodes.OP_CALL)
            outputs = [TxOutput(TYPE_SCRIPT, script, amount), ]
            tx_desc = 'contract sendto {}'.format(self.smart_contracts[address][0])
            self._smart_contract_broadcast(outputs, tx_desc, gas_limit * gas_price, sender, dialog, None, preview)
        except (BaseException,) as e:
            self.logger.exception('')
            dialog.show_message(str(e))

    def create_smart_contract(self, name, bytecode, abi, constructor, args, gas_limit, gas_price, sender, dialog, preview):

        def broadcast_done(tx):
            if is_opcreate_script(bfh(tx.outputs()[0].address)):
                reversed_txid = binascii.a2b_hex(tx.txid())[::-1]
                output_index = b'\x00\x00\x00\x00'
                contract_addr = bh2u(hash_160(reversed_txid + output_index))
                self.set_smart_contract(name, contract_addr, abi)

        try:
            abi_encoded = ''
            if constructor:
                abi_encoded = vips_abi_encode(constructor, args)
            script = contract_script(gas_limit, gas_price, bytecode + abi_encoded, None, opcodes.OP_CREATE)
            outputs = [TxOutput(TYPE_SCRIPT, script, 0), ]
            self._smart_contract_broadcast(outputs, 'Create contract {}'.format(name), gas_limit * gas_price,
                                           sender, dialog, broadcast_done, preview)
        except (BaseException,) as e:
            self.logger.exception('')
            dialog.show_message(str(e))

    def contract_create_dialog(self):
        d = ContractCreateDialog(self)
        d.show()

    def contract_add_dialog(self):
        d = ContractEditDialog(self)
        d.show()

    def contract_edit_dialog(self, address):
        name, interface = self.smart_contracts[address]
        contract = {
            'name': name,
            'interface': interface,
            'address': address
        }
        d = ContractEditDialog(self, contract)
        d.show()

    def contract_func_dialog(self, address):
        name, interface = self.smart_contracts[address]
        contract = {
            'name': name,
            'interface': interface,
            'address': address
        }
        d = ContractFuncDialog(self, contract)
        d.show()<|MERGE_RESOLUTION|>--- conflicted
+++ resolved
@@ -64,15 +64,10 @@
                            decimal_point_to_base_unit_name, quantize_feerate,
                            UnknownBaseUnit, DECIMAL_POINT_DEFAULT, UserFacingException,
                            get_new_wallet_name, send_exception_to_crash_reporter,
-<<<<<<< HEAD
                            InvalidBitcoinURI, InvoiceError)
 from electrum.util import PR_TYPE_ONCHAIN, PR_TYPE_LN
 from electrum.lnutil import PaymentFailure, SENT, RECEIVED
-from electrum.transaction import Transaction, opcodes, contract_script, TxOutput, is_opcreate_script
-=======
-                           InvalidBitcoinURI)
 from electrum.transaction import Transaction, contract_script, TxOutput, is_opcreate_script
->>>>>>> 2edc854f
 from electrum.address_synchronizer import AddTransactionException
 from electrum.wallet import (Multisig_Wallet, CannotBumpFee, Abstract_Wallet,
                              sweep_preparations, InternalAddressCorruption)
@@ -3486,7 +3481,7 @@
                     self.show_transaction(tx)
                     self.do_clear()
                 else:
-                    self.broadcast_transaction(tx, desc)
+                    self.broadcast_transaction(tx, tx_desc=desc)
                     if broadcast_done:
                         broadcast_done(tx)
 
