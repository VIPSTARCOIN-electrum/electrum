--- conflicted
+++ resolved
@@ -19,12 +19,8 @@
 
 <PasswordDialog@Popup>
     id: popup
-<<<<<<< HEAD
+    is_generic: False
     title: 'Electrum-VIPS'
-=======
-    is_generic: False
-    title: 'Electrum'
->>>>>>> 300888f2
     message: ''
     BoxLayout:
         size_hint: 1, 1
@@ -131,10 +127,7 @@
         self.is_change = is_change
         self.pw = None
         self.new_password = None
-<<<<<<< HEAD
-        self.title = 'Electrum-VIPS' + ('  -  ' + self.wallet.basename() if self.wallet else '')
-=======
-        self.title = 'Electrum'
+        self.title = 'Electrum-VIPS'
         self.level = 1 if is_change and not has_password else 0
         self.is_generic = is_password
         self.update_screen()
@@ -148,7 +141,6 @@
             self.message = _('Enter new password') if self.is_generic else _('Enter new PIN')
         elif self.level == 2:
             self.message = _('Confirm new password') if self.is_generic else _('Confirm new PIN')
->>>>>>> 300888f2
 
     def check_password(self, password):
         if self.level > 0:
