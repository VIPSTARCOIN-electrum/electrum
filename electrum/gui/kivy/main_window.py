import re
import os
import sys
import time
import datetime
import traceback
from decimal import Decimal
import threading
import asyncio
from typing import TYPE_CHECKING, Optional

from electrum.bitcoin import TYPE_ADDRESS
from electrum.storage import WalletStorage, StorageReadWriteError
from electrum.wallet import Wallet, InternalAddressCorruption
from electrum.util import profiler, InvalidPassword, send_exception_to_crash_reporter
from electrum.plugin import run_hook
from electrum.util import format_satoshis, format_satoshis_plain, format_token_plain, format_fee_satoshis, format_tokens
from electrum.util import PR_UNPAID, PR_PAID, PR_EXPIRED, PR_FAILED, PR_INFLIGHT
from electrum import blockchain
from electrum.network import Network, TxBroadcastError, BestEffortRequestFailed
from .i18n import _

from kivy.app import App
from kivy.core.window import Window
from kivy.logger import Logger
from kivy.utils import platform
from kivy.properties import (OptionProperty, AliasProperty, ObjectProperty,
                             StringProperty, ListProperty, BooleanProperty, NumericProperty)
from kivy.cache import Cache
from kivy.clock import Clock
from kivy.factory import Factory
from kivy.metrics import inch
from kivy.lang import Builder

## lazy imports for factory so that widgets can be used in kv
#Factory.register('InstallWizard', module='electrum.gui.kivy.uix.dialogs.installwizard')
#Factory.register('InfoBubble', module='electrum.gui.kivy.uix.dialogs')
#Factory.register('OutputList', module='electrum.gui.kivy.uix.dialogs')
#Factory.register('OutputItem', module='electrum.gui.kivy.uix.dialogs')

from .uix.dialogs.installwizard import InstallWizard
from .uix.dialogs import InfoBubble, crash_reporter
from .uix.dialogs import OutputList, OutputItem
from .uix.dialogs import TopLabel, RefLabel
from .uix.dialogs.question import Question

#from kivy.core.window import Window
#Window.softinput_mode = 'below_target'

# delayed imports: for startup speed on android
notification = app = ref = None
util = False

# register widget cache for keeping memory down timeout to forever to cache
# the data
Cache.register('electrum_widgets', timeout=0)

from kivy.uix.screenmanager import Screen
from kivy.uix.tabbedpanel import TabbedPanel
from kivy.uix.label import Label
from kivy.core.clipboard import Clipboard

Factory.register('TabbedCarousel', module='electrum.gui.kivy.uix.screens')

# Register fonts without this you won't be able to use bold/italic...
# inside markup.
from kivy.core.text import Label
Label.register('Roboto',
               'electrum/gui/kivy/data/fonts/Roboto.ttf',
               'electrum/gui/kivy/data/fonts/Roboto.ttf',
               'electrum/gui/kivy/data/fonts/Roboto-Bold.ttf',
               'electrum/gui/kivy/data/fonts/Roboto-Bold.ttf')
Label.register('JP',
               'electrum/gui/kivy/data/fonts/GenShinGothic-P-Normal.ttf',
               'electrum/gui/kivy/data/fonts/GenShinGothic-P-Normal.ttf',
               'electrum/gui/kivy/data/fonts/GenShinGothic-P-Bold.ttf',
               'electrum/gui/kivy/data/fonts/GenShinGothic-P-Bold.ttf')


from electrum.util import (base_units, NoDynamicFeeEstimates, decimal_point_to_base_unit_name,
                           base_unit_name_to_decimal_point, NotEnoughFunds, UnknownBaseUnit,
                           DECIMAL_POINT_DEFAULT)

from .uix.dialogs.lightning_open_channel import LightningOpenChannelDialog
from .uix.dialogs.lightning_channels import LightningChannelsDialog

if TYPE_CHECKING:
    from . import ElectrumGui
    from electrum.simple_config import SimpleConfig
    from electrum.wallet import Abstract_Wallet
    from electrum.plugin import Plugins


class ElectrumWindow(App):

    electrum_config = ObjectProperty(None)
    language = StringProperty('en')

    # properties might be updated by the network
    num_blocks = NumericProperty(0)
    num_nodes = NumericProperty(0)
    server_host = StringProperty('')
    server_port = StringProperty('')
    num_chains = NumericProperty(0)
    blockchain_name = StringProperty('')
    fee_status = StringProperty('Fee')
    balance = StringProperty('')
    fiat_balance = StringProperty('')
    is_fiat = BooleanProperty(False)
    blockchain_forkpoint = NumericProperty(0)

    auto_connect = BooleanProperty(False)
    def on_auto_connect(self, instance, x):
        net_params = self.network.get_parameters()
        net_params = net_params._replace(auto_connect=self.auto_connect)
        self.network.run_from_another_thread(self.network.set_parameters(net_params))
    def toggle_auto_connect(self, x):
        self.auto_connect = not self.auto_connect

    oneserver = BooleanProperty(False)
    def on_oneserver(self, instance, x):
        net_params = self.network.get_parameters()
        net_params = net_params._replace(oneserver=self.oneserver)
        self.network.run_from_another_thread(self.network.set_parameters(net_params))
    def toggle_oneserver(self, x):
        self.oneserver = not self.oneserver

    proxy_str = StringProperty('')
    def update_proxy_str(self, proxy: dict):
        mode = proxy.get('mode')
        host = proxy.get('host')
        port = proxy.get('port')
        self.proxy_str = (host + ':' + port) if mode else _('None')

    def choose_server_dialog(self, popup):
        from .uix.dialogs.choice_dialog import ChoiceDialog
        protocol = 's'
        def cb2(host):
            from electrum import constants
            pp = servers.get(host, constants.net.DEFAULT_PORTS)
            port = pp.get(protocol, '')
            popup.ids.host.text = host
            popup.ids.port.text = port
        servers = self.network.get_servers()
        ChoiceDialog(_('Choose a server'), sorted(servers), popup.ids.host.text, cb2).open()

    def choose_blockchain_dialog(self, dt):
        from .uix.dialogs.choice_dialog import ChoiceDialog
        chains = self.network.get_blockchains()
        def cb(name):
            with blockchain.blockchains_lock: blockchain_items = list(blockchain.blockchains.items())
            for chain_id, b in blockchain_items:
                if name == b.get_name():
                    self.network.run_from_another_thread(self.network.follow_chain_given_id(chain_id))
        chain_objects = [blockchain.blockchains.get(chain_id) for chain_id in chains]
        chain_objects = filter(lambda b: b is not None, chain_objects)
        names = [b.get_name() for b in chain_objects]
        if len(names) > 1:
            cur_chain = self.network.blockchain().get_name()
            ChoiceDialog(_('Choose your chain'), names, cur_chain, cb).open()

    use_rbf = BooleanProperty(False)
    def on_use_rbf(self, instance, x):
        self.electrum_config.set_key('use_rbf', self.use_rbf, True)

    use_change = BooleanProperty(False)
    def on_use_change(self, instance, x):
        if self.wallet:
            self.wallet.use_change = self.use_change
            self.wallet.storage.put('use_change', self.use_change)
            self.wallet.storage.write()

    use_unconfirmed = BooleanProperty(False)
    def on_use_unconfirmed(self, instance, x):
        self.electrum_config.set_key('confirmed_only', not self.use_unconfirmed, True)

    def set_URI(self, uri):
        self.switch_to('send')
        self.send_screen.set_URI(uri)

    def set_ln_invoice(self, invoice):
        self.switch_to('send')
        self.send_screen.set_ln_invoice(invoice)

    def on_new_intent(self, intent):
        data = intent.getDataString()
        if intent.getScheme() == 'vipstarcoin':
            self.set_URI(data)
        elif intent.getScheme() == 'lightning':
            self.set_ln_invoice(data)

    def on_language(self, instance, language):
        Logger.info('language: {}'.format(language))
        _.switch_lang(language)

    def update_history(self, *dt):
        if self.history_screen:
            self.history_screen.update()

    def update_tokens(self, *dt):
        if self.tokens_screen:
            self.tokens_screen.update()
        if self.token_history_screen:
            self.token_history_screen.update()

    def on_quotes(self, d):
        Logger.info("on_quotes")
        self._trigger_update_status()
        self._trigger_update_history()

    def on_history(self, d):
        Logger.info("on_history")
        if self.wallet:
            self.wallet.clear_coin_price_cache()
        self._trigger_update_history()

    def on_tokens(self, d):
        Logger.info("on_tokens")
        self._trigger_update_tokens()

    def on_fee_histogram(self, *args):
        self._trigger_update_history()

    def on_request_status(self, event, key, status):
        if key not in self.wallet.requests:
            return
        self.update_tab('receive')
        if self.request_popup and self.request_popup.key == key:
            self.request_popup.set_status(status)
        if status == PR_PAID:
            self.show_info(_('Payment Received') + '\n' + key)
            self._trigger_update_history()

    def on_invoice_status(self, event, key, status, log):
        # todo: update single item
        self.update_tab('send')
        if status == PR_PAID:
            self.show_info(_('Payment was sent'))
            self._trigger_update_history()
        elif status == PR_INFLIGHT:
            pass
        elif status == PR_FAILED:
            self.show_info(_('Payment failed'))

    def _get_bu(self):
        decimal_point = self.electrum_config.get('decimal_point', DECIMAL_POINT_DEFAULT)
        try:
            return decimal_point_to_base_unit_name(decimal_point)
        except UnknownBaseUnit:
            return decimal_point_to_base_unit_name(DECIMAL_POINT_DEFAULT)

    def _set_bu(self, value):
        assert value in base_units.keys()
        decimal_point = base_unit_name_to_decimal_point(value)
        self.electrum_config.set_key('decimal_point', decimal_point, True)
        self._trigger_update_status()
        self._trigger_update_history()

    wallet_name = StringProperty(_('No Wallet'))
    base_unit = AliasProperty(_get_bu, _set_bu)
    fiat_unit = StringProperty('')

    def on_fiat_unit(self, a, b):
        self._trigger_update_history()

    def decimal_point(self):
        return base_units[self.base_unit]

    def btc_to_fiat(self, amount_str):
        if not amount_str:
            return ''
        if not self.fx.is_enabled():
            return ''
        rate = self.fx.exchange_rate()
        if rate.is_nan():
            return ''
        fiat_amount = self.get_amount(amount_str + ' ' + self.base_unit) * rate / pow(10, 8)
        return "{:.2f}".format(fiat_amount).rstrip('0').rstrip('.')

    def fiat_to_btc(self, fiat_amount):
        if not fiat_amount:
            return ''
        rate = self.fx.exchange_rate()
        if rate.is_nan():
            return ''
        satoshis = int(pow(10,8) * Decimal(fiat_amount) / Decimal(rate))
        return format_satoshis_plain(satoshis, self.decimal_point())

    def get_amount(self, amount_str):
        a, u = amount_str.split()
        assert u == self.base_unit
        try:
            x = Decimal(a)
        except:
            return None
        p = pow(10, self.decimal_point())
        return int(p * x)

    def get_token_amount(self, amount_str, symbol, decimals):
        a, u = amount_str.split()
        assert u == symbol
        try:
            x = Decimal(a)
        except:
            return None
        p = pow(10, decimals)
        return int(p * x)


    _orientation = OptionProperty('landscape',
                                 options=('landscape', 'portrait'))

    def _get_orientation(self):
        return self._orientation

    orientation = AliasProperty(_get_orientation,
                                None,
                                bind=('_orientation',))
    '''Tries to ascertain the kind of device the app is running on.
    Cane be one of `tablet` or `phone`.

    :data:`orientation` is a read only `AliasProperty` Defaults to 'landscape'
    '''

    _ui_mode = OptionProperty('phone', options=('tablet', 'phone'))

    def _get_ui_mode(self):
        return self._ui_mode

    ui_mode = AliasProperty(_get_ui_mode,
                            None,
                            bind=('_ui_mode',))
    '''Defines tries to ascertain the kind of device the app is running on.
    Cane be one of `tablet` or `phone`.

    :data:`ui_mode` is a read only `AliasProperty` Defaults to 'phone'
    '''

    def __init__(self, **kwargs):
        # initialize variables
        self._clipboard = Clipboard
        self.info_bubble = None
        self.nfcscanner = None
        self.tabs = None
        self.is_exit = False
        self.wallet = None  # type: Optional[Abstract_Wallet]
        self.pause_time = 0
        self.asyncio_loop = asyncio.get_event_loop()

        App.__init__(self)#, **kwargs)

        self.electrum_config = config = kwargs.get('config', None)  # type: SimpleConfig
        self.language = config.get('language', 'en')
        self.network = network = kwargs.get('network', None)  # type: Network
        if self.network:
            self.num_blocks = self.network.get_local_height()
            self.num_nodes = len(self.network.get_interfaces())
            net_params = self.network.get_parameters()
            self.server_host = net_params.host
            self.server_port = net_params.port
            self.auto_connect = net_params.auto_connect
            self.oneserver = net_params.oneserver
            self.proxy_config = net_params.proxy if net_params.proxy else {}
            self.update_proxy_str(self.proxy_config)

        self.plugins = kwargs.get('plugins', None)  # type: Plugins
        self.gui_object = kwargs.get('gui_object', None)  # type: ElectrumGui
        self.daemon = self.gui_object.daemon
        self.fx = self.daemon.fx
        self.use_rbf = config.get('use_rbf', True)
        self.use_unconfirmed = not config.get('confirmed_only', False)

        # create triggers so as to minimize updating a max of 2 times a sec
        self._trigger_update_wallet = Clock.create_trigger(self.update_wallet, .5)
        self._trigger_update_status = Clock.create_trigger(self.update_status, .5)
        self._trigger_update_history = Clock.create_trigger(self.update_history, .5)
        self._trigger_update_interfaces = Clock.create_trigger(self.update_interfaces, .5)
        self._trigger_update_tokens = Clock.create_trigger(self.update_tokens, .5)

        self._periodic_update_status_during_sync = Clock.schedule_interval(self.update_wallet_synchronizing_progress, .5)

        # cached dialogs
        self._settings_dialog = None
        self._password_dialog = None
        self._channels_dialog = None
        self._addresses_dialog = None
        self.fee_status = self.electrum_config.get_fee_status()
        self.request_popup = None

    def on_pr(self, pr):
        if not self.wallet:
            self.show_error(_('No wallet loaded.'))
            return
        if pr.verify(self.wallet.contacts):
            key = pr.get_id()
            invoice = self.wallet.get_invoice(key)
            if invoice and invoice['status'] == PR_PAID:
                self.show_error("invoice already paid")
                self.send_screen.do_clear()
            elif pr.has_expired():
                self.show_error(_('Payment request has expired'))
            else:
                self.switch_to('send')
                self.send_screen.set_request(pr)
        else:
            self.show_error("invoice error:" + pr.error)
            self.send_screen.do_clear()

    def on_qr(self, data):
        from electrum.bitcoin import base_decode, is_address
        data = data.strip()
        if is_address(data):
            self.set_URI(data)
            return
        if data.startswith('vipstarcoin:'):
            self.set_URI(data)
            return
        if data.startswith('ln'):
            self.set_ln_invoice(data)
            return
        # try to decode transaction
        from electrum.transaction import Transaction
        from electrum.util import bh2u
        try:
            text = bh2u(base_decode(data, None, base=43))
            tx = Transaction(text)
            tx.deserialize()
        except:
            tx = None
        if tx:
            self.tx_dialog(tx)
            return
        # show error
        self.show_error("Unable to decode QR data")

    def update_tab(self, name):
        s = getattr(self, name + '_screen', None)
        if s:
            s.update()

    @profiler
    def update_tabs(self):
        for tab in ['invoices', 'send', 'history', 'receive', 'address', 'tokens', 'token_history']:
            self.update_tab(tab)

    def switch_to(self, name):
        s = getattr(self, name + '_screen', None)
        if s is None:
            s = self.tabs.ids[name + '_screen']
            s.load_screen()
        panel = self.tabs.ids.panel
        tab = self.tabs.ids[name + '_tab']
        panel.switch_to(tab)

    def show_request(self, is_lightning, key):
        from .uix.dialogs.request_dialog import RequestDialog
        request = self.wallet.get_request(key)
        status = request['status']
        data = request['invoice'] if is_lightning else request['URI']
        self.request_popup = RequestDialog('Request', data, key)
        self.request_popup.set_status(request['status'])
        self.request_popup.open()

    def show_invoice(self, is_lightning, key):
        from .uix.dialogs.invoice_dialog import InvoiceDialog
        invoice = self.wallet.get_invoice(key)
        if not invoice:
            return
        status = invoice['status']
        data = invoice['invoice'] if is_lightning else key
        self.invoice_popup = InvoiceDialog('Invoice', data, key)
        self.invoice_popup.open()

    def qr_dialog(self, title, data, show_text=False, text_for_clipboard=None):
        from .uix.dialogs.qr_dialog import QRDialog
        def on_qr_failure():
            popup.dismiss()
            msg = _('Failed to display QR code.')
            if text_for_clipboard:
                msg += '\n' + _('Text copied to clipboard.')
                self._clipboard.copy(text_for_clipboard)
            Clock.schedule_once(lambda dt: self.show_info(msg))
        popup = QRDialog(title, data, show_text, failure_cb=on_qr_failure,
                         text_for_clipboard=text_for_clipboard)
        popup.open()

    def scan_qr(self, on_complete):
        if platform != 'android':
            return
        from jnius import autoclass, cast
        from android import activity
        PythonActivity = autoclass('org.kivy.android.PythonActivity')
        SimpleScannerActivity = autoclass("org.electrum.qr.SimpleScannerActivity")
        Intent = autoclass('android.content.Intent')
        intent = Intent(PythonActivity.mActivity, SimpleScannerActivity)

        def on_qr_result(requestCode, resultCode, intent):
            try:
                if resultCode == -1:  # RESULT_OK:
                    #  this doesn't work due to some bug in jnius:
                    # contents = intent.getStringExtra("text")
                    String = autoclass("java.lang.String")
                    contents = intent.getStringExtra(String("text"))
                    on_complete(contents)
            except Exception as e:  # exc would otherwise get lost
                send_exception_to_crash_reporter(e)
            finally:
                activity.unbind(on_activity_result=on_qr_result)
        activity.bind(on_activity_result=on_qr_result)
        PythonActivity.mActivity.startActivityForResult(intent, 0)

    def do_share(self, data, title):
        if platform != 'android':
            return
        from jnius import autoclass, cast
        JS = autoclass('java.lang.String')
        Intent = autoclass('android.content.Intent')
        sendIntent = Intent()
        sendIntent.setAction(Intent.ACTION_SEND)
        sendIntent.setType("text/plain")
        sendIntent.putExtra(Intent.EXTRA_TEXT, JS(data))
        PythonActivity = autoclass('org.kivy.android.PythonActivity')
        currentActivity = cast('android.app.Activity', PythonActivity.mActivity)
        it = Intent.createChooser(sendIntent, cast('java.lang.CharSequence', JS(title)))
        currentActivity.startActivity(it)

    def build(self):
        return Builder.load_file('electrum/gui/kivy/main.kv')

    def _pause(self):
        if platform == 'android':
            # move activity to back
            from jnius import autoclass
            python_act = autoclass('org.kivy.android.PythonActivity')
            mActivity = python_act.mActivity
            mActivity.moveTaskToBack(True)

    def handle_crash_on_startup(func):
        def wrapper(self, *args, **kwargs):
            try:
                return func(self, *args, **kwargs)
            except Exception as e:
                from .uix.dialogs.crash_reporter import CrashReporter
                # show the crash reporter, and when it's closed, shutdown the app
                cr = CrashReporter(self, exctype=type(e), value=e, tb=e.__traceback__)
                cr.on_dismiss = lambda: self.stop()
                Clock.schedule_once(lambda _, cr=cr: cr.open(), 0)
        return wrapper

    @handle_crash_on_startup
    def on_start(self):
        ''' This is the start point of the kivy ui
        '''
        import time
        Logger.info('Time to on_start: {} <<<<<<<<'.format(time.process_time()))
        Window.bind(size=self.on_size, on_keyboard=self.on_keyboard)
        Window.bind(on_key_down=self.on_key_down)
        #Window.softinput_mode = 'below_target'
        self.on_size(Window, Window.size)
        self.init_ui()
        crash_reporter.ExceptionHook(self)
        # init plugins
        run_hook('init_kivy', self)
        # fiat currency
        self.fiat_unit = self.fx.ccy if self.fx.is_enabled() else ''
        # default tab
        self.switch_to('history')
        # bind intent for vipstarcoin: URI scheme
        if platform == 'android':
            from android import activity
            from jnius import autoclass
            PythonActivity = autoclass('org.kivy.android.PythonActivity')
            mactivity = PythonActivity.mActivity
            self.on_new_intent(mactivity.getIntent())
            activity.bind(on_new_intent=self.on_new_intent)
        # connect callbacks
        if self.network:
            interests = ['wallet_updated', 'network_updated', 'blockchain_updated',
                         'status', 'new_transaction', 'verified']
            self.network.register_callback(self.on_network_event, interests)
            self.network.register_callback(self.on_fee, ['fee'])
            self.network.register_callback(self.on_fee_histogram, ['fee_histogram'])
            self.network.register_callback(self.on_quotes, ['on_quotes'])
            self.network.register_callback(self.on_history, ['on_history'])
<<<<<<< HEAD
            self.network.register_callback(self.on_tokens, ['on_tokens'])
            self.network.register_callback(self.on_channels, ['channels'])
=======
            self.network.register_callback(self.on_channels, ['channels_updated'])
>>>>>>> 3af7920b
            self.network.register_callback(self.on_channel, ['channel'])
            self.network.register_callback(self.on_invoice_status, ['invoice_status'])
            self.network.register_callback(self.on_request_status, ['request_status'])
        # load wallet
        self.load_wallet_by_name(self.electrum_config.get_wallet_path(use_gui_last_wallet=True))
        # URI passed in config
        uri = self.electrum_config.get('url')
        if uri:
            self.set_URI(uri)


    def get_wallet_path(self):
        if self.wallet:
            return self.wallet.storage.path
        else:
            return ''

    def on_wizard_complete(self, wizard, storage):
        if storage:
            wallet = Wallet(storage, config=self.electrum_config)
            wallet.start_network(self.daemon.network)
            self.daemon.add_wallet(wallet)
            self.load_wallet(wallet)
        elif not self.wallet:
            # wizard did not return a wallet; and there is no wallet open atm
            # try to open last saved wallet (potentially start wizard again)
            self.load_wallet_by_name(self.electrum_config.get_wallet_path(use_gui_last_wallet=True),
                                     ask_if_wizard=True)

    def load_wallet_by_name(self, path, ask_if_wizard=False):
        if not path:
            return
        if self.wallet and self.wallet.storage.path == path:
            return
        wallet = self.daemon.load_wallet(path, None)
        if wallet:
            if platform == 'android' and wallet.has_password():
                self.password_dialog(wallet, _('Enter PIN code'), lambda x: self.load_wallet(wallet), self.stop)
            else:
                self.load_wallet(wallet)
        else:
            def launch_wizard():
                wizard = Factory.InstallWizard(self.electrum_config, self.plugins)
                wizard.path = path
                wizard.bind(on_wizard_complete=self.on_wizard_complete)
                storage = WalletStorage(path, manual_upgrades=True)
                if not storage.file_exists():
                    wizard.run('new')
                elif storage.is_encrypted():
                    raise Exception("Kivy GUI does not support encrypted wallet files.")
                elif storage.requires_upgrade():
                    wizard.upgrade_storage(storage)
                else:
                    raise Exception("unexpected storage file situation")
            if not ask_if_wizard:
                launch_wizard()
            else:
                def handle_answer(b: bool):
                    if b:
                        launch_wizard()
                    else:
                        try: os.unlink(path)
                        except FileNotFoundError: pass
                        self.stop()
                d = Question(_('Do you want to launch the wizard again?'), handle_answer)
                d.open()

    def on_stop(self):
        Logger.info('on_stop')
        if self.wallet:
            self.electrum_config.save_last_wallet(self.wallet)
        self.stop_wallet()

    def stop_wallet(self):
        if self.wallet:
            self.daemon.stop_wallet(self.wallet.storage.path)
            self.wallet = None

    def on_key_down(self, instance, key, keycode, codepoint, modifiers):
        if 'ctrl' in modifiers:
            # q=24 w=25
            if keycode in (24, 25):
                self.stop()
            elif keycode == 27:
                # r=27
                # force update wallet
                self.update_wallet()
            elif keycode == 112:
                # pageup
                #TODO move to next tab
                pass
            elif keycode == 117:
                # pagedown
                #TODO move to prev tab
                pass
        #TODO: alt+tab_number to activate the particular tab

    def on_keyboard(self, instance, key, keycode, codepoint, modifiers):
        if key == 27 and self.is_exit is False:
            self.is_exit = True
            self.show_info(_('Press again to exit'))
            return True
        # override settings button
        if key in (319, 282): #f1/settings button on android
            #self.gui.main_gui.toggle_settings(self)
            return True

    def settings_dialog(self):
        from .uix.dialogs.settings import SettingsDialog
        if self._settings_dialog is None:
            self._settings_dialog = SettingsDialog(self)
        self._settings_dialog.update()
        self._settings_dialog.open()

    def lightning_open_channel_dialog(self):
        d = LightningOpenChannelDialog(self)
        d.open()

    def lightning_channels_dialog(self):
        if not self.wallet.has_lightning():
            self.show_error('Lightning not enabled on this wallet')
            return
        if self._channels_dialog is None:
            self._channels_dialog = LightningChannelsDialog(self)
        self._channels_dialog.open()

    def on_channel(self, evt, chan):
        if self._channels_dialog:
            Clock.schedule_once(lambda dt: self._channels_dialog.update())

    def on_channels(self, evt, wallet):
        if self._channels_dialog:
            Clock.schedule_once(lambda dt: self._channels_dialog.update())

    def popup_dialog(self, name):
        if name == 'settings':
            self.settings_dialog()
        elif name == 'wallets':
            from .uix.dialogs.wallets import WalletDialog
            d = WalletDialog()
            d.open()
        elif name == 'status':
            popup = Builder.load_file('electrum/gui/kivy/uix/ui_screens/'+name+'.kv')
            master_public_keys_layout = popup.ids.master_public_keys
            for xpub in self.wallet.get_master_public_keys()[1:]:
                master_public_keys_layout.add_widget(TopLabel(text=_('Master Public Key')))
                ref = RefLabel()
                ref.name = _('Master Public Key')
                ref.data = xpub
                master_public_keys_layout.add_widget(ref)
            popup.open()
        elif name.endswith("_dialog"):
            getattr(self, name)()
        else:
            popup = Builder.load_file('electrum/gui/kivy/uix/ui_screens/'+name+'.kv')
            popup.open()

    @profiler
    def init_ui(self):
        ''' Initialize The Ux part of electrum. This function performs the basic
        tasks of setting up the ui.
        '''
        #from weakref import ref

        self.funds_error = False
        # setup UX
        self.screens = {}

        #setup lazy imports for mainscreen
        Factory.register('AnimatedPopup',
                         module='electrum.gui.kivy.uix.dialogs')
        Factory.register('QRCodeWidget',
                         module='electrum.gui.kivy.uix.qrcodewidget')

        # preload widgets. Remove this if you want to load the widgets on demand
        #Cache.append('electrum_widgets', 'AnimatedPopup', Factory.AnimatedPopup())
        #Cache.append('electrum_widgets', 'QRCodeWidget', Factory.QRCodeWidget())

        # load and focus the ui
        self.root.manager = self.root.ids['manager']

        self.history_screen = None
        self.contacts_screen = None
        self.send_screen = None
        self.invoices_screen = None
        self.receive_screen = None
        self.requests_screen = None
        self.address_screen = None
        self.tokens_screen = None
        self.token_history_screen = None
        self.icon = "electrum/gui/icons/electrum.png"
        self.tabs = self.root.ids['tabs']

    def update_interfaces(self, dt):
        net_params = self.network.get_parameters()
        self.num_nodes = len(self.network.get_interfaces())
        self.num_chains = len(self.network.get_blockchains())
        chain = self.network.blockchain()
        self.blockchain_forkpoint = chain.get_max_forkpoint()
        self.blockchain_name = chain.get_name()
        interface = self.network.interface
        if interface:
            self.server_host = interface.host
        else:
            self.server_host = str(net_params.host) + ' (connecting...)'
        self.proxy_config = net_params.proxy or {}
        self.update_proxy_str(self.proxy_config)

    def on_network_event(self, event, *args):
        Logger.info('network event: '+ event)
        if event == 'network_updated':
            self._trigger_update_interfaces()
            self._trigger_update_status()
        elif event == 'wallet_updated':
            self._trigger_update_wallet()
            self._trigger_update_status()
        elif event == 'blockchain_updated':
            # to update number of confirmations in history
            self._trigger_update_wallet()
        elif event == 'status':
            self._trigger_update_status()
        elif event == 'new_transaction':
            self._trigger_update_wallet()
        elif event == 'verified':
            self._trigger_update_wallet()

    @profiler
    def load_wallet(self, wallet: 'Abstract_Wallet'):
        if self.wallet:
            self.stop_wallet()
        self.wallet = wallet
        self.wallet_name = wallet.basename()
        self.update_wallet()
        # Once GUI has been initialized check if we want to announce something
        # since the callback has been called before the GUI was initialized
        if self.receive_screen:
            self.receive_screen.clear()
        self.update_tabs()
        run_hook('load_wallet', wallet, self)
        try:
            wallet.try_detecting_internal_addresses_corruption()
        except InternalAddressCorruption as e:
            self.show_error(str(e))
            send_exception_to_crash_reporter(e)
            return
        self.use_change = self.wallet.use_change

    def update_status(self, *dt):
        if not self.wallet:
            return
        if self.network is None or not self.network.is_connected():
            status = _("Offline")
        elif self.network.is_connected():
            self.num_blocks = self.network.get_local_height()
            server_height = self.network.get_server_height()
            server_lag = self.num_blocks - server_height
            if not self.wallet.up_to_date or server_height == 0:
                num_sent, num_answered = self.wallet.get_history_sync_state_details()
                status = ("{} [size=18dp]({}/{})[/size]"
                          .format(_("Synchronizing..."), num_answered, num_sent))
            elif server_lag > 1:
                status = _("Server is lagging ({} blocks)").format(server_lag)
            else:
                status = ''
        else:
            status = _("Disconnected")
        if status:
            self.balance = status
            self.fiat_balance = status
        else:
            c, u, x = self.wallet.get_balance()
            text = self.format_amount(c+x+u)
            self.balance = str(text.strip()) + ' [size=22dp]%s[/size]'% self.base_unit
            self.fiat_balance = self.fx.format_amount(c+u+x) + ' [size=22dp]%s[/size]'% self.fx.ccy

    def update_wallet_synchronizing_progress(self, *dt):
        if not self.wallet:
            return
        if not self.wallet.up_to_date:
            self._trigger_update_status()

    def get_max_amount(self):
        from electrum.transaction import TxOutput
        if run_hook('abort_send', self):
            return ''
        inputs = self.wallet.get_spendable_coins(None)
        if not inputs:
            return ''
        addr = None
        if self.send_screen:
            addr = str(self.send_screen.screen.address)
        if not addr:
            addr = self.wallet.dummy_address()
        outputs = [TxOutput(TYPE_ADDRESS, addr, '!')]
        try:
            tx = self.wallet.make_unsigned_transaction(inputs, outputs)
        except NoDynamicFeeEstimates as e:
            Clock.schedule_once(lambda dt, bound_e=e: self.show_error(str(bound_e)))
            return ''
        except NotEnoughFunds:
            return ''
        except InternalAddressCorruption as e:
            self.show_error(str(e))
            send_exception_to_crash_reporter(e)
            return ''
        amount = tx.output_value()
        __, x_fee_amount = run_hook('get_tx_extra_fee', self.wallet, tx) or (None, 0)
        amount_after_all_fees = amount - x_fee_amount
        return format_satoshis_plain(amount_after_all_fees, self.decimal_point())

    def format_amount(self, x, is_diff=False, whitespaces=False):
        return format_satoshis(x, 0, self.decimal_point(), is_diff=is_diff, whitespaces=whitespaces)

    def format_amount_and_units(self, x):
        return format_satoshis_plain(x, self.decimal_point()) + ' ' + self.base_unit

    def format_token_amount(self, x, token_decimals, is_diff=False, whitespaces=False):
        return format_tokens(x, 0, token_decimals, is_diff=is_diff, whitespaces=whitespaces)

    def format_token_amount_and_units(self, x, token_decimals, token_unit):
        return format_token_plain(x, token_decimals) + ' ' + token_unit

    def format_fee_rate(self, fee_rate):
        # fee_rate is in sat/kB
        return format_fee_satoshis(fee_rate/1000) + ' sat/byte'

    #@profiler
    def update_wallet(self, *dt):
        self._trigger_update_status()
        if self.wallet and (self.wallet.up_to_date or not self.network or not self.network.is_connected()):
            self.update_tabs()

    def notify(self, message):
        try:
            global notification, os
            if not notification:
                from plyer import notification
            icon = (os.path.dirname(os.path.realpath(__file__))
                    + '/../../' + self.icon)
            notification.notify('Electrum', message,
                            app_icon=icon, app_name='Electrum for VIPSTARCOIN')
        except ImportError:
            Logger.Error('Notification: needs plyer; `sudo python3 -m pip install plyer`')

    def on_pause(self):
        self.pause_time = time.time()
        # pause nfc
        if self.nfcscanner:
            self.nfcscanner.nfc_disable()
        return True

    def on_resume(self):
        now = time.time()
        if self.wallet and self.wallet.has_password() and now - self.pause_time > 60:
            self.password_dialog(self.wallet, _('Enter PIN'), None, self.stop)
        if self.nfcscanner:
            self.nfcscanner.nfc_enable()

    def on_size(self, instance, value):
        width, height = value
        self._orientation = 'landscape' if width > height else 'portrait'
        self._ui_mode = 'tablet' if min(width, height) > inch(3.51) else 'phone'

    def on_ref_label(self, label):
        if not label.data:
            return
        self.qr_dialog(label.name, label.data, True)

    def show_error(self, error, width='200dp', pos=None, arrow_pos=None,
        exit=False, icon='atlas://electrum/gui/kivy/theming/light/error', duration=0,
        modal=False):
        ''' Show an error Message Bubble.
        '''
        self.show_info_bubble( text=error, icon=icon, width=width,
            pos=pos or Window.center, arrow_pos=arrow_pos, exit=exit,
            duration=duration, modal=modal)

    def show_info(self, error, width='200dp', pos=None, arrow_pos=None,
        exit=False, duration=0, modal=False):
        ''' Show an Info Message Bubble.
        '''
        self.show_error(error, icon='atlas://electrum/gui/kivy/theming/light/important',
            duration=duration, modal=modal, exit=exit, pos=pos,
            arrow_pos=arrow_pos)

    def show_info_bubble(self, text=_('Hello World'), pos=None, duration=0,
        arrow_pos='bottom_mid', width=None, icon='', modal=False, exit=False):
        '''Method to show an Information Bubble

        .. parameters::
            text: Message to be displayed
            pos: position for the bubble
            duration: duration the bubble remains on screen. 0 = click to hide
            width: width of the Bubble
            arrow_pos: arrow position for the bubble
        '''
        info_bubble = self.info_bubble
        if not info_bubble:
            info_bubble = self.info_bubble = Factory.InfoBubble()

        win = Window
        if info_bubble.parent:
            win.remove_widget(info_bubble
                                 if not info_bubble.modal else
                                 info_bubble._modal_view)

        if not arrow_pos:
            info_bubble.show_arrow = False
        else:
            info_bubble.show_arrow = True
            info_bubble.arrow_pos = arrow_pos
        img = info_bubble.ids.img
        if text == 'texture':
            # icon holds a texture not a source image
            # display the texture in full screen
            text = ''
            img.texture = icon
            info_bubble.fs = True
            info_bubble.show_arrow = False
            img.allow_stretch = True
            info_bubble.dim_background = True
            info_bubble.background_image = 'atlas://electrum/gui/kivy/theming/light/card'
        else:
            info_bubble.fs = False
            info_bubble.icon = icon
            #if img.texture and img._coreimage:
            #    img.reload()
            img.allow_stretch = False
            info_bubble.dim_background = False
            info_bubble.background_image = 'atlas://data/images/defaulttheme/bubble'
        info_bubble.message = text
        if not pos:
            pos = (win.center[0], win.center[1] - (info_bubble.height/2))
        info_bubble.show(pos, duration, width, modal=modal, exit=exit)

    def tx_dialog(self, tx):
        from .uix.dialogs.tx_dialog import TxDialog
        d = TxDialog(self, tx)
        d.open()

    def token_tx_dialog(self, token_tx, token, value, from_addr, to_addr):
        from .uix.dialogs.token_tx_dialog import TokenTxDialog
        d = TokenTxDialog(self, token_tx, token, value, from_addr, to_addr)
        d.open()

    def view_token_dialog(self, token):
        from .uix.dialogs.view_token_dialog import ViewTokenDialog
        d = ViewTokenDialog(self, token)
        d.open()

    def send_token_dialog(self, token):
        from .uix.dialogs.send_token_dialog import SendTokenDialog
        d = SendTokenDialog(self, token)
        d.open()

    def receive_token_dialog(self, token):
        from .uix.dialogs.receive_token_dialog import ReceiveTokenDialog
        d = ReceiveTokenDialog(self, token)
        d.open()

    def add_token(self):
        from .uix.dialogs.add_token_dialog import AddTokenDialog
        d = AddTokenDialog(self)
        d.open()

    def set_token(self, token):
        self.wallet.add_token(token)
        if self.tokens_screen:
            self.tokens_screen.update()
        if self.token_history_screen:
            self.token_history_screen.update()

    def delete_token(self, key):
        self.wallet.delete_token(key)
        if self.tokens_screen:
            self.tokens_screen.update()
        if self.token_history_screen:
            self.token_history_screen.update()

    def sign_tx(self, *args):
        threading.Thread(target=self._sign_tx, args=args).start()

    def _sign_tx(self, tx, password, on_success, on_failure):
        try:
            self.wallet.sign_transaction(tx, password)
        except InvalidPassword:
            Clock.schedule_once(lambda dt: on_failure(_("Invalid PIN")))
            return
        on_success = run_hook('tc_sign_wrapper', self.wallet, tx, on_success, on_failure) or on_success
        Clock.schedule_once(lambda dt: on_success(tx))

    def _broadcast_thread(self, tx, on_complete):
        status = False
        try:
            self.network.run_from_another_thread(self.network.broadcast_transaction(tx))
        except TxBroadcastError as e:
            msg = e.get_message_for_gui()
        except BestEffortRequestFailed as e:
            msg = repr(e)
        else:
            status, msg = True, tx.txid()
        Clock.schedule_once(lambda dt: on_complete(status, msg))

    def broadcast(self, tx, pr=None):
        def on_complete(ok, msg):
            if ok:
                self.show_info(_('Payment sent.'))
                if self.send_screen:
                    self.send_screen.do_clear()
                if pr:
                    self.wallet.invoices.set_paid(pr, tx.txid())
                    self.wallet.invoices.save()
                    self.update_tab('invoices')
            else:
                msg = msg or ''
                self.show_error(msg)

        if self.network and self.network.is_connected():
            self.show_info(_('Sending'))
            threading.Thread(target=self._broadcast_thread, args=(tx, on_complete)).start()
        else:
            self.show_info(_('Cannot broadcast transaction') + ':\n' + _('Not connected'))

    def description_dialog(self, screen):
        from .uix.dialogs.label_dialog import LabelDialog
        text = screen.message
        def callback(text):
            screen.message = text
        d = LabelDialog(_('Enter description'), text, callback)
        d.open()

    def amount_dialog(self, screen, show_max):
        from .uix.dialogs.amount_dialog import AmountDialog
        amount = screen.amount
        if amount:
            amount, u = str(amount).split()
            assert u == self.base_unit
        def cb(amount):
            screen.amount = amount
        popup = AmountDialog(show_max, amount, cb)
        popup.open()

    def token_amount_dialog(self, screen, unit, max_amount, show_max):
        from .uix.dialogs.token_amount_dialog import TokenAmountDialog
        amount = screen.amount
        if amount:
            amount, u = str(amount).split()
            assert u == unit
        def cb(amount):
            screen.amount = amount
        popup = TokenAmountDialog(show_max, amount, unit, max_amount, cb)
        popup.open()

    def invoices_dialog(self, screen):
        from .uix.dialogs.invoices import InvoicesDialog
        if len(self.wallet.invoices.sorted_list()) == 0:
            self.show_info(' '.join([
                _('No saved invoices.'),
                _('Signed invoices are saved automatically when you scan them.'),
                _('You may also save unsigned requests or contact addresses using the save button.')
            ]))
            return
        popup = InvoicesDialog(self, screen, None)
        popup.update()
        popup.open()

    def requests_dialog(self, screen):
        from .uix.dialogs.requests import RequestsDialog
        if len(self.wallet.get_sorted_requests(self.electrum_config)) == 0:
            self.show_info(_('No saved requests.'))
            return
        popup = RequestsDialog(self, screen, None)
        popup.update()
        popup.open()

    def addresses_dialog(self):
        from .uix.dialogs.addresses import AddressesDialog
        if self._addresses_dialog is None:
            self._addresses_dialog = AddressesDialog(self)
        self._addresses_dialog.update()
        self._addresses_dialog.open()

    def fee_dialog(self, label, dt):
        from .uix.dialogs.fee_dialog import FeeDialog
        def cb():
            self.fee_status = self.electrum_config.get_fee_status()
        fee_dialog = FeeDialog(self, self.electrum_config, cb)
        fee_dialog.open()

    def on_fee(self, event, *arg):
        self.fee_status = self.electrum_config.get_fee_status()

    def protected(self, msg, f, args):
        if self.wallet.has_password():
            on_success = lambda pw: f(*(args + (pw,)))
            self.password_dialog(self.wallet, msg, on_success, lambda: None)
        else:
            f(*(args + (None,)))

    def toggle_lightning(self):
        if self.wallet.has_lightning():
            if not bool(self.wallet.lnworker.channels):
                warning = _('This will delete your lightning private keys')
                d = Question(_('Disable Lightning?') + '\n\n' + warning, self._disable_lightning)
                d.open()
            else:
                self.show_info('This wallet has channels')
        else:
            warning1 = _("Lightning support in Electrum is experimental. Do not put large amounts in lightning channels.")
            warning2 = _("Funds stored in lightning channels are not recoverable from your seed. You must backup your wallet file everytime you create a new channel.")
            d = Question(_('Enable Lightning?') + '\n\n' + warning1 + '\n\n' + warning2, self._enable_lightning)
            d.open()

    def _enable_lightning(self, b):
        if not b:
            return
        wallet_path = self.get_wallet_path()
        self.wallet.init_lightning()
        self.show_info(_('Lightning keys have been initialized.'))
        self.stop_wallet()
        self.load_wallet_by_name(wallet_path)

    def _disable_lightning(self, b):
        if not b:
            return
        wallet_path = self.get_wallet_path()
        self.wallet.remove_lightning()
        self.show_info(_('Lightning keys have been removed.'))
        self.stop_wallet()
        self.load_wallet_by_name(wallet_path)

    def delete_wallet(self):
        basename = os.path.basename(self.wallet.storage.path)
        d = Question(_('Delete wallet?') + '\n' + basename, self._delete_wallet)
        d.open()

    def _delete_wallet(self, b):
        if b:
            basename = self.wallet.basename()
            self.protected(_("Enter your PIN code to confirm deletion of {}").format(basename), self.__delete_wallet, ())

    def __delete_wallet(self, pw):
        wallet_path = self.get_wallet_path()
        basename = os.path.basename(wallet_path)
        if self.wallet.has_password():
            try:
                self.wallet.check_password(pw)
            except:
                self.show_error("Invalid PIN")
                return
        self.stop_wallet()
        os.unlink(wallet_path)
        self.show_error(_("Wallet removed: {}").format(basename))
        new_path = self.electrum_config.get_wallet_path(use_gui_last_wallet=True)
        self.load_wallet_by_name(new_path)

    def show_seed(self, label):
        self.protected(_("Enter your PIN code in order to decrypt your seed"), self._show_seed, (label,))

    def _show_seed(self, label, password):
        if self.wallet.has_password() and password is None:
            return
        keystore = self.wallet.keystore
        try:
            seed = keystore.get_seed(password)
            passphrase = keystore.get_passphrase(password)
        except:
            self.show_error("Invalid PIN")
            return
        label.data = seed
        if passphrase:
            label.data += '\n\n' + _('Passphrase') + ': ' + passphrase

    def password_dialog(self, wallet, msg, on_success, on_failure):
        from .uix.dialogs.password_dialog import PasswordDialog
        if self._password_dialog is None:
            self._password_dialog = PasswordDialog()
        self._password_dialog.init(self, wallet, msg, on_success, on_failure)
        self._password_dialog.open()

    def change_password(self, cb):
        from .uix.dialogs.password_dialog import PasswordDialog
        if self._password_dialog is None:
            self._password_dialog = PasswordDialog()
        message = _("Changing PIN code.") + '\n' + _("Enter your current PIN:")
        def on_success(old_password, new_password):
            self.wallet.update_password(old_password, new_password)
            self.show_info(_("Your PIN code was updated"))
        on_failure = lambda: self.show_error(_("PIN codes do not match"))
        self._password_dialog.init(self, self.wallet, message, on_success, on_failure, is_change=1)
        self._password_dialog.open()

    def export_private_keys(self, pk_label, addr):
        if self.wallet.is_watching_only():
            self.show_info(_('This is a watching-only wallet. It does not contain private keys.'))
            return
        def show_private_key(addr, pk_label, password):
            if self.wallet.has_password() and password is None:
                return
            if not self.wallet.can_export():
                return
            try:
                key = str(self.wallet.export_private_key(addr, password)[0])
                pk_label.data = key
            except InvalidPassword:
                self.show_error("Invalid PIN")
                return
        self.protected(_("Enter your PIN code in order to decrypt your private key"), show_private_key, (addr, pk_label))
<|MERGE_RESOLUTION|>--- conflicted
+++ resolved
@@ -582,12 +582,8 @@
             self.network.register_callback(self.on_fee_histogram, ['fee_histogram'])
             self.network.register_callback(self.on_quotes, ['on_quotes'])
             self.network.register_callback(self.on_history, ['on_history'])
-<<<<<<< HEAD
             self.network.register_callback(self.on_tokens, ['on_tokens'])
-            self.network.register_callback(self.on_channels, ['channels'])
-=======
             self.network.register_callback(self.on_channels, ['channels_updated'])
->>>>>>> 3af7920b
             self.network.register_callback(self.on_channel, ['channel'])
             self.network.register_callback(self.on_invoice_status, ['invoice_status'])
             self.network.register_callback(self.on_request_status, ['request_status'])
