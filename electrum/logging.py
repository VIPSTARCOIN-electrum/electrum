# Copyright (C) 2019 The Electrum developers
# Distributed under the MIT software license, see the accompanying
# file LICENCE or http://www.opensource.org/licenses/mit-license.php

import logging
import datetime
import sys
import pathlib
import os
import platform
from typing import Optional
import copy


class LogFormatterForFiles(logging.Formatter):

    def formatTime(self, record, datefmt=None):
        # timestamps follow ISO 8601 UTC
        date = datetime.datetime.fromtimestamp(record.created).astimezone(datetime.timezone.utc)
        if not datefmt:
            datefmt = "%Y%m%dT%H%M%S.%fZ"
        return date.strftime(datefmt)

    def format(self, record):
        record = _shorten_name_of_logrecord(record)
        return super().format(record)


file_formatter = LogFormatterForFiles(fmt="%(asctime)22s | %(levelname)8s | %(name)s | %(message)s")


class LogFormatterForConsole(logging.Formatter):

    def format(self, record):
        record = _shorten_name_of_logrecord(record)
        text = super().format(record)
        shortcut = getattr(record, 'custom_shortcut', None)
        if shortcut:
            text = text[:1] + f"/{shortcut}" + text[1:]
        return text


# try to make console log lines short... no timestamp, short levelname, no "electrum."
console_formatter = LogFormatterForConsole(fmt="%(levelname).1s | %(name)s | %(message)s")


def _shorten_name_of_logrecord(record: logging.LogRecord) -> logging.LogRecord:
    record = copy.copy(record)  # avoid mutating arg
    # strip the main module name from the logger name
    if record.name.startswith("electrum."):
        record.name = record.name[9:]
    # manual map to shorten common module names
    record.name = record.name.replace("interface.Interface", "interface", 1)
    record.name = record.name.replace("network.Network", "network", 1)
    record.name = record.name.replace("synchronizer.Synchronizer", "synchronizer", 1)
    record.name = record.name.replace("verifier.SPV", "verifier", 1)
    record.name = record.name.replace("gui.qt.main_window.ElectrumWindow", "gui.qt.main_window", 1)
    return record


# enable logs universally (including for other libraries)
root_logger = logging.getLogger()
root_logger.setLevel(logging.WARNING)

# log to stderr; by default only WARNING and higher
console_stderr_handler = logging.StreamHandler(sys.stderr)
console_stderr_handler.setFormatter(console_formatter)
console_stderr_handler.setLevel(logging.WARNING)
root_logger.addHandler(console_stderr_handler)

# creates a logger specifically for electrum library
electrum_logger = logging.getLogger("electrum")
electrum_logger.setLevel(logging.DEBUG)


def _delete_old_logs(path, keep=10):
    files = sorted(list(pathlib.Path(path).glob("electrum_log_*.log")), reverse=True)
    for f in files[keep:]:
        os.remove(str(f))


_logfile_path = None
def _configure_file_logging(log_directory: pathlib.Path):
    global _logfile_path
    assert _logfile_path is None, 'file logging already initialized'
    log_directory.mkdir(exist_ok=True)

    _delete_old_logs(log_directory)

    timestamp = datetime.datetime.utcnow().strftime("%Y%m%dT%H%M%SZ")
    PID = os.getpid()
    _logfile_path = log_directory / f"electrum_log_{timestamp}_{PID}.log"

    file_handler = logging.FileHandler(_logfile_path)
    file_handler.setFormatter(file_formatter)
    file_handler.setLevel(logging.DEBUG)
    root_logger.addHandler(file_handler)


def _configure_verbosity(*, verbosity, verbosity_shortcuts):
    if not verbosity and not verbosity_shortcuts:
        return
    console_stderr_handler.setLevel(logging.DEBUG)
    _process_verbosity_log_levels(verbosity)
    _process_verbosity_filter_shortcuts(verbosity_shortcuts)


def _process_verbosity_log_levels(verbosity):
    if verbosity == '*' or not isinstance(verbosity, str):
        return
    # example verbosity:
    #   debug,network=error,interface=error      // effectively blacklists network and interface
    #   warning,network=debug,interface=debug    // effectively whitelists network and interface
    filters = verbosity.split(',')
    for filt in filters:
        if not filt: continue
        items = filt.split('=')
        if len(items) == 1:
            level = items[0]
            electrum_logger.setLevel(level.upper())
        elif len(items) == 2:
            logger_name, level = items
            logger = get_logger(logger_name)
            logger.setLevel(level.upper())
        else:
            raise Exception(f"invalid log filter: {filt}")


def _process_verbosity_filter_shortcuts(verbosity_shortcuts):
    if not isinstance(verbosity_shortcuts, str):
        return
    if len(verbosity_shortcuts) < 1:
        return
    # depending on first character being '^', either blacklist or whitelist
    is_blacklist = verbosity_shortcuts[0] == '^'
    if is_blacklist:
        filters = verbosity_shortcuts[1:]
    else:  # whitelist
        filters = verbosity_shortcuts[0:]
    filt = ShortcutFilteringFilter(is_blacklist=is_blacklist, filters=filters)
    # apply filter directly (and only!) on stderr handler
    # note that applying on one of the root loggers directly would not work,
    # see https://docs.python.org/3/howto/logging.html#logging-flow
    console_stderr_handler.addFilter(filt)


class ShortcutInjectingFilter(logging.Filter):

    def __init__(self, *, shortcut: Optional[str]):
        super().__init__()
        self.__shortcut = shortcut

    def filter(self, record):
        record.custom_shortcut = self.__shortcut
        return True


class ShortcutFilteringFilter(logging.Filter):

    def __init__(self, *, is_blacklist: bool, filters: str):
        super().__init__()
        self.__is_blacklist = is_blacklist
        self.__filters = filters

    def filter(self, record):
        # all errors are let through
        if record.levelno >= logging.ERROR:
            return True
        # the logging module itself is let through
        if record.name == __name__:
            return True
        # do filtering
        shortcut = getattr(record, 'custom_shortcut', None)
        if self.__is_blacklist:
            if shortcut is None:
                return True
            if shortcut in self.__filters:
                return False
            return True
        else:  # whitelist
            if shortcut is None:
                return False
            if shortcut in self.__filters:
                return True
            return False


# --- External API

def get_logger(name: str) -> logging.Logger:
    if name.startswith("electrum."):
        name = name[9:]
    return electrum_logger.getChild(name)


_logger = get_logger(__name__)
_logger.setLevel(logging.INFO)


class Logger:

    # Single character short "name" for this class.
    # Can be used for filtering log lines. Does not need to be unique.
    LOGGING_SHORTCUT = None  # type: Optional[str]

    def __init__(self):
        self.logger = self.__get_logger_for_obj()

    def __get_logger_for_obj(self) -> logging.Logger:
        cls = self.__class__
        if cls.__module__:
            name = f"{cls.__module__}.{cls.__name__}"
        else:
            name = cls.__name__
        try:
            diag_name = self.diagnostic_name()
        except Exception as e:
            raise Exception("diagnostic name not yet available?") from e
        if diag_name:
            name += f".[{diag_name}]"
        logger = get_logger(name)
        if self.LOGGING_SHORTCUT:
            logger.addFilter(ShortcutInjectingFilter(shortcut=self.LOGGING_SHORTCUT))
        return logger

    def diagnostic_name(self):
        return ''


def configure_logging(config):
    verbosity = config.get('verbosity')
    verbosity_shortcuts = config.get('verbosity_shortcuts')
    _configure_verbosity(verbosity=verbosity, verbosity_shortcuts=verbosity_shortcuts)

    is_android = 'ANDROID_DATA' in os.environ
    if is_android or not config.get('log_to_file', False):
        pass  # disable file logging
    else:
        log_directory = pathlib.Path(config.path) / "logs"
        _configure_file_logging(log_directory)

    # if using kivy, avoid kivy's own logs to get printed twice
    logging.getLogger('kivy').propagate = False

    from . import ELECTRUM_VERSION
<<<<<<< HEAD
    _logger.info(f"Electrum-VIPS version: {ELECTRUM_VERSION} - https://electrum-vips.info - https://github.com/VIPSTARCOIN-electrum/electrum-vips")
=======
    from .constants import GIT_REPO_URL
    _logger.info(f"Electrum version: {ELECTRUM_VERSION} - https://electrum.org - {GIT_REPO_URL}")
>>>>>>> 16f56ccb
    _logger.info(f"Python version: {sys.version}. On platform: {describe_os_version()}")
    _logger.info(f"Logging to file: {str(_logfile_path)}")
    _logger.info(f"Log filters: verbosity {repr(verbosity)}, verbosity_shortcuts {repr(verbosity_shortcuts)}")


def get_logfile_path() -> Optional[pathlib.Path]:
    return _logfile_path


def describe_os_version() -> str:
    if 'ANDROID_DATA' in os.environ:
        from kivy import utils
        if utils.platform is not "android":
            return utils.platform
        import jnius
        bv = jnius.autoclass('android.os.Build$VERSION')
        b = jnius.autoclass('android.os.Build')
        return "Android {} on {} {} ({})".format(bv.RELEASE, b.BRAND, b.DEVICE, b.DISPLAY)
    else:
        return platform.platform()<|MERGE_RESOLUTION|>--- conflicted
+++ resolved
@@ -243,12 +243,8 @@
     logging.getLogger('kivy').propagate = False
 
     from . import ELECTRUM_VERSION
-<<<<<<< HEAD
-    _logger.info(f"Electrum-VIPS version: {ELECTRUM_VERSION} - https://electrum-vips.info - https://github.com/VIPSTARCOIN-electrum/electrum-vips")
-=======
     from .constants import GIT_REPO_URL
-    _logger.info(f"Electrum version: {ELECTRUM_VERSION} - https://electrum.org - {GIT_REPO_URL}")
->>>>>>> 16f56ccb
+    _logger.info(f"Electrum-VIPS version: {ELECTRUM_VERSION} - https://electrum-vips.info - {GIT_REPO_URL}")
     _logger.info(f"Python version: {sys.version}. On platform: {describe_os_version()}")
     _logger.info(f"Logging to file: {str(_logfile_path)}")
     _logger.info(f"Log filters: verbosity {repr(verbosity)}, verbosity_shortcuts {repr(verbosity_shortcuts)}")
