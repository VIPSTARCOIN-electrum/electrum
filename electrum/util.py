# Electrum - lightweight Bitcoin client
# Copyright (C) 2011 Thomas Voegtlin
#
# Permission is hereby granted, free of charge, to any person
# obtaining a copy of this software and associated documentation files
# (the "Software"), to deal in the Software without restriction,
# including without limitation the rights to use, copy, modify, merge,
# publish, distribute, sublicense, and/or sell copies of the Software,
# and to permit persons to whom the Software is furnished to do so,
# subject to the following conditions:
#
# The above copyright notice and this permission notice shall be
# included in all copies or substantial portions of the Software.
#
# THE SOFTWARE IS PROVIDED "AS IS", WITHOUT WARRANTY OF ANY KIND,
# EXPRESS OR IMPLIED, INCLUDING BUT NOT LIMITED TO THE WARRANTIES OF
# MERCHANTABILITY, FITNESS FOR A PARTICULAR PURPOSE AND
# NONINFRINGEMENT. IN NO EVENT SHALL THE AUTHORS OR COPYRIGHT HOLDERS
# BE LIABLE FOR ANY CLAIM, DAMAGES OR OTHER LIABILITY, WHETHER IN AN
# ACTION OF CONTRACT, TORT OR OTHERWISE, ARISING FROM, OUT OF OR IN
# CONNECTION WITH THE SOFTWARE OR THE USE OR OTHER DEALINGS IN THE
# SOFTWARE.
import binascii
import os, sys, re, json
from collections import defaultdict, OrderedDict
from typing import NamedTuple, Union, TYPE_CHECKING, Tuple, Optional, Callable, Any
from datetime import datetime
import decimal
from decimal import Decimal
import traceback
import urllib
import threading
import hmac
import stat
from locale import localeconv
import asyncio
import urllib.request, urllib.parse, urllib.error
import builtins
import json
import time
from typing import NamedTuple, Optional
from struct import Struct
import ssl

import aiohttp
from aiohttp_socks import SocksConnector, SocksVer
from aiorpcx import TaskGroup
import certifi

from .i18n import _
from .logging import get_logger, Logger

if TYPE_CHECKING:
    from .network import Network
    from .interface import Interface
    from .simple_config import SimpleConfig


_logger = get_logger(__name__)


def inv_dict(d):
    return {v: k for k, v in d.items()}


ca_path = certifi.where()


base_units = {'VIPS':8, 'mVIPS':5, 'uVIPS':2, 'boon':0}
base_units_inverse = inv_dict(base_units)
base_units_list = ['VIPS', 'mVIPS', 'uVIPS', 'boon']  # list(dict) does not guarantee order

unpack_int32_from = Struct('<i').unpack_from
unpack_int64_from = Struct('<q').unpack_from
unpack_uint16_from = Struct('<H').unpack_from
unpack_uint32_from = Struct('<I').unpack_from
unpack_uint64_from = Struct('<Q').unpack_from

DECIMAL_POINT_DEFAULT = 8  # VIPS


class UnknownBaseUnit(Exception): pass


def decimal_point_to_base_unit_name(dp: int) -> str:
    # e.g. 8 -> "VIPS"
    try:
        return base_units_inverse[dp]
    except KeyError:
        raise UnknownBaseUnit(dp) from None


def base_unit_name_to_decimal_point(unit_name: str) -> int:
    # e.g. "VIPS" -> 8
    try:
        return base_units[unit_name]
    except KeyError:
        raise UnknownBaseUnit(unit_name) from None


class NotEnoughFunds(Exception):
    def __str__(self):
        return _("Insufficient funds")


class NoDynamicFeeEstimates(Exception):
    def __str__(self):
        return _('Dynamic fee estimates not available')


class InvalidPassword(Exception):
    def __str__(self):
        return _("Incorrect password")


class FileImportFailed(Exception):
    def __init__(self, message=''):
        self.message = str(message)

    def __str__(self):
        return _("Failed to import from file.") + "\n" + self.message


class FileExportFailed(Exception):
    def __init__(self, message=''):
        self.message = str(message)

    def __str__(self):
        return _("Failed to export to file.") + "\n" + self.message


class WalletFileException(Exception): pass


class BitcoinException(Exception): pass


class UserFacingException(Exception):
    """Exception that contains information intended to be shown to the user."""


# Throw this exception to unwind the stack like when an error occurs.
# However unlike other exceptions the user won't be informed.
class UserCancelled(Exception):
    '''An exception that is suppressed from the user'''
    pass


# note: this is not a NamedTuple as then its json encoding cannot be customized
class Satoshis(object):
    __slots__ = ('value',)

    def __new__(cls, value):
        self = super(Satoshis, cls).__new__(cls)
        self.value = value
        return self

    def __repr__(self):
        return 'Satoshis(%d)'%self.value

    def __str__(self):
        return format_satoshis(self.value)

    def __eq__(self, other):
        return self.value == other.value

    def __ne__(self, other):
        return not (self == other)


# note: this is not a NamedTuple as then its json encoding cannot be customized
class Fiat(object):
    __slots__ = ('value', 'ccy')

    def __new__(cls, value: Optional[Decimal], ccy: str):
        self = super(Fiat, cls).__new__(cls)
        self.ccy = ccy
        if not isinstance(value, (Decimal, type(None))):
            raise TypeError(f"value should be Decimal or None, not {type(value)}")
        self.value = value
        return self

    def __repr__(self):
        return 'Fiat(%s)'% self.__str__()

    def __str__(self):
        if self.value is None or self.value.is_nan():
            return _('No Data')
        else:
            return "{:.2f}".format(self.value)

    def to_ui_string(self):
        if self.value is None or self.value.is_nan():
            return _('No Data')
        else:
            return "{:.2f}".format(self.value) + ' ' + self.ccy

    def __eq__(self, other):
        if self.ccy != other.ccy:
            return False
        if isinstance(self.value, Decimal) and isinstance(other.value, Decimal) \
                and self.value.is_nan() and other.value.is_nan():
            return True
        return self.value == other.value

    def __ne__(self, other):
        return not (self == other)


class MyEncoder(json.JSONEncoder):
    def default(self, obj):
        # note: this does not get called for namedtuples :(  https://bugs.python.org/issue30343
        from .transaction import Transaction
        if isinstance(obj, Transaction):
            return obj.as_dict()
        if isinstance(obj, Satoshis):
            return str(obj)
        if isinstance(obj, Fiat):
            return str(obj)
        if isinstance(obj, Decimal):
            return str(obj)
        if isinstance(obj, datetime):
            return obj.isoformat(' ')[:-3]
        if isinstance(obj, set):
            return list(obj)
        return super().default(obj)


class ThreadJob(Logger):
    """A job that is run periodically from a thread's main loop.  run() is
    called from that thread's context.
    """

    def __init__(self):
        Logger.__init__(self)

    def run(self):
        """Called periodically from the thread"""
        pass

class DebugMem(ThreadJob):
    '''A handy class for debugging GC memory leaks'''
    def __init__(self, classes, interval=30):
        ThreadJob.__init__(self)
        self.next_time = 0
        self.classes = classes
        self.interval = interval

    def mem_stats(self):
        import gc
        self.logger.info("Start memscan")
        gc.collect()
        objmap = defaultdict(list)
        for obj in gc.get_objects():
            for class_ in self.classes:
                if isinstance(obj, class_):
                    objmap[class_].append(obj)
        for class_, objs in objmap.items():
            self.logger.info(f"{class_.__name__}: {len(objs)}")
        self.logger.info("Finish memscan")

    def run(self):
        if time.time() > self.next_time:
            self.mem_stats()
            self.next_time = time.time() + self.interval

class DaemonThread(threading.Thread, Logger):
    """ daemon thread that terminates cleanly """

    LOGGING_SHORTCUT = 'd'

    def __init__(self):
        threading.Thread.__init__(self)
        Logger.__init__(self)
        self.parent_thread = threading.currentThread()
        self.running = False
        self.running_lock = threading.Lock()
        self.job_lock = threading.Lock()
        self.jobs = []

    def add_jobs(self, jobs):
        with self.job_lock:
            self.jobs.extend(jobs)

    def run_jobs(self):
        # Don't let a throwing job disrupt the thread, future runs of
        # itself, or other jobs.  This is useful protection against
        # malformed or malicious server responses
        with self.job_lock:
            for job in self.jobs:
                try:
                    job.run()
                except Exception as e:
                    self.logger.exception('')

    def remove_jobs(self, jobs):
        with self.job_lock:
            for job in jobs:
                self.jobs.remove(job)

    def start(self):
        with self.running_lock:
            self.running = True
        return threading.Thread.start(self)

    def is_running(self):
        with self.running_lock:
            return self.running and self.parent_thread.is_alive()

    def stop(self):
        with self.running_lock:
            self.running = False

    def on_stop(self):
        if 'ANDROID_DATA' in os.environ:
            import jnius
            jnius.detach()
            self.logger.info("jnius detach")
        self.logger.info("stopped")


def print_stderr(*args):
    args = [str(item) for item in args]
    sys.stderr.write(" ".join(args) + "\n")
    sys.stderr.flush()

def print_msg(*args):
    # Stringify args
    args = [str(item) for item in args]
    sys.stdout.write(" ".join(args) + "\n")
    sys.stdout.flush()

def json_encode(obj):
    try:
        s = json.dumps(obj, sort_keys = True, indent = 4, cls=MyEncoder)
    except TypeError:
        s = repr(obj)
    return s

def json_decode(x):
    try:
        return json.loads(x, parse_float=Decimal)
    except:
        return x


# taken from Django Source Code
def constant_time_compare(val1, val2):
    """Return True if the two strings are equal, False otherwise."""
    return hmac.compare_digest(to_bytes(val1, 'utf8'), to_bytes(val2, 'utf8'))


# decorator that prints execution time
_profiler_logger = _logger.getChild('profiler')
def profiler(func):
    def do_profile(args, kw_args):
        name = func.__qualname__
        t0 = time.time()
        o = func(*args, **kw_args)
        t = time.time() - t0
        _profiler_logger.debug(f"{name} {t:,.4f}")
        return o
    return lambda *args, **kw_args: do_profile(args, kw_args)


def android_data_dir():
    import jnius
    PythonActivity = jnius.autoclass('org.kivy.android.PythonActivity')
    return PythonActivity.mActivity.getFilesDir().getPath() + '/data'


def ensure_sparse_file(filename):
    # On modern Linux, no need to do anything.
    # On Windows, need to explicitly mark file.
    if os.name == "nt":
        try:
            os.system('fsutil sparse setflag "{}" 1'.format(filename))
        except Exception as e:
            _logger.info(f'error marking file {filename} as sparse: {e}')


def get_headers_dir(config):
    return config.path


def assert_datadir_available(config_path):
    path = config_path
    if os.path.exists(path):
        return
    else:
        raise FileNotFoundError(
            'Electrum datadir does not exist. Was it deleted while running?' + '\n' +
            'Should be at {}'.format(path))


def assert_file_in_datadir_available(path, config_path):
    if os.path.exists(path):
        return
    else:
        assert_datadir_available(config_path)
        raise FileNotFoundError(
            'Cannot find file but datadir is there.' + '\n' +
            'Should be at {}'.format(path))


def standardize_path(path):
    return os.path.normcase(os.path.realpath(os.path.abspath(path)))


def get_new_wallet_name(wallet_folder: str) -> str:
    i = 1
    while True:
        filename = "wallet_%d" % i
        if filename in os.listdir(wallet_folder):
            i += 1
        else:
            break
    return filename


def assert_bytes(*args):
    """
    porting helper, assert args type
    """
    try:
        for x in args:
            assert isinstance(x, (bytes, bytearray))
    except:
        print('assert bytes failed', list(map(type, args)))
        raise


def assert_str(*args):
    """
    porting helper, assert args type
    """
    for x in args:
        assert isinstance(x, str)


def to_string(x, enc) -> str:
    if isinstance(x, (bytes, bytearray)):
        return x.decode(enc)
    if isinstance(x, str):
        return x
    else:
        raise TypeError("Not a string or bytes like object")


def to_bytes(something, encoding='utf8') -> bytes:
    """
    cast string to bytes() like object, but for python2 support it's bytearray copy
    """
    if isinstance(something, bytes):
        return something
    if isinstance(something, str):
        return something.encode(encoding)
    elif isinstance(something, bytearray):
        return bytes(something)
    else:
        raise TypeError("Not a string or bytes like object")


bfh = bytes.fromhex


def bh2u(x: bytes) -> str:
    """
    str with hex representation of a bytes-like object

    >>> x = bytes((1, 2, 10))
    >>> bh2u(x)
    '01020A'
    """
    return x.hex()


def user_dir():
    if 'ANDROID_DATA' in os.environ:
        return android_data_dir()
    elif os.name == 'posix':
        return os.path.join(os.environ["HOME"], ".electrum-vips")
    elif "APPDATA" in os.environ:
        return os.path.join(os.environ["APPDATA"], "Electrum-VIPS")
    elif "LOCALAPPDATA" in os.environ:
        return os.path.join(os.environ["LOCALAPPDATA"], "Electrum-VIPS")
    else:
        #raise Exception("No home directory found in environment variables.")
        return


def resource_path(*parts):
    return os.path.join(pkg_dir, *parts)


# absolute path to python package folder of electrum ("lib")
pkg_dir = os.path.split(os.path.realpath(__file__))[0]


def is_valid_email(s):
    regexp = r"[^@]+@[^@]+\.[^@]+"
    return re.match(regexp, s) is not None


def is_hash256_str(text: Any) -> bool:
    if not isinstance(text, str): return False
    if len(text) != 64: return False
    return is_hex_str(text)


def is_hex_str(text: Any) -> bool:
    if not isinstance(text, str): return False
    try:
        bytes.fromhex(text)
    except:
        return False
    return True


def is_non_negative_integer(val) -> bool:
    try:
        val = int(val)
        if val >= 0:
            return True
    except:
        pass
    return False


def chunks(items, size: int):
    """Break up items, an iterable, into chunks of length size."""
    if size < 1:
        raise ValueError(f"size must be positive, not {repr(size)}")
    for i in range(0, len(items), size):
        yield items[i: i + size]


def format_satoshis_plain(x, decimal_point = 8):
    """Display a satoshi amount scaled.  Always uses a '.' as a decimal
    point and has no thousands separator"""
    scale_factor = pow(10, decimal_point)
    return "{:.8f}".format(Decimal(x) / scale_factor).rstrip('0').rstrip('.')


DECIMAL_POINT = localeconv()['decimal_point']


def format_satoshis(x, num_zeros=0, decimal_point=8, precision=None, is_diff=False, whitespaces=False):
    if x is None:
        return 'unknown'
    if precision is None:
        precision = decimal_point
    # format string
    decimal_format = "." + str(precision) if precision > 0 else ""
    if is_diff:
        decimal_format = '+' + decimal_format
    # initial result
    scale_factor = pow(10, decimal_point)
    if not isinstance(x, Decimal):
        x = Decimal(x).quantize(Decimal('1E-8'))
    result = ("{:" + decimal_format + "f}").format(x / scale_factor)
    if "." not in result: result += "."
    result = result.rstrip('0')
    # extra decimal places
    integer_part, fract_part = result.split(".")
    if len(fract_part) < num_zeros:
        fract_part += "0" * (num_zeros - len(fract_part))
    result = integer_part + DECIMAL_POINT + fract_part
    # leading/trailing whitespaces
    if whitespaces:
        result += " " * (decimal_point - len(fract_part))
        result = " " * (15 - len(result)) + result
    return result


FEERATE_PRECISION = 1  # num fractional decimal places for sat/byte fee rates
_feerate_quanta = Decimal(10) ** (-FEERATE_PRECISION)


def format_fee_satoshis(fee, *, num_zeros=0, precision=None):
    if precision is None:
        precision = FEERATE_PRECISION
    num_zeros = min(num_zeros, FEERATE_PRECISION)  # no more zeroes than available prec
    return format_satoshis(fee, num_zeros=num_zeros, decimal_point=0, precision=precision)


def quantize_feerate(fee):
    """Strip sat/byte fee rate of excess precision."""
    if fee is None:
        return None
    return Decimal(fee).quantize(_feerate_quanta, rounding=decimal.ROUND_HALF_DOWN)


def timestamp_to_datetime(timestamp):
    if timestamp is None:
        return None
    return datetime.fromtimestamp(timestamp)

def format_time(timestamp):
    date = timestamp_to_datetime(timestamp)
    return date.isoformat(' ')[:-3] if date else _("Unknown")


# Takes a timestamp and returns a string with the approximation of the age
def age(from_date, since_date = None, target_tz=None, include_seconds=False):
    if from_date is None:
        return "Unknown"

    from_date = datetime.fromtimestamp(from_date)
    if since_date is None:
        since_date = datetime.now(target_tz)

    td = time_difference(from_date - since_date, include_seconds)
    return td + " ago" if from_date < since_date else "in " + td


def time_difference(distance_in_time, include_seconds):
    #distance_in_time = since_date - from_date
    distance_in_seconds = int(round(abs(distance_in_time.days * 86400 + distance_in_time.seconds)))
    distance_in_minutes = int(round(distance_in_seconds/60))

    if distance_in_minutes <= 1:
        if include_seconds:
            for remainder in [5, 10, 20]:
                if distance_in_seconds < remainder:
                    return "less than %s seconds" % remainder
            if distance_in_seconds < 40:
                return "half a minute"
            elif distance_in_seconds < 60:
                return "less than a minute"
            else:
                return "1 minute"
        else:
            if distance_in_minutes == 0:
                return "less than a minute"
            else:
                return "1 minute"
    elif distance_in_minutes < 45:
        return "%s minutes" % distance_in_minutes
    elif distance_in_minutes < 90:
        return "about 1 hour"
    elif distance_in_minutes < 1440:
        return "about %d hours" % (round(distance_in_minutes / 60.0))
    elif distance_in_minutes < 2880:
        return "1 day"
    elif distance_in_minutes < 43220:
        return "%d days" % (round(distance_in_minutes / 1440))
    elif distance_in_minutes < 86400:
        return "about 1 month"
    elif distance_in_minutes < 525600:
        return "%d months" % (round(distance_in_minutes / 43200))
    elif distance_in_minutes < 1051200:
        return "about 1 year"
    else:
        return "over %d years" % (round(distance_in_minutes / 525600))

mainnet_block_explorers = {
<<<<<<< HEAD
    'explorer.vipstarcoin.jp': ('http://explorer.vipstarcoin.jp',
			{'tx': 'tx', 'addr': 'address'}),
    'vips.blockbook.japanesecoin-pool.work': ('https://vips.blockbook.japanesecoin-pool.work',
			{'tx': 'tx', 'addr': 'address'}),
    'insight.vipstarco.in': ('https://insight.vipstarco.in/',
			{'tx': 'tx', 'addr': 'address', 'contract': 'contract'}),
}

testnet_block_explorers = {
=======
    'Bitupper Explorer': ('https://bitupper.com/en/explorer/bitcoin/',
                        {'tx': 'transactions/', 'addr': 'addresses/'}),
    'Bitflyer.jp': ('https://chainflyer.bitflyer.jp/',
                        {'tx': 'Transaction/', 'addr': 'Address/'}),
    'Blockchain.info': ('https://blockchain.com/btc/',
                        {'tx': 'tx/', 'addr': 'address/'}),
    'blockchainbdgpzk.onion': ('https://blockchainbdgpzk.onion/',
                        {'tx': 'tx/', 'addr': 'address/'}),
    'Blockstream.info': ('https://blockstream.info/',
                        {'tx': 'tx/', 'addr': 'address/'}),
    'Bitaps.com': ('https://btc.bitaps.com/',
                        {'tx': '', 'addr': ''}),
    'BTC.com': ('https://btc.com/',
                        {'tx': '', 'addr': ''}),
    'Chain.so': ('https://www.chain.so/',
                        {'tx': 'tx/BTC/', 'addr': 'address/BTC/'}),
    'Insight.is': ('https://insight.bitpay.com/',
                        {'tx': 'tx/', 'addr': 'address/'}),
    'TradeBlock.com': ('https://tradeblock.com/blockchain/',
                        {'tx': 'tx/', 'addr': 'address/'}),
    'BlockCypher.com': ('https://live.blockcypher.com/btc/',
                        {'tx': 'tx/', 'addr': 'address/'}),
    'Blockchair.com': ('https://blockchair.com/bitcoin/',
                        {'tx': 'transaction/', 'addr': 'address/'}),
    'blockonomics.co': ('https://www.blockonomics.co/',
                        {'tx': 'api/tx?txid=', 'addr': '#/search?q='}),
    'OXT.me': ('https://oxt.me/',
                        {'tx': 'transaction/', 'addr': 'address/'}),
    'smartbit.com.au': ('https://www.smartbit.com.au/',
                        {'tx': 'tx/', 'addr': 'address/'}),
    'system default': ('blockchain:/',
                        {'tx': 'tx/', 'addr': 'address/'}),
}

testnet_block_explorers = {
    'Bitaps.com': ('https://tbtc.bitaps.com/',
                       {'tx': '', 'addr': ''}),
    'BlockCypher.com': ('https://live.blockcypher.com/btc-testnet/',
                       {'tx': 'tx/', 'addr': 'address/'}),
    'Blockchain.info': ('https://www.blockchain.com/btctest/',
                       {'tx': 'tx/', 'addr': 'address/'}),
    'Blockstream.info': ('https://blockstream.info/testnet/',
                        {'tx': 'tx/', 'addr': 'address/'}),
    'smartbit.com.au': ('https://testnet.smartbit.com.au/',
                       {'tx': 'tx/', 'addr': 'address/'}),
    'system default': ('blockchain://000000000933ea01ad0ee984209779baaec3ced90fa3f408719526f8d77f4943/',
                       {'tx': 'tx/', 'addr': 'address/'}),
>>>>>>> 16f56ccb
}

def block_explorer_info():
    from . import constants
    return mainnet_block_explorers if not constants.net.TESTNET else testnet_block_explorers

def block_explorer(config: 'SimpleConfig') -> str:
    from . import constants
    default_ = 'Blockstream.info'
    be_key = config.get('block_explorer', default_)
    be = block_explorer_info().get(be_key)
    return be_key if be is not None else default_

def block_explorer_tuple(config: 'SimpleConfig') -> Optional[Tuple[str, dict]]:
    return block_explorer_info().get(block_explorer(config))

def block_explorer_URL(config: 'SimpleConfig', params) -> Optional[str]:
    """
    :param config:
    :type params: dict
    :return: str
    """
    be_tuple = block_explorer_tuple(config)
    if not be_tuple:
        return

    token = params.get('token')
    addr = params.get('addr')

    if token:
        if 'vipstarcoin.org' in be_tuple[0]:
            return "{}/token/{}?a={}".format(be_tuple[0], token, addr)
        if 'vipstarcoin.info' in be_tuple[0]:
            return "{}/address/{}/token-balance?tokens={}".format(be_tuple[0], addr, token)

    url_parts = [be_tuple[0], ]
    for k, v in params.items():
        kind_str = be_tuple[1].get(k)
        if not kind_str:
            continue
        url_parts.append(kind_str)
        url_parts.append(v)
    return "/".join(url_parts)

# URL decode
#_ud = re.compile('%([0-9a-hA-H]{2})', re.MULTILINE)
#urldecode = lambda x: _ud.sub(lambda m: chr(int(m.group(1), 16)), x)

class InvalidBitcoinURI(Exception): pass


def parse_URI(uri: str, on_pr: Callable = None, *, loop=None) -> dict:
    """Raises InvalidBitcoinURI on malformed URI."""
    from . import bitcoin
    from .bitcoin import COIN

    if not isinstance(uri, str):
        raise InvalidBitcoinURI(f"expected string, not {repr(uri)}")

    if ':' not in uri:
        if not bitcoin.is_address(uri):
            raise InvalidBitcoinURI("Not a bitcoin address")
        return {'address': uri}

    u = urllib.parse.urlparse(uri)
    if u.scheme != 'bitcoin':
        raise InvalidBitcoinURI("Not a bitcoin URI")
    address = u.path

    # python for android fails to parse query
    if address.find('?') > 0:
        address, query = u.path.split('?')
        pq = urllib.parse.parse_qs(query)
    else:
        pq = urllib.parse.parse_qs(u.query)

    for k, v in pq.items():
        if len(v) != 1:
            raise InvalidBitcoinURI(f'Duplicate Key: {repr(k)}')

    out = {k: v[0] for k, v in pq.items()}
    if address:
        if not bitcoin.is_address(address):
            raise InvalidBitcoinURI(f"Invalid bitcoin address: {address}")
        out['address'] = address
    if 'amount' in out:
        am = out['amount']
        try:
            m = re.match(r'([0-9.]+)X([0-9])', am)
            if m:
                k = int(m.group(2)) - 8
                amount = Decimal(m.group(1)) * pow(  Decimal(10) , k)
            else:
                amount = Decimal(am) * COIN
            out['amount'] = int(amount)
        except Exception as e:
            raise InvalidBitcoinURI(f"failed to parse 'amount' field: {repr(e)}") from e
    if 'message' in out:
        out['message'] = out['message']
        out['memo'] = out['message']
    if 'time' in out:
        try:
            out['time'] = int(out['time'])
        except Exception as e:
            raise InvalidBitcoinURI(f"failed to parse 'time' field: {repr(e)}") from e
    if 'exp' in out:
        try:
            out['exp'] = int(out['exp'])
        except Exception as e:
            raise InvalidBitcoinURI(f"failed to parse 'exp' field: {repr(e)}") from e
    if 'sig' in out:
        try:
            out['sig'] = bh2u(bitcoin.base_decode(out['sig'], None, base=58))
        except Exception as e:
            raise InvalidBitcoinURI(f"failed to parse 'sig' field: {repr(e)}") from e

    r = out.get('r')
    sig = out.get('sig')
    name = out.get('name')
    if on_pr and (r or (name and sig)):
        @log_exceptions
        async def get_payment_request():
            from . import paymentrequest as pr
            if name and sig:
                s = pr.serialize_request(out).SerializeToString()
                request = pr.PaymentRequest(s)
            else:
                request = await pr.get_payment_request(r)
            if on_pr:
                on_pr(request)
        loop = loop or asyncio.get_event_loop()
        asyncio.run_coroutine_threadsafe(get_payment_request(), loop)

    return out


def create_bip21_uri(addr, amount_sat: Optional[int], message: Optional[str],
                     *, extra_query_params: Optional[dict] = None) -> str:
    from . import bitcoin
    if not bitcoin.is_address(addr):
        return ""
    if extra_query_params is None:
        extra_query_params = {}
    query = []
    if amount_sat:
        query.append('amount=%s'%format_satoshis_plain(amount_sat))
    if message:
        query.append('message=%s'%urllib.parse.quote(message))
    for k, v in extra_query_params.items():
        if not isinstance(k, str) or k != urllib.parse.quote(k):
            raise Exception(f"illegal key for URI: {repr(k)}")
        v = urllib.parse.quote(v)
        query.append(f"{k}={v}")
    p = urllib.parse.ParseResult(scheme='vipstarcoin', netloc='', path=addr, params='', query='&'.join(query), fragment='')
    return str(urllib.parse.urlunparse(p))


# Python bug (http://bugs.python.org/issue1927) causes raw_input
# to be redirected improperly between stdin/stderr on Unix systems
#TODO: py3
def raw_input(prompt=None):
    if prompt:
        sys.stdout.write(prompt)
    return builtin_raw_input()

builtin_raw_input = builtins.input
builtins.input = raw_input


def parse_json(message):
    # TODO: check \r\n pattern
    n = message.find(b'\n')
    if n==-1:
        return None, message
    try:
        j = json.loads(message[0:n].decode('utf8'))
    except:
        j = None
    return j, message[n+1:]


def setup_thread_excepthook():
    """
    Workaround for `sys.excepthook` thread bug from:
    http://bugs.python.org/issue1230540

    Call once from the main thread before creating any threads.
    """

    init_original = threading.Thread.__init__

    def init(self, *args, **kwargs):

        init_original(self, *args, **kwargs)
        run_original = self.run

        def run_with_except_hook(*args2, **kwargs2):
            try:
                run_original(*args2, **kwargs2)
            except Exception:
                sys.excepthook(*sys.exc_info())

        self.run = run_with_except_hook

    threading.Thread.__init__ = init


def send_exception_to_crash_reporter(e: BaseException):
    sys.excepthook(type(e), e, e.__traceback__)


def versiontuple(v):
    return tuple(map(int, (v.split("."))))


def import_meta(path, validater, load_meta):
    try:
        with open(path, 'r', encoding='utf-8') as f:
            d = validater(json.loads(f.read()))
        load_meta(d)
    #backwards compatibility for JSONDecodeError
    except ValueError:
        _logger.exception('')
        raise FileImportFailed(_("Invalid JSON code."))
    except BaseException as e:
        _logger.exception('')
        raise FileImportFailed(e)


def export_meta(meta, fileName):
    try:
        with open(fileName, 'w+', encoding='utf-8') as f:
            json.dump(meta, f, indent=4, sort_keys=True)
    except (IOError, os.error) as e:
        _logger.exception('')
        raise FileExportFailed(e)


def make_dir(path, allow_symlink=True):
    """Make directory if it does not yet exist."""
    if not os.path.exists(path):
        if not allow_symlink and os.path.islink(path):
            raise Exception('Dangling link: ' + path)
        os.mkdir(path)
        os.chmod(path, stat.S_IRUSR | stat.S_IWUSR | stat.S_IXUSR)


def log_exceptions(func):
    """Decorator to log AND re-raise exceptions."""
    assert asyncio.iscoroutinefunction(func), 'func needs to be a coroutine'
    async def wrapper(*args, **kwargs):
        self = args[0] if len(args) > 0 else None
        try:
            return await func(*args, **kwargs)
        except asyncio.CancelledError as e:
            raise
        except BaseException as e:
            mylogger = self.logger if hasattr(self, 'logger') else _logger
            try:
                mylogger.exception(f"Exception in {func.__name__}: {repr(e)}")
            except BaseException as e2:
                print(f"logging exception raised: {repr(e2)}... orig exc: {repr(e)} in {func.__name__}")
            raise
    return wrapper


def ignore_exceptions(func):
    """Decorator to silently swallow all exceptions."""
    assert asyncio.iscoroutinefunction(func), 'func needs to be a coroutine'
    async def wrapper(*args, **kwargs):
        try:
            return await func(*args, **kwargs)
        except BaseException as e:
            pass
    return wrapper


class TxMinedInfo(NamedTuple):
    height: int                        # height of block that mined tx
    conf: Optional[int] = None         # number of confirmations (None means unknown)
    timestamp: Optional[int] = None    # timestamp of block that mined tx
    txpos: Optional[int] = None        # position of tx in serialized block
    header_hash: Optional[str] = None  # hash of block that mined tx


def make_aiohttp_session(proxy: Optional[dict], headers=None, timeout=None):
    if headers is None:
        headers = {'User-Agent': 'Electrum'}
    if timeout is None:
        timeout = aiohttp.ClientTimeout(total=30)
    elif isinstance(timeout, (int, float)):
        timeout = aiohttp.ClientTimeout(total=timeout)
    ssl_context = ssl.create_default_context(purpose=ssl.Purpose.SERVER_AUTH, cafile=ca_path)

    if proxy:
        connector = SocksConnector(
            socks_ver=SocksVer.SOCKS5 if proxy['mode'] == 'socks5' else SocksVer.SOCKS4,
            host=proxy['host'],
            port=int(proxy['port']),
            username=proxy.get('user', None),
            password=proxy.get('password', None),
            rdns=True,
            ssl=ssl_context,
        )
    else:
        connector = aiohttp.TCPConnector(ssl=ssl_context)

    return aiohttp.ClientSession(headers=headers, timeout=timeout, connector=connector)


class SilentTaskGroup(TaskGroup):

    def spawn(self, *args, **kwargs):
        # don't complain if group is already closed.
        if self._closed:
            raise asyncio.CancelledError()
        return super().spawn(*args, **kwargs)


class NetworkJobOnDefaultServer(Logger):
    """An abstract base class for a job that runs on the main network
    interface. Every time the main interface changes, the job is
    restarted, and some of its internals are reset.
    """
    def __init__(self, network: 'Network'):
        Logger.__init__(self)
        asyncio.set_event_loop(network.asyncio_loop)
        self.network = network
        self.interface = None  # type: Interface
        self._restart_lock = asyncio.Lock()
        self._reset()
        asyncio.run_coroutine_threadsafe(self._restart(), network.asyncio_loop)
        network.register_callback(self._restart, ['default_server_changed'])

    def _reset(self):
        """Initialise fields. Called every time the underlying
        server connection changes.
        """
        self.group = SilentTaskGroup()

    async def _start(self, interface: 'Interface'):
        self.interface = interface
        await interface.group.spawn(self._start_tasks)

    async def _start_tasks(self):
        """Start tasks in self.group. Called every time the underlying
        server connection changes.
        """
        raise NotImplementedError()  # implemented by subclasses

    async def stop(self):
        self.network.unregister_callback(self._restart)
        await self._stop()

    async def _stop(self):
        await self.group.cancel_remaining()

    @log_exceptions
    async def _restart(self, *args):
        interface = self.network.interface
        if interface is None:
            return  # we should get called again soon

        async with self._restart_lock:
            await self._stop()
            self._reset()
            await self._start(interface)

    @property
    def session(self):
        s = self.interface.session
        assert s is not None
        return s


def create_and_start_event_loop() -> Tuple[asyncio.AbstractEventLoop,
                                           asyncio.Future,
                                           threading.Thread]:
    def on_exception(loop, context):
        """Suppress spurious messages it appears we cannot control."""
        SUPPRESS_MESSAGE_REGEX = re.compile('SSL handshake|Fatal read error on|'
                                            'SSL error in data received')
        message = context.get('message')
        if message and SUPPRESS_MESSAGE_REGEX.match(message):
            return
        loop.default_exception_handler(context)

    loop = asyncio.get_event_loop()
    loop.set_exception_handler(on_exception)
    # loop.set_debug(1)
    stopping_fut = asyncio.Future()
    loop_thread = threading.Thread(target=loop.run_until_complete,
                                         args=(stopping_fut,),
                                         name='EventLoop')
    loop_thread.start()
    return loop, stopping_fut, loop_thread


class OrderedDictWithIndex(OrderedDict):
    """An OrderedDict that keeps track of the positions of keys.

    Note: very inefficient to modify contents, except to add new items.
    """

    def __init__(self):
        super().__init__()
        self._key_to_pos = {}
        self._pos_to_key = {}

    def _recalc_index(self):
        self._key_to_pos = {key: pos for (pos, key) in enumerate(self.keys())}
        self._pos_to_key = {pos: key for (pos, key) in enumerate(self.keys())}

    def pos_from_key(self, key):
        return self._key_to_pos[key]

    def value_from_pos(self, pos):
        key = self._pos_to_key[pos]
        return self[key]

    def popitem(self, *args, **kwargs):
        ret = super().popitem(*args, **kwargs)
        self._recalc_index()
        return ret

    def move_to_end(self, *args, **kwargs):
        ret = super().move_to_end(*args, **kwargs)
        self._recalc_index()
        return ret

    def clear(self):
        ret = super().clear()
        self._recalc_index()
        return ret

    def pop(self, *args, **kwargs):
        ret = super().pop(*args, **kwargs)
        self._recalc_index()
        return ret

    def update(self, *args, **kwargs):
        ret = super().update(*args, **kwargs)
        self._recalc_index()
        return ret

    def __delitem__(self, *args, **kwargs):
        ret = super().__delitem__(*args, **kwargs)
        self._recalc_index()
        return ret

    def __setitem__(self, key, *args, **kwargs):
        is_new_key = key not in self
        ret = super().__setitem__(key, *args, **kwargs)
        if is_new_key:
            pos = len(self) - 1
            self._key_to_pos[key] = pos
            self._pos_to_key[pos] = key
        return ret


def multisig_type(wallet_type):
    '''If wallet_type is mofn multi-sig, return [m, n],
    otherwise return None.'''
    if not wallet_type:
        return None
    match = re.match(r'(\d+)of(\d+)', wallet_type)
    if match:
        match = [int(x) for x in match.group(1, 2)]
    return match<|MERGE_RESOLUTION|>--- conflicted
+++ resolved
@@ -655,7 +655,6 @@
         return "over %d years" % (round(distance_in_minutes / 525600))
 
 mainnet_block_explorers = {
-<<<<<<< HEAD
     'explorer.vipstarcoin.jp': ('http://explorer.vipstarcoin.jp',
 			{'tx': 'tx', 'addr': 'address'}),
     'vips.blockbook.japanesecoin-pool.work': ('https://vips.blockbook.japanesecoin-pool.work',
@@ -665,55 +664,6 @@
 }
 
 testnet_block_explorers = {
-=======
-    'Bitupper Explorer': ('https://bitupper.com/en/explorer/bitcoin/',
-                        {'tx': 'transactions/', 'addr': 'addresses/'}),
-    'Bitflyer.jp': ('https://chainflyer.bitflyer.jp/',
-                        {'tx': 'Transaction/', 'addr': 'Address/'}),
-    'Blockchain.info': ('https://blockchain.com/btc/',
-                        {'tx': 'tx/', 'addr': 'address/'}),
-    'blockchainbdgpzk.onion': ('https://blockchainbdgpzk.onion/',
-                        {'tx': 'tx/', 'addr': 'address/'}),
-    'Blockstream.info': ('https://blockstream.info/',
-                        {'tx': 'tx/', 'addr': 'address/'}),
-    'Bitaps.com': ('https://btc.bitaps.com/',
-                        {'tx': '', 'addr': ''}),
-    'BTC.com': ('https://btc.com/',
-                        {'tx': '', 'addr': ''}),
-    'Chain.so': ('https://www.chain.so/',
-                        {'tx': 'tx/BTC/', 'addr': 'address/BTC/'}),
-    'Insight.is': ('https://insight.bitpay.com/',
-                        {'tx': 'tx/', 'addr': 'address/'}),
-    'TradeBlock.com': ('https://tradeblock.com/blockchain/',
-                        {'tx': 'tx/', 'addr': 'address/'}),
-    'BlockCypher.com': ('https://live.blockcypher.com/btc/',
-                        {'tx': 'tx/', 'addr': 'address/'}),
-    'Blockchair.com': ('https://blockchair.com/bitcoin/',
-                        {'tx': 'transaction/', 'addr': 'address/'}),
-    'blockonomics.co': ('https://www.blockonomics.co/',
-                        {'tx': 'api/tx?txid=', 'addr': '#/search?q='}),
-    'OXT.me': ('https://oxt.me/',
-                        {'tx': 'transaction/', 'addr': 'address/'}),
-    'smartbit.com.au': ('https://www.smartbit.com.au/',
-                        {'tx': 'tx/', 'addr': 'address/'}),
-    'system default': ('blockchain:/',
-                        {'tx': 'tx/', 'addr': 'address/'}),
-}
-
-testnet_block_explorers = {
-    'Bitaps.com': ('https://tbtc.bitaps.com/',
-                       {'tx': '', 'addr': ''}),
-    'BlockCypher.com': ('https://live.blockcypher.com/btc-testnet/',
-                       {'tx': 'tx/', 'addr': 'address/'}),
-    'Blockchain.info': ('https://www.blockchain.com/btctest/',
-                       {'tx': 'tx/', 'addr': 'address/'}),
-    'Blockstream.info': ('https://blockstream.info/testnet/',
-                        {'tx': 'tx/', 'addr': 'address/'}),
-    'smartbit.com.au': ('https://testnet.smartbit.com.au/',
-                       {'tx': 'tx/', 'addr': 'address/'}),
-    'system default': ('blockchain://000000000933ea01ad0ee984209779baaec3ced90fa3f408719526f8d77f4943/',
-                       {'tx': 'tx/', 'addr': 'address/'}),
->>>>>>> 16f56ccb
 }
 
 def block_explorer_info():
