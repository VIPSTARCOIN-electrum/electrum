# Electrum - lightweight Bitcoin client
# Copyright (C) 2018 The Electrum Developers
#
# Permission is hereby granted, free of charge, to any person
# obtaining a copy of this software and associated documentation files
# (the "Software"), to deal in the Software without restriction,
# including without limitation the rights to use, copy, modify, merge,
# publish, distribute, sublicense, and/or sell copies of the Software,
# and to permit persons to whom the Software is furnished to do so,
# subject to the following conditions:
#
# The above copyright notice and this permission notice shall be
# included in all copies or substantial portions of the Software.
#
# THE SOFTWARE IS PROVIDED "AS IS", WITHOUT WARRANTY OF ANY KIND,
# EXPRESS OR IMPLIED, INCLUDING BUT NOT LIMITED TO THE WARRANTIES OF
# MERCHANTABILITY, FITNESS FOR A PARTICULAR PURPOSE AND
# NONINFRINGEMENT. IN NO EVENT SHALL THE AUTHORS OR COPYRIGHT HOLDERS
# BE LIABLE FOR ANY CLAIM, DAMAGES OR OTHER LIABILITY, WHETHER IN AN
# ACTION OF CONTRACT, TORT OR OTHERWISE, ARISING FROM, OUT OF OR IN
# CONNECTION WITH THE SOFTWARE OR THE USE OR OTHER DEALINGS IN THE
# SOFTWARE.

import asyncio
import threading
import asyncio
import itertools
import binascii
from collections import defaultdict
from typing import TYPE_CHECKING, Dict, Optional, Set, Tuple, NamedTuple, Sequence

from . import bitcoin
<<<<<<< HEAD
from .bitcoin import COINBASE_MATURITY, TYPE_ADDRESS, TYPE_PUBKEY, TYPE_STAKE, hash160_to_p2pkh, b58_address_to_hash160
from .util import profiler, bfh, bh2u, timestamp_to_datetime, TxMinedInfo
from .transaction import Transaction, TxOutput
=======
from .bitcoin import COINBASE_MATURITY
from .util import profiler, bfh, TxMinedInfo
from .transaction import Transaction, TxOutput, TxInput, PartialTxInput, TxOutpoint, PartialTransaction
>>>>>>> 4057140e
from .synchronizer import Synchronizer
from .verifier import SPV
from .blockchain import hash_header, TOKEN_TRANSFER_TOPIC
from .i18n import _
from .logging import Logger

if TYPE_CHECKING:
    from .network import Network
    from .json_db import JsonDB
    from .bitcoin import Token


TX_HEIGHT_FUTURE = -3
TX_HEIGHT_LOCAL = -2
TX_HEIGHT_UNCONF_PARENT = -1
TX_HEIGHT_UNCONFIRMED = 0

class AddTransactionException(Exception):
    pass


class UnrelatedTransactionException(AddTransactionException):
    def __str__(self):
        return _("Transaction is unrelated to this wallet.")


class HistoryItem(NamedTuple):
    txid: str
    tx_mined_status: TxMinedInfo
    delta: Optional[int]
    fee: Optional[int]
    balance: Optional[int]


class AddressSynchronizer(Logger):
    """
    inherited by wallet
    """

    def __init__(self, db: 'JsonDB'):
        self.db = db
        self.network = None  # type: Network
        Logger.__init__(self)
        # verifier (SPV) and synchronizer are started in start_network
        self.synchronizer = None  # type: Synchronizer
        self.verifier = None  # type: SPV
        # locks: if you need to take multiple ones, acquire them in the order they are defined here!
        self.lock = threading.RLock()
        self.transaction_lock = threading.RLock()
        self.token_lock = threading.RLock()	# by Qtum
        self.future_tx = {} # txid -> blocks remaining
        # Transactions pending verification.  txid -> tx_height. Access with self.lock.
        self.unverified_tx = defaultdict(int)
        # true when synchronized
        self.up_to_date = False
        # thread local storage for caching stuff
        self.threadlocal_cache = threading.local()

        self._get_addr_balance_cache = {}

        self.load_and_cleanup()

    def with_transaction_lock(func):
        def func_wrapper(self, *args, **kwargs):
            with self.transaction_lock:
                return func(self, *args, **kwargs)
        return func_wrapper

    def load_and_cleanup(self):
        self.load_local_history()
        self.check_history()
        self.load_unverified_transactions()
        self.remove_local_transactions_we_dont_have()

    def is_mine(self, address) -> bool:
        return self.db.is_addr_in_history(address)

    def get_addresses(self):
        return sorted(self.db.get_history())

    def get_address_history(self, addr):
        h = []
        # we need self.transaction_lock but get_tx_height will take self.lock
        # so we need to take that too here, to enforce order of locks
        with self.lock, self.transaction_lock:
            related_txns = self._history_local.get(addr, set())
            for tx_hash in related_txns:
                tx_height = self.get_tx_height(tx_hash).height
                h.append((tx_hash, tx_height))
        return h

    def get_address_history_len(self, addr: str) -> int:
        """Return number of transactions where address is involved."""
        return len(self._history_local.get(addr, ()))

    def get_txin_address(self, txin: TxInput) -> Optional[str]:
        if isinstance(txin, PartialTxInput):
            if txin.address:
                return txin.address
        prevout_hash = txin.prevout.txid.hex()
        prevout_n = txin.prevout.out_idx
        for addr in self.db.get_txo_addresses(prevout_hash):
            l = self.db.get_txo_addr(prevout_hash, addr)
            for n, v, is_cb in l:
                if n == prevout_n:
                    return addr
        return None

    def get_txout_address(self, txo: TxOutput) -> Optional[str]:
        return txo.address

    def load_unverified_transactions(self):
        # review transactions that are in the history
        for addr in self.db.get_history():
            hist = self.db.get_addr_history(addr)
            for tx_hash, tx_height in hist:
                # add it in case it was previously unconfirmed
                self.add_unverified_tx(tx_hash, tx_height)

        # VIPSTARCOIN
        # review transactions that are in the token history (by Qtum)
        for key in self.db.list_token_histories():
            token_hist = self.db.get_token_history(key)
            for txid, height, log_index in token_hist:
                self.add_unverified_tx(txid, height)

    def start_network(self, network):
        self.network = network
        if self.network is not None:
            self.synchronizer = Synchronizer(self)
            self.verifier = SPV(self.network, self)
            self.network.register_callback(self.on_blockchain_updated, ['blockchain_updated'])

    def on_blockchain_updated(self, event, *args):
        self._get_addr_balance_cache = {}  # invalidate cache

    def stop_threads(self):
        if self.network:
            if self.synchronizer:
                asyncio.run_coroutine_threadsafe(self.synchronizer.stop(), self.network.asyncio_loop)
                self.synchronizer = None
            if self.verifier:
                asyncio.run_coroutine_threadsafe(self.verifier.stop(), self.network.asyncio_loop)
                self.verifier = None
            self.network.unregister_callback(self.on_blockchain_updated)
            self.db.put('stored_height', self.get_local_height())

    def add_address(self, address):
        if not self.db.get_addr_history(address):
            self.db.history[address] = []
            self.set_up_to_date(False)
        if self.synchronizer:
            self.synchronizer.add(address)

    def get_conflicting_transactions(self, tx_hash, tx: Transaction, include_self=False):
        """Returns a set of transaction hashes from the wallet history that are
        directly conflicting with tx, i.e. they have common outpoints being
        spent with tx.

        include_self specifies whether the tx itself should be reported as a
        conflict (if already in wallet history)
        """
        conflicting_txns = set()
        with self.transaction_lock:
            for txin in tx.inputs():
                if txin.is_coinbase():
                    continue
                prevout_hash = txin.prevout.txid.hex()
                prevout_n = txin.prevout.out_idx
                spending_tx_hash = self.db.get_spent_outpoint(prevout_hash, prevout_n)
                if spending_tx_hash is None:
                    continue
                # this outpoint has already been spent, by spending_tx
                # annoying assert that has revealed several bugs over time:
                assert self.db.get_transaction(spending_tx_hash), "spending tx not in wallet db"
                conflicting_txns |= {spending_tx_hash}
            if tx_hash in conflicting_txns:
                # this tx is already in history, so it conflicts with itself
                if len(conflicting_txns) > 1:
                    raise Exception('Found conflicting transactions already in wallet history.')
                if not include_self:
                    conflicting_txns -= {tx_hash}
            return conflicting_txns

    def add_transaction(self, tx_hash, tx: Transaction, allow_unrelated=False) -> bool:
        """Returns whether the tx was successfully added to the wallet history."""
        assert tx_hash, tx_hash
        assert tx, tx
        assert tx.is_complete()
        # assert tx_hash == tx.txid()  # disabled as expensive; test done by Synchronizer.
        # we need self.transaction_lock but get_tx_height will take self.lock
        # so we need to take that too here, to enforce order of locks
        with self.lock, self.transaction_lock:
            # NOTE: returning if tx in self.transactions might seem like a good idea
            # BUT we track is_mine inputs in a txn, and during subsequent calls
            # of add_transaction tx, we might learn of more-and-more inputs of
            # being is_mine, as we roll the gap_limit forward
<<<<<<< HEAD
            is_coinbase = tx.inputs()[0]['type'] == 'coinbase' or tx.outputs()[0].type == TYPE_STAKE
=======
            is_coinbase = tx.inputs()[0].is_coinbase()
>>>>>>> 4057140e
            tx_height = self.get_tx_height(tx_hash).height
            if not allow_unrelated:
                # note that during sync, if the transactions are not properly sorted,
                # it could happen that we think tx is unrelated but actually one of the inputs is is_mine.
                # this is the main motivation for allow_unrelated
                is_mine = any([self.is_mine(self.get_txin_address(txin)) for txin in tx.inputs()])
                is_for_me = any([self.is_mine(self.get_txout_address(txo)) for txo in tx.outputs()])
                if not is_mine and not is_for_me:
                    raise UnrelatedTransactionException()
            # Find all conflicting transactions.
            # In case of a conflict,
            #     1. confirmed > mempool > local
            #     2. this new txn has priority over existing ones
            # When this method exits, there must NOT be any conflict, so
            # either keep this txn and remove all conflicting (along with dependencies)
            #     or drop this txn
            conflicting_txns = self.get_conflicting_transactions(tx_hash, tx)
            if conflicting_txns:
                existing_mempool_txn = any(
                    self.get_tx_height(tx_hash2).height in (TX_HEIGHT_UNCONFIRMED, TX_HEIGHT_UNCONF_PARENT)
                    for tx_hash2 in conflicting_txns)
                existing_confirmed_txn = any(
                    self.get_tx_height(tx_hash2).height > 0
                    for tx_hash2 in conflicting_txns)
                if existing_confirmed_txn and tx_height <= 0:
                    # this is a non-confirmed tx that conflicts with confirmed txns; drop.
                    return False
                if existing_mempool_txn and tx_height == TX_HEIGHT_LOCAL:
                    # this is a local tx that conflicts with non-local txns; drop.
                    return False
                # keep this txn and remove all conflicting
                to_remove = set()
                to_remove |= conflicting_txns
                for conflicting_tx_hash in conflicting_txns:
                    to_remove |= self.get_depending_transactions(conflicting_tx_hash)
                for tx_hash2 in to_remove:
                    self.remove_transaction(tx_hash2)
            # add inputs
            def add_value_from_prev_output():
                # note: this nested loop takes linear time in num is_mine outputs of prev_tx
                for addr in self.db.get_txo_addresses(prevout_hash):
                    outputs = self.db.get_txo_addr(prevout_hash, addr)
                    # note: instead of [(n, v, is_cb), ...]; we could store: {n -> (v, is_cb)}
                    for n, v, is_cb in outputs:
                        if n == prevout_n:
                            if addr and self.is_mine(addr):
                                self.db.add_txi_addr(tx_hash, addr, ser, v)
                                self._get_addr_balance_cache.pop(addr, None)  # invalidate cache
                            return
            for txi in tx.inputs():
                if txi.is_coinbase():
                    continue
                prevout_hash = txi.prevout.txid.hex()
                prevout_n = txi.prevout.out_idx
                ser = txi.prevout.to_str()
                self.db.set_spent_outpoint(prevout_hash, prevout_n, tx_hash)
                add_value_from_prev_output()
            # add outputs
            for n, txo in enumerate(tx.outputs()):
                v = txo.value
                ser = tx_hash + ':%d'%n
                addr = self.get_txout_address(txo)
                if addr and self.is_mine(addr):
                    self.db.add_txo_addr(tx_hash, addr, n, v, is_coinbase)
                    self._get_addr_balance_cache.pop(addr, None)  # invalidate cache
                    # give v to txi that spends me
                    next_tx = self.db.get_spent_outpoint(tx_hash, n)
                    if next_tx is not None:
                        self.db.add_txi_addr(next_tx, addr, ser, v)
                        self._add_tx_to_local_history(next_tx)
            # add to local history
            self._add_tx_to_local_history(tx_hash)
            # save
            self.db.add_transaction(tx_hash, tx)
            self.db.add_num_inputs_to_tx(tx_hash, len(tx.inputs()))
            return True

    def remove_transaction(self, tx_hash):
        def remove_from_spent_outpoints():
            # undo spends in spent_outpoints
            if tx is not None:
                # if we have the tx, this branch is faster
                for txin in tx.inputs():
                    if txin.is_coinbase():
                        continue
                    prevout_hash = txin.prevout.txid.hex()
                    prevout_n = txin.prevout.out_idx
                    self.db.remove_spent_outpoint(prevout_hash, prevout_n)
            else:
                # expensive but always works
                for prevout_hash, prevout_n in self.db.list_spent_outpoints():
                    spending_txid = self.db.get_spent_outpoint(prevout_hash, prevout_n)
                    if spending_txid == tx_hash:
                        self.db.remove_spent_outpoint(prevout_hash, prevout_n)

        with self.transaction_lock:
            self.logger.info(f"removing tx from history {tx_hash}")
            tx = self.db.remove_transaction(tx_hash)
            remove_from_spent_outpoints()
            self._remove_tx_from_local_history(tx_hash)
            for addr in itertools.chain(self.db.get_txi_addresses(tx_hash), self.db.get_txo_addresses(tx_hash)):
                self._get_addr_balance_cache.pop(addr, None)  # invalidate cache
            self.db.remove_txi(tx_hash)
            self.db.remove_txo(tx_hash)
            self.db.remove_tx_fee(tx_hash)

    def get_depending_transactions(self, tx_hash):
        """Returns all (grand-)children of tx_hash in this wallet."""
        with self.transaction_lock:
            children = set()
            for n in self.db.get_spent_outpoints(tx_hash):
                other_hash = self.db.get_spent_outpoint(tx_hash, n)
                children.add(other_hash)
                children |= self.get_depending_transactions(other_hash)
            return children

    def receive_tx_callback(self, tx_hash, tx, tx_height):
        self.add_unverified_tx(tx_hash, tx_height)
        self.add_transaction(tx_hash, tx, allow_unrelated=True)

    def receive_history_callback(self, addr: str, hist, tx_fees: Dict[str, int]):
        with self.lock:
            old_hist = self.get_address_history(addr)
            for tx_hash, height in old_hist:
                if (tx_hash, height) not in hist:
                    # make tx local
                    self.unverified_tx.pop(tx_hash, None)
                    self.db.remove_verified_tx(tx_hash)
                    if self.verifier:
                        self.verifier.remove_spv_proof_for_tx(tx_hash)
            self.db.set_addr_history(addr, hist)

        for tx_hash, tx_height in hist:
            # add it in case it was previously unconfirmed
            self.add_unverified_tx(tx_hash, tx_height)
            # if addr is new, we have to recompute txi and txo
            tx = self.db.get_transaction(tx_hash)
            if tx is None:
                continue
            self.add_transaction(tx_hash, tx, allow_unrelated=True)

        # Store fees
        for tx_hash, fee_sat in tx_fees.items():
            self.db.add_tx_fee_from_server(tx_hash, fee_sat)

    @profiler
    def load_local_history(self):
        self._history_local = {}  # address -> set(txid)
        self._address_history_changed_events = defaultdict(asyncio.Event)  # address -> Event
        for txid in itertools.chain(self.db.list_txi(), self.db.list_txo()):
            self._add_tx_to_local_history(txid)

    @profiler
    def check_history(self):
        hist_addrs_mine = list(filter(lambda k: self.is_mine(k), self.db.get_history()))
        hist_addrs_not_mine = list(filter(lambda k: not self.is_mine(k), self.db.get_history()))
        for addr in hist_addrs_not_mine:
            self.db.remove_addr_history(addr)
        for addr in hist_addrs_mine:
            hist = self.db.get_addr_history(addr)
            for tx_hash, tx_height in hist:
                if self.db.get_txi_addresses(tx_hash) or self.db.get_txo_addresses(tx_hash):
                    continue
                tx = self.db.get_transaction(tx_hash)
                if tx is not None:
                    self.add_transaction(tx_hash, tx, allow_unrelated=True)

    def remove_local_transactions_we_dont_have(self):
        for txid in itertools.chain(self.db.list_txi(), self.db.list_txo()):
            tx_height = self.get_tx_height(txid).height
            if tx_height == TX_HEIGHT_LOCAL and not self.db.get_transaction(txid):
                self.remove_transaction(txid)

    def clear_history(self):
        with self.lock:
            with self.transaction_lock:
                self.db.clear_history()

    def get_txpos(self, tx_hash):
        """Returns (height, txpos) tuple, even if the tx is unverified."""
        with self.lock:
            verified_tx_mined_info = self.db.get_verified_tx(tx_hash)
            if verified_tx_mined_info:
                return verified_tx_mined_info.height, verified_tx_mined_info.txpos
            elif tx_hash in self.unverified_tx:
                height = self.unverified_tx[tx_hash]
                return (height, -1) if height > 0 else ((1e9 - height), -1)
            else:
                return (1e9+1, -1)

    def with_local_height_cached(func):
        # get local height only once, as it's relatively expensive.
        # take care that nested calls work as expected
        def f(self, *args, **kwargs):
            orig_val = getattr(self.threadlocal_cache, 'local_height', None)
            self.threadlocal_cache.local_height = orig_val or self.get_local_height()
            try:
                return func(self, *args, **kwargs)
            finally:
                self.threadlocal_cache.local_height = orig_val
        return f

    @with_local_height_cached
    def get_history(self, *, domain=None) -> Sequence[HistoryItem]:
        # get domain
        if domain is None:
            domain = self.get_addresses()
        domain = set(domain)
        # 1. Get the history of each address in the domain, maintain the
        #    delta of a tx as the sum of its deltas on domain addresses
        tx_deltas = defaultdict(int)
        for addr in domain:
            h = self.get_address_history(addr)
            for tx_hash, height in h:
                delta = self.get_tx_delta(tx_hash, addr)
                if delta is None or tx_deltas[tx_hash] is None:
                    tx_deltas[tx_hash] = None
                else:
                    tx_deltas[tx_hash] += delta
        # 2. create sorted history
        history = []
        for tx_hash in tx_deltas:
            delta = tx_deltas[tx_hash]
            tx_mined_status = self.get_tx_height(tx_hash)
            fee = self.get_tx_fee(tx_hash)
            history.append((tx_hash, tx_mined_status, delta, fee))
        history.sort(key = lambda x: self.get_txpos(x[0]), reverse=True)
        # 3. add balance
        c, u, x = self.get_balance(domain)
        balance = c + u + x
        h2 = []
        for tx_hash, tx_mined_status, delta, fee in history:
            h2.append(HistoryItem(txid=tx_hash,
                                  tx_mined_status=tx_mined_status,
                                  delta=delta,
                                  fee=fee,
                                  balance=balance))
            if balance is None or delta is None:
                balance = None
            else:
                balance -= delta
        h2.reverse()
        # fixme: this may happen if history is incomplete
        if balance not in [None, 0]:
            self.logger.warning("history not synchronized")
            return []

        return h2


    @with_local_height_cached
    def get_token_history(self, contract_addr=None, bind_addr=None):
        h = []
        keys = []
        for token_key in self.db.list_tokens():
            if contract_addr and contract_addr in token_key \
                    or bind_addr and bind_addr in token_key \
                    or not bind_addr and not contract_addr:
                keys.append(token_key)
        for key in keys:
            contract_addr, bind_addr = key.split('_')
            for txid, height, log_index in self.db.get_token_history(key):
                tx_mined_status = self.get_tx_height(txid)
                for call_index, contract_call in enumerate(self.db.get_tx_receipt(txid)):
                    logs = contract_call.get('log', [])
                    if len(logs) > log_index:
                        log = logs[log_index]

                        # check contarct address
                        if contract_addr != log.get('address', ''):
                            self.logger.info("contract address mismatch")
                            continue

                        # check topic name
                        topics = log.get('topics', [])
                        if len(topics) < 3:
                            self.logger.info("not enough topics")
                            continue
                        if topics[0] != TOKEN_TRANSFER_TOPIC:
                            self.logger.info("topic mismatch")
                            continue

                        # check user bind address
                        _, hash160b = b58_address_to_hash160(bind_addr)
                        hash160 = bh2u(hash160b).zfill(64)
                        if hash160 not in topics:
                            self.logger.info("address mismatch")
                            continue
                        amount = int(log.get('data'), 16)
                        from_addr = hash160_to_p2pkh(binascii.a2b_hex(topics[1][-40:]))
                        to_addr = hash160_to_p2pkh(binascii.a2b_hex(topics[2][-40:]))
                        if bind_addr == from_addr:
                            amount = -1 * amount
                        token = self.db.get_token(key)
                        h.append((txid, tx_mined_status, token, amount, from_addr, to_addr))
        h.sort(key = lambda x: self.get_txpos(x[0]))
        return h

    def _add_tx_to_local_history(self, txid):
        with self.transaction_lock:
            for addr in itertools.chain(self.db.get_txi_addresses(txid), self.db.get_txo_addresses(txid)):
                cur_hist = self._history_local.get(addr, set())
                cur_hist.add(txid)
                self._history_local[addr] = cur_hist
                self._mark_address_history_changed(addr)

    def _remove_tx_from_local_history(self, txid):
        with self.transaction_lock:
            for addr in itertools.chain(self.db.get_txi_addresses(txid), self.db.get_txo_addresses(txid)):
                cur_hist = self._history_local.get(addr, set())
                try:
                    cur_hist.remove(txid)
                except KeyError:
                    pass
                else:
                    self._history_local[addr] = cur_hist

    def _mark_address_history_changed(self, addr: str) -> None:
        # history for this address changed, wake up coroutines:
        self._address_history_changed_events[addr].set()
        # clear event immediately so that coroutines can wait() for the next change:
        self._address_history_changed_events[addr].clear()

    async def wait_for_address_history_to_change(self, addr: str) -> None:
        """Wait until the server tells us about a new transaction related to addr.

        Unconfirmed and confirmed transactions are not distinguished, and so e.g. SPV
        is not taken into account.
        """
        assert self.is_mine(addr), "address needs to be is_mine to be watched"
        await self._address_history_changed_events[addr].wait()

    def add_unverified_tx(self, tx_hash, tx_height):
        if self.db.is_in_verified_tx(tx_hash):
            if tx_height in (TX_HEIGHT_UNCONFIRMED, TX_HEIGHT_UNCONF_PARENT):
                with self.lock:
                    self.db.remove_verified_tx(tx_hash)
                if self.verifier:
                    self.verifier.remove_spv_proof_for_tx(tx_hash)
        else:
            with self.lock:
                # tx will be verified only if height > 0
                self.unverified_tx[tx_hash] = tx_height

    def remove_unverified_tx(self, tx_hash, tx_height):
        with self.lock:
            new_height = self.unverified_tx.get(tx_hash)
            if new_height == tx_height:
                self.unverified_tx.pop(tx_hash, None)

    def add_verified_tx(self, tx_hash: str, info: TxMinedInfo):
        # Remove from the unverified map and add to the verified map
        with self.lock:
            self.unverified_tx.pop(tx_hash, None)
            self.db.add_verified_tx(tx_hash, info)
        tx_mined_status = self.get_tx_height(tx_hash)
        self.network.trigger_callback('verified', self, tx_hash, tx_mined_status)

    def get_unverified_txs(self):
        '''Returns a map from tx hash to transaction height'''
        with self.lock:
            return dict(self.unverified_tx)  # copy

    def undo_verifications(self, blockchain, above_height):
        '''Used by the verifier when a reorg has happened'''
        txs = set()
        with self.lock:
            for tx_hash in self.db.list_verified_tx():
                info = self.db.get_verified_tx(tx_hash)
                tx_height = info.height
                if tx_height > above_height:
                    header = blockchain.read_header(tx_height)
                    if not header or hash_header(header) != info.header_hash:
                        self.db.remove_verified_tx(tx_hash)
                        # NOTE: we should add these txns to self.unverified_tx,
                        # but with what height?
                        # If on the new fork after the reorg, the txn is at the
                        # same height, we will not get a status update for the
                        # address. If the txn is not mined or at a diff height,
                        # we should get a status update. Unless we put tx into
                        # unverified_tx, it will turn into local. So we put it
                        # into unverified_tx with the old height, and if we get
                        # a status update, that will overwrite it.
                        self.unverified_tx[tx_hash] = tx_height
                        txs.add(tx_hash)
        return txs

    def get_local_height(self) -> int:
        """ return last known height if we are offline """
        cached_local_height = getattr(self.threadlocal_cache, 'local_height', None)
        if cached_local_height is not None:
            return cached_local_height
        return self.network.get_local_height() if self.network else self.db.get('stored_height', 0)

    def add_future_tx(self, tx: Transaction, num_blocks):
        with self.lock:
            self.add_transaction(tx.txid(), tx)
            self.future_tx[tx.txid()] = num_blocks

    def get_tx_height(self, tx_hash: str) -> TxMinedInfo:
        with self.lock:
            verified_tx_mined_info = self.db.get_verified_tx(tx_hash)
            if verified_tx_mined_info:
                conf = max(self.get_local_height() - verified_tx_mined_info.height + 1, 0)
                return verified_tx_mined_info._replace(conf=conf)
            elif tx_hash in self.unverified_tx:
                height = self.unverified_tx[tx_hash]
                return TxMinedInfo(height=height, conf=0)
            elif tx_hash in self.future_tx:
                # FIXME this is ugly
                conf = self.future_tx[tx_hash]
                return TxMinedInfo(height=TX_HEIGHT_FUTURE, conf=conf)
            else:
                # local transaction
                return TxMinedInfo(height=TX_HEIGHT_LOCAL, conf=0)

    def set_up_to_date(self, up_to_date):
        with self.lock:
            self.up_to_date = up_to_date
        if self.network:
            self.network.notify('status')

    def is_up_to_date(self):
        with self.lock: return self.up_to_date

    def get_history_sync_state_details(self) -> Tuple[int, int]:
        if self.synchronizer:
            return self.synchronizer.num_requests_sent_and_answered()
        else:
            return 0, 0

    @with_transaction_lock
    def get_tx_delta(self, tx_hash, address):
        """effect of tx on address"""
        delta = 0
        # substract the value of coins sent from address
        d = self.db.get_txi_addr(tx_hash, address)
        for n, v in d:
            delta -= v
        # add the value of the coins received at address
        d = self.db.get_txo_addr(tx_hash, address)
        for n, v, cb in d:
            delta += v
        return delta

    @with_transaction_lock
    def get_tx_value(self, txid):
        """effect of tx on the entire domain"""
        delta = 0
        for addr in self.db.get_txi_addresses(txid):
            d = self.db.get_txi_addr(txid, addr)
            for n, v in d:
                delta -= v
        for addr in self.db.get_txo_addresses(txid):
            d = self.db.get_txo_addr(txid, addr)
            for n, v, cb in d:
                delta += v
        return delta

    def get_wallet_delta(self, tx: Transaction):
        """ effect of tx on wallet """
        is_relevant = False  # "related to wallet?"
        is_mine = False
        is_pruned = False
        is_partial = False
        v_in = v_out = v_out_mine = 0
        for txin in tx.inputs():
            addr = self.get_txin_address(txin)
            if self.is_mine(addr):
                is_mine = True
                is_relevant = True
                d = self.db.get_txo_addr(txin.prevout.txid.hex(), addr)
                for n, v, cb in d:
                    if n == txin.prevout.out_idx:
                        value = v
                        break
                else:
                    value = None
                if value is None:
                    value = txin.value_sats()
                if value is None:
                    is_pruned = True
                else:
                    v_in += value
            else:
                is_partial = True
        if not is_mine:
            is_partial = False
        for o in tx.outputs():
            v_out += o.value
            if self.is_mine(o.address):
                v_out_mine += o.value
                is_relevant = True
        if is_pruned:
            # some inputs are mine:
            fee = None
            if is_mine:
                v = v_out_mine - v_out
            else:
                # no input is mine
                v = v_out_mine
        else:
            v = v_out_mine - v_in
            if is_partial:
                # some inputs are mine, but not all
                fee = None
            else:
                # all inputs are mine
                fee = v_in - v_out
        if not is_mine:
            fee = None
        return is_relevant, is_mine, v, fee

    def get_tx_fee(self, txid: str) -> Optional[int]:
        """ Returns tx_fee or None. Use server fee only if tx is unconfirmed and not mine"""
        # check if stored fee is available
        fee = self.db.get_tx_fee(txid, trust_server=False)
        if fee is not None:
            return fee
        # delete server-sent fee for confirmed txns
        confirmed = self.get_tx_height(txid).conf > 0
        if confirmed:
            self.db.add_tx_fee_from_server(txid, None)
        # if all inputs are ismine, try to calc fee now;
        # otherwise, return stored value
        num_all_inputs = self.db.get_num_all_inputs_of_tx(txid)
        if num_all_inputs is not None:
            # check if tx is mine
            num_ismine_inputs = self.db.get_num_ismine_inputs_of_tx(txid)
            assert num_ismine_inputs <= num_all_inputs, (num_ismine_inputs, num_all_inputs)
            # trust server if tx is unconfirmed and not mine
            if num_ismine_inputs < num_all_inputs:
                return None if confirmed else self.db.get_tx_fee(txid, trust_server=True)
        # lookup tx and deserialize it.
        # note that deserializing is expensive, hence above hacks
        tx = self.db.get_transaction(txid)
        if not tx:
            return None
        with self.lock, self.transaction_lock:
            is_relevant, is_mine, v, fee = self.get_wallet_delta(tx)
        # save result
        self.db.add_tx_fee_we_calculated(txid, fee)
        self.db.add_num_inputs_to_tx(txid, len(tx.inputs()))
        return fee

    def get_addr_io(self, address):
        with self.lock, self.transaction_lock:
            h = self.get_address_history(address)
            received = {}
            sent = {}
            for tx_hash, height in h:
                l = self.db.get_txo_addr(tx_hash, address)
                for n, v, is_cb in l:
                    received[tx_hash + ':%d'%n] = (height, v, is_cb)
            for tx_hash, height in h:
                l = self.db.get_txi_addr(tx_hash, address)
                for txi, v in l:
                    sent[txi] = height
        return received, sent

    def get_addr_utxo(self, address: str) -> Dict[TxOutpoint, PartialTxInput]:
        coins, spent = self.get_addr_io(address)
        for txi in spent:
            coins.pop(txi)
        out = {}
        for prevout_str, v in coins.items():
            tx_height, value, is_cb = v
            prevout = TxOutpoint.from_str(prevout_str)
            utxo = PartialTxInput(prevout=prevout)
            utxo._trusted_address = address
            utxo._trusted_value_sats = value
            utxo.block_height = tx_height
            out[prevout] = utxo
        return out

    # return the total amount ever received by an address
    def get_addr_received(self, address):
        received, sent = self.get_addr_io(address)
        return sum([v for height, v, is_cb in received.values()])

    @with_local_height_cached
    def get_addr_balance(self, address, *, excluded_coins: Set[str] = None):
        """Return the balance of a bitcoin address:
        confirmed and matured, unconfirmed, unmatured
        """
        if not excluded_coins:  # cache is only used if there are no excluded_coins
            cached_value = self._get_addr_balance_cache.get(address)
            if cached_value:
                return cached_value
        if excluded_coins is None:
            excluded_coins = set()
        assert isinstance(excluded_coins, set), f"excluded_coins should be set, not {type(excluded_coins)}"
        received, sent = self.get_addr_io(address)
        c = u = x = 0
        mempool_height = self.get_local_height() + 1  # height of next block
        for txo, (tx_height, v, is_cb) in received.items():
            if txo in excluded_coins:
                continue
            if is_cb and tx_height + COINBASE_MATURITY > mempool_height:
                x += v
            elif tx_height > 0:
                c += v
            else:
                u += v
            if txo in sent:
                if sent[txo] > 0:
                    c -= v
                else:
                    u -= v
        result = c, u, x
        # cache result.
        if not excluded_coins:
            # Cache needs to be invalidated if a transaction is added to/
            # removed from history; or on new blocks (maturity...)
            self._get_addr_balance_cache[address] = result
        return result

    @with_local_height_cached
    def get_utxos(self, domain=None, *, excluded_addresses=None,
                  mature_only: bool = False, confirmed_only: bool = False,
                  nonlocal_only: bool = False) -> Sequence[PartialTxInput]:
        coins = []
        if domain is None:
            domain = self.get_addresses()
        domain = set(domain)
        if excluded_addresses:
            domain = set(domain) - set(excluded_addresses)
        mempool_height = self.get_local_height() + 1  # height of next block
        for addr in domain:
            utxos = self.get_addr_utxo(addr)
            for utxo in utxos.values():
                if confirmed_only and utxo.block_height <= 0:
                    continue
                if nonlocal_only and utxo.block_height == TX_HEIGHT_LOCAL:
                    continue
                if (mature_only and utxo.prevout.is_coinbase()
                        and utxo.block_height + COINBASE_MATURITY > mempool_height):
                    continue
                coins.append(utxo)
                continue
        return coins

    def get_balance(self, domain=None, *, excluded_addresses: Set[str] = None,
                    excluded_coins: Set[str] = None) -> Tuple[int, int, int]:
        if domain is None:
            domain = self.get_addresses()
        if excluded_addresses is None:
            excluded_addresses = set()
        assert isinstance(excluded_addresses, set), f"excluded_addresses should be set, not {type(excluded_addresses)}"
        domain = set(domain) - excluded_addresses
        cc = uu = xx = 0
        for addr in domain:
            c, u, x = self.get_addr_balance(addr, excluded_coins=excluded_coins)
            cc += c
            uu += u
            xx += x
        return cc, uu, xx

    def is_used(self, address):
        h = self.db.get_addr_history(address)
        return len(h) != 0

    def is_empty(self, address):
        c, u, x = self.get_addr_balance(address)
        return c+u+x == 0

    def synchronize(self):
        pass

    def get_tokens(self):
        return sorted(self.db.list_tokens())

    @profiler
    def check_token_history(self):
        # remove not mine and not subscribe token history
        hist_keys_not_mine = list(filter(lambda k: not self.is_mine(k.split('_')[1]), self.db.get_token_history()))
        hist_keys_not_subscribe = list(filter(lambda k: k not in self.tokens, self.db.get_token_history()))
        for key in set(hist_keys_not_mine).union(hist_keys_not_subscribe):
            hist = self.db.get_token_history(key)
            for txid, height, log_index in hist:
                self.db.delete_token_tx(txid)

    def receive_token_history_callback(self, key, hist):
        with self.token_lock:
            self.db.set_token_history(key, hist)

    def receive_tx_receipt_callback(self, tx_hash, tx_receipt):
        self.add_tx_receipt(tx_hash, tx_receipt)

    def receive_token_tx_callback(self, tx_hash, tx, tx_height):
        self.add_unverified_tx(tx_hash, tx_height)
        self.add_token_transaction(tx_hash, tx)

    def add_tx_receipt(self, tx_hash, tx_receipt):
        assert tx_hash, 'none tx_hash'
        assert tx_receipt, 'empty tx_receipt'
        for contract_call in tx_receipt:
            if not contract_call.get('transactionHash') == tx_hash:
                return
            if not contract_call.get('log'):
                return
        with self.token_lock:
            self.db.set_tx_receipt(tx_hash, tx_receipt)

    def add_token_transaction(self, tx_hash, tx):
        with self.token_lock:
            assert tx.is_complete(), 'incomplete tx'
            self.db.set_token_tx(tx_hash, tx)
            return True

    def add_token(self, token: 'Token'):
        self.db.set_token(token)
        if self.synchronizer:
            self.synchronizer.add_token(token)

    def delete_token(self, key):
        with self.token_lock:
            if key in self.db.list_tokens():
                self.db.delete_token(key)
            if key in self.db.list_token_histories():
                self.db.delete_token_history(key)<|MERGE_RESOLUTION|>--- conflicted
+++ resolved
@@ -30,15 +30,9 @@
 from typing import TYPE_CHECKING, Dict, Optional, Set, Tuple, NamedTuple, Sequence
 
 from . import bitcoin
-<<<<<<< HEAD
-from .bitcoin import COINBASE_MATURITY, TYPE_ADDRESS, TYPE_PUBKEY, TYPE_STAKE, hash160_to_p2pkh, b58_address_to_hash160
-from .util import profiler, bfh, bh2u, timestamp_to_datetime, TxMinedInfo
-from .transaction import Transaction, TxOutput
-=======
-from .bitcoin import COINBASE_MATURITY
-from .util import profiler, bfh, TxMinedInfo
+from .bitcoin import COINBASE_MATURITY, hash160_to_p2pkh, b58_address_to_hash160
+from .util import profiler, bfh, bh2u, TxMinedInfo
 from .transaction import Transaction, TxOutput, TxInput, PartialTxInput, TxOutpoint, PartialTransaction
->>>>>>> 4057140e
 from .synchronizer import Synchronizer
 from .verifier import SPV
 from .blockchain import hash_header, TOKEN_TRANSFER_TOPIC
@@ -236,11 +230,7 @@
             # BUT we track is_mine inputs in a txn, and during subsequent calls
             # of add_transaction tx, we might learn of more-and-more inputs of
             # being is_mine, as we roll the gap_limit forward
-<<<<<<< HEAD
-            is_coinbase = tx.inputs()[0]['type'] == 'coinbase' or tx.outputs()[0].type == TYPE_STAKE
-=======
-            is_coinbase = tx.inputs()[0].is_coinbase()
->>>>>>> 4057140e
+            is_coinbase = tx.inputs()[0].is_coinbase() or tx.outputs()[0].is_coinstake()
             tx_height = self.get_tx_height(tx_hash).height
             if not allow_unrelated:
                 # note that during sync, if the transactions are not properly sorted,
