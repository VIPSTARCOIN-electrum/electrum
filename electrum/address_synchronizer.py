# Electrum - lightweight Bitcoin client
# Copyright (C) 2018 The Electrum Developers
#
# Permission is hereby granted, free of charge, to any person
# obtaining a copy of this software and associated documentation files
# (the "Software"), to deal in the Software without restriction,
# including without limitation the rights to use, copy, modify, merge,
# publish, distribute, sublicense, and/or sell copies of the Software,
# and to permit persons to whom the Software is furnished to do so,
# subject to the following conditions:
#
# The above copyright notice and this permission notice shall be
# included in all copies or substantial portions of the Software.
#
# THE SOFTWARE IS PROVIDED "AS IS", WITHOUT WARRANTY OF ANY KIND,
# EXPRESS OR IMPLIED, INCLUDING BUT NOT LIMITED TO THE WARRANTIES OF
# MERCHANTABILITY, FITNESS FOR A PARTICULAR PURPOSE AND
# NONINFRINGEMENT. IN NO EVENT SHALL THE AUTHORS OR COPYRIGHT HOLDERS
# BE LIABLE FOR ANY CLAIM, DAMAGES OR OTHER LIABILITY, WHETHER IN AN
# ACTION OF CONTRACT, TORT OR OTHERWISE, ARISING FROM, OUT OF OR IN
# CONNECTION WITH THE SOFTWARE OR THE USE OR OTHER DEALINGS IN THE
# SOFTWARE.

import asyncio
import threading
import asyncio
import itertools
import binascii
from collections import defaultdict
from typing import TYPE_CHECKING, Dict, Optional, Set, Tuple, NamedTuple, Sequence, List

from . import bitcoin
from .bitcoin import COINBASE_MATURITY, hash160_to_p2pkh, b58_address_to_hash160
from .util import profiler, bfh, bh2u, TxMinedInfo
from .transaction import Transaction, TxOutput, TxInput, PartialTxInput, TxOutpoint, PartialTransaction
from .synchronizer import Synchronizer
from .verifier import SPV
from .blockchain import hash_header, TOKEN_TRANSFER_TOPIC
from .i18n import _
from .logging import Logger

if TYPE_CHECKING:
    from .network import Network
    from .json_db import JsonDB
    from .bitcoin import Token


TX_HEIGHT_FUTURE = -3
TX_HEIGHT_LOCAL = -2
TX_HEIGHT_UNCONF_PARENT = -1
TX_HEIGHT_UNCONFIRMED = 0

class AddTransactionException(Exception):
    pass


class UnrelatedTransactionException(AddTransactionException):
    def __str__(self):
        return _("Transaction is unrelated to this wallet.")


class HistoryItem(NamedTuple):
    txid: str
    tx_mined_status: TxMinedInfo
    delta: Optional[int]
    fee: Optional[int]
    balance: Optional[int]


class AddressSynchronizer(Logger):
    """
    inherited by wallet
    """

    def __init__(self, db: 'JsonDB'):
        self.db = db
        self.network = None  # type: Network
        Logger.__init__(self)
        # verifier (SPV) and synchronizer are started in start_network
        self.synchronizer = None  # type: Synchronizer
        self.verifier = None  # type: SPV
        # locks: if you need to take multiple ones, acquire them in the order they are defined here!
        self.lock = threading.RLock()
        self.transaction_lock = threading.RLock()
        self.token_lock = threading.RLock()	# by Qtum
        self.future_tx = {}  # type: Dict[str, int]  # txid -> blocks remaining
        # Transactions pending verification.  txid -> tx_height. Access with self.lock.
        self.unverified_tx = defaultdict(int)
        # true when synchronized
        self.up_to_date = False
        # thread local storage for caching stuff
        self.threadlocal_cache = threading.local()

        self._get_addr_balance_cache = {}

        self.load_and_cleanup()

    def with_transaction_lock(func):
        def func_wrapper(self, *args, **kwargs):
            with self.transaction_lock:
                return func(self, *args, **kwargs)
        return func_wrapper

    def load_and_cleanup(self):
        self.load_local_history()
        self.check_history()
        self.load_unverified_transactions()
        self.remove_local_transactions_we_dont_have()

    def is_mine(self, address) -> bool:
        return self.db.is_addr_in_history(address)

    def get_addresses(self):
        return sorted(self.db.get_history())

    def get_address_history(self, addr: str) -> Sequence[Tuple[str, int]]:
        """Returns the history for the address, in the format that would be returned by a server.

        Note: The difference between db.get_addr_history and this method is that
        db.get_addr_history stores the response from a server, so it only includes txns
        a server sees, i.e. that does not contain local and future txns.
        """
        h = []
        # we need self.transaction_lock but get_tx_height will take self.lock
        # so we need to take that too here, to enforce order of locks
        with self.lock, self.transaction_lock:
            related_txns = self._history_local.get(addr, set())
            for tx_hash in related_txns:
                tx_height = self.get_tx_height(tx_hash).height
                h.append((tx_hash, tx_height))
        return h

    def get_address_history_len(self, addr: str) -> int:
        """Return number of transactions where address is involved."""
        return len(self._history_local.get(addr, ()))

    def get_txin_address(self, txin: TxInput) -> Optional[str]:
        if isinstance(txin, PartialTxInput):
            if txin.address:
                return txin.address
        prevout_hash = txin.prevout.txid.hex()
        prevout_n = txin.prevout.out_idx
        for addr in self.db.get_txo_addresses(prevout_hash):
            l = self.db.get_txo_addr(prevout_hash, addr)
            for n, v, is_cb in l:
                if n == prevout_n:
                    return addr
        return None

    def get_txout_address(self, txo: TxOutput) -> Optional[str]:
        return txo.address

    def load_unverified_transactions(self):
        # review transactions that are in the history
        for addr in self.db.get_history():
            hist = self.db.get_addr_history(addr)
            for tx_hash, tx_height in hist:
                # add it in case it was previously unconfirmed
                self.add_unverified_tx(tx_hash, tx_height)

        # VIPSTARCOIN
        # review transactions that are in the token history (by Qtum)
        for key in self.db.list_token_histories():
            token_hist = self.db.get_token_history(key)
            for txid, height, log_index in token_hist:
                self.add_unverified_tx(txid, height)

    def start_network(self, network):
        self.network = network
        if self.network is not None:
            self.synchronizer = Synchronizer(self)
            self.verifier = SPV(self.network, self)
            self.network.register_callback(self.on_blockchain_updated, ['blockchain_updated'])

    def on_blockchain_updated(self, event, *args):
        self._get_addr_balance_cache = {}  # invalidate cache

    def stop_threads(self):
        if self.network:
            if self.synchronizer:
                asyncio.run_coroutine_threadsafe(self.synchronizer.stop(), self.network.asyncio_loop)
                self.synchronizer = None
            if self.verifier:
                asyncio.run_coroutine_threadsafe(self.verifier.stop(), self.network.asyncio_loop)
                self.verifier = None
            self.network.unregister_callback(self.on_blockchain_updated)
            self.db.put('stored_height', self.get_local_height())

    def add_address(self, address):
        if not self.db.get_addr_history(address):
            self.db.history[address] = []
            self.set_up_to_date(False)
        if self.synchronizer:
            self.synchronizer.add(address)

    def get_conflicting_transactions(self, tx_hash, tx: Transaction, include_self=False):
        """Returns a set of transaction hashes from the wallet history that are
        directly conflicting with tx, i.e. they have common outpoints being
        spent with tx.

        include_self specifies whether the tx itself should be reported as a
        conflict (if already in wallet history)
        """
        conflicting_txns = set()
        with self.transaction_lock:
            for txin in tx.inputs():
                if txin.is_coinbase_input():
                    continue
                prevout_hash = txin.prevout.txid.hex()
                prevout_n = txin.prevout.out_idx
                spending_tx_hash = self.db.get_spent_outpoint(prevout_hash, prevout_n)
                if spending_tx_hash is None:
                    continue
                # this outpoint has already been spent, by spending_tx
                # annoying assert that has revealed several bugs over time:
                assert self.db.get_transaction(spending_tx_hash), "spending tx not in wallet db"
                conflicting_txns |= {spending_tx_hash}
            if tx_hash in conflicting_txns:
                # this tx is already in history, so it conflicts with itself
                if len(conflicting_txns) > 1:
                    raise Exception('Found conflicting transactions already in wallet history.')
                if not include_self:
                    conflicting_txns -= {tx_hash}
            return conflicting_txns

    def add_transaction(self, tx: Transaction, *, allow_unrelated=False) -> bool:
        """Returns whether the tx was successfully added to the wallet history."""
        assert tx, tx
        # note: tx.is_complete() is not necessarily True; tx might be partial
        # but it *needs* to have a txid:
        tx_hash = tx.txid()
        if tx_hash is None:
            raise Exception("cannot add tx without txid to wallet history")
        # we need self.transaction_lock but get_tx_height will take self.lock
        # so we need to take that too here, to enforce order of locks
        with self.lock, self.transaction_lock:
            # NOTE: returning if tx in self.transactions might seem like a good idea
            # BUT we track is_mine inputs in a txn, and during subsequent calls
            # of add_transaction tx, we might learn of more-and-more inputs of
            # being is_mine, as we roll the gap_limit forward
<<<<<<< HEAD
            is_coinbase = tx.inputs()[0].is_coinbase() or tx.outputs()[0].is_coinstake()
=======
            is_coinbase = tx.inputs()[0].is_coinbase_input()
>>>>>>> e65ce96f
            tx_height = self.get_tx_height(tx_hash).height
            if not allow_unrelated:
                # note that during sync, if the transactions are not properly sorted,
                # it could happen that we think tx is unrelated but actually one of the inputs is is_mine.
                # this is the main motivation for allow_unrelated
                is_mine = any([self.is_mine(self.get_txin_address(txin)) for txin in tx.inputs()])
                is_for_me = any([self.is_mine(self.get_txout_address(txo)) for txo in tx.outputs()])
                if not is_mine and not is_for_me:
                    raise UnrelatedTransactionException()
            # Find all conflicting transactions.
            # In case of a conflict,
            #     1. confirmed > mempool > local
            #     2. this new txn has priority over existing ones
            # When this method exits, there must NOT be any conflict, so
            # either keep this txn and remove all conflicting (along with dependencies)
            #     or drop this txn
            conflicting_txns = self.get_conflicting_transactions(tx_hash, tx)
            if conflicting_txns:
                existing_mempool_txn = any(
                    self.get_tx_height(tx_hash2).height in (TX_HEIGHT_UNCONFIRMED, TX_HEIGHT_UNCONF_PARENT)
                    for tx_hash2 in conflicting_txns)
                existing_confirmed_txn = any(
                    self.get_tx_height(tx_hash2).height > 0
                    for tx_hash2 in conflicting_txns)
                if existing_confirmed_txn and tx_height <= 0:
                    # this is a non-confirmed tx that conflicts with confirmed txns; drop.
                    return False
                if existing_mempool_txn and tx_height == TX_HEIGHT_LOCAL:
                    # this is a local tx that conflicts with non-local txns; drop.
                    return False
                # keep this txn and remove all conflicting
                to_remove = set()
                to_remove |= conflicting_txns
                for conflicting_tx_hash in conflicting_txns:
                    to_remove |= self.get_depending_transactions(conflicting_tx_hash)
                for tx_hash2 in to_remove:
                    self.remove_transaction(tx_hash2)
            # add inputs
            def add_value_from_prev_output():
                # note: this nested loop takes linear time in num is_mine outputs of prev_tx
                for addr in self.db.get_txo_addresses(prevout_hash):
                    outputs = self.db.get_txo_addr(prevout_hash, addr)
                    # note: instead of [(n, v, is_cb), ...]; we could store: {n -> (v, is_cb)}
                    for n, v, is_cb in outputs:
                        if n == prevout_n:
                            if addr and self.is_mine(addr):
                                self.db.add_txi_addr(tx_hash, addr, ser, v)
                                self._get_addr_balance_cache.pop(addr, None)  # invalidate cache
                            return
            for txi in tx.inputs():
                if txi.is_coinbase_input():
                    continue
                prevout_hash = txi.prevout.txid.hex()
                prevout_n = txi.prevout.out_idx
                ser = txi.prevout.to_str()
                self.db.set_spent_outpoint(prevout_hash, prevout_n, tx_hash)
                add_value_from_prev_output()
            # add outputs
            for n, txo in enumerate(tx.outputs()):
                v = txo.value
                ser = tx_hash + ':%d'%n
                scripthash = bitcoin.script_to_scripthash(txo.scriptpubkey.hex())
                self.db.add_prevout_by_scripthash(scripthash, prevout=TxOutpoint.from_str(ser), value=v)
                addr = self.get_txout_address(txo)
                if addr and self.is_mine(addr):
                    self.db.add_txo_addr(tx_hash, addr, n, v, is_coinbase)
                    self._get_addr_balance_cache.pop(addr, None)  # invalidate cache
                    # give v to txi that spends me
                    next_tx = self.db.get_spent_outpoint(tx_hash, n)
                    if next_tx is not None:
                        self.db.add_txi_addr(next_tx, addr, ser, v)
                        self._add_tx_to_local_history(next_tx)
            # add to local history
            self._add_tx_to_local_history(tx_hash)
            # save
            self.db.add_transaction(tx_hash, tx)
            self.db.add_num_inputs_to_tx(tx_hash, len(tx.inputs()))
            return True

    def remove_transaction(self, tx_hash: str) -> None:
        def remove_from_spent_outpoints():
            # undo spends in spent_outpoints
            if tx is not None:
                # if we have the tx, this branch is faster
                for txin in tx.inputs():
                    if txin.is_coinbase_input():
                        continue
                    prevout_hash = txin.prevout.txid.hex()
                    prevout_n = txin.prevout.out_idx
                    self.db.remove_spent_outpoint(prevout_hash, prevout_n)
            else:
                # expensive but always works
                for prevout_hash, prevout_n in self.db.list_spent_outpoints():
                    spending_txid = self.db.get_spent_outpoint(prevout_hash, prevout_n)
                    if spending_txid == tx_hash:
                        self.db.remove_spent_outpoint(prevout_hash, prevout_n)

        with self.lock, self.transaction_lock:
            self.logger.info(f"removing tx from history {tx_hash}")
            tx = self.db.remove_transaction(tx_hash)
            remove_from_spent_outpoints()
            self._remove_tx_from_local_history(tx_hash)
            for addr in itertools.chain(self.db.get_txi_addresses(tx_hash), self.db.get_txo_addresses(tx_hash)):
                self._get_addr_balance_cache.pop(addr, None)  # invalidate cache
            self.db.remove_txi(tx_hash)
            self.db.remove_txo(tx_hash)
            self.db.remove_tx_fee(tx_hash)
            self.db.remove_verified_tx(tx_hash)
            self.unverified_tx.pop(tx_hash, None)
            if tx:
                for idx, txo in enumerate(tx.outputs()):
                    scripthash = bitcoin.script_to_scripthash(txo.scriptpubkey.hex())
                    prevout = TxOutpoint(bfh(tx_hash), idx)
                    self.db.remove_prevout_by_scripthash(scripthash, prevout=prevout, value=txo.value)

    def get_depending_transactions(self, tx_hash):
        """Returns all (grand-)children of tx_hash in this wallet."""
        with self.transaction_lock:
            children = set()
            for n in self.db.get_spent_outpoints(tx_hash):
                other_hash = self.db.get_spent_outpoint(tx_hash, n)
                children.add(other_hash)
                children |= self.get_depending_transactions(other_hash)
            return children

    def receive_tx_callback(self, tx_hash: str, tx: Transaction, tx_height: int) -> None:
        self.add_unverified_tx(tx_hash, tx_height)
        self.add_transaction(tx, allow_unrelated=True)

    def receive_history_callback(self, addr: str, hist, tx_fees: Dict[str, int]):
        with self.lock:
            old_hist = self.get_address_history(addr)
            for tx_hash, height in old_hist:
                if (tx_hash, height) not in hist:
                    # make tx local
                    self.unverified_tx.pop(tx_hash, None)
                    self.db.remove_verified_tx(tx_hash)
                    if self.verifier:
                        self.verifier.remove_spv_proof_for_tx(tx_hash)
            self.db.set_addr_history(addr, hist)

        for tx_hash, tx_height in hist:
            # add it in case it was previously unconfirmed
            self.add_unverified_tx(tx_hash, tx_height)
            # if addr is new, we have to recompute txi and txo
            tx = self.db.get_transaction(tx_hash)
            if tx is None:
                continue
            self.add_transaction(tx, allow_unrelated=True)

        # Store fees
        for tx_hash, fee_sat in tx_fees.items():
            self.db.add_tx_fee_from_server(tx_hash, fee_sat)

    @profiler
    def load_local_history(self):
        self._history_local = {}  # type: Dict[str, Set[str]]  # address -> set(txid)
        self._address_history_changed_events = defaultdict(asyncio.Event)  # address -> Event
        for txid in itertools.chain(self.db.list_txi(), self.db.list_txo()):
            self._add_tx_to_local_history(txid)

    @profiler
    def check_history(self):
        hist_addrs_mine = list(filter(lambda k: self.is_mine(k), self.db.get_history()))
        hist_addrs_not_mine = list(filter(lambda k: not self.is_mine(k), self.db.get_history()))
        for addr in hist_addrs_not_mine:
            self.db.remove_addr_history(addr)
        for addr in hist_addrs_mine:
            hist = self.db.get_addr_history(addr)
            for tx_hash, tx_height in hist:
                if self.db.get_txi_addresses(tx_hash) or self.db.get_txo_addresses(tx_hash):
                    continue
                tx = self.db.get_transaction(tx_hash)
                if tx is not None:
                    self.add_transaction(tx, allow_unrelated=True)

    def remove_local_transactions_we_dont_have(self):
        for txid in itertools.chain(self.db.list_txi(), self.db.list_txo()):
            tx_height = self.get_tx_height(txid).height
            if tx_height == TX_HEIGHT_LOCAL and not self.db.get_transaction(txid):
                self.remove_transaction(txid)

    def clear_history(self):
        with self.lock:
            with self.transaction_lock:
                self.db.clear_history()

    def get_txpos(self, tx_hash):
        """Returns (height, txpos) tuple, even if the tx is unverified."""
        with self.lock:
            verified_tx_mined_info = self.db.get_verified_tx(tx_hash)
            if verified_tx_mined_info:
                return verified_tx_mined_info.height, verified_tx_mined_info.txpos
            elif tx_hash in self.unverified_tx:
                height = self.unverified_tx[tx_hash]
                return (height, -1) if height > 0 else ((1e9 - height), -1)
            else:
                return (1e9+1, -1)

    def with_local_height_cached(func):
        # get local height only once, as it's relatively expensive.
        # take care that nested calls work as expected
        def f(self, *args, **kwargs):
            orig_val = getattr(self.threadlocal_cache, 'local_height', None)
            self.threadlocal_cache.local_height = orig_val or self.get_local_height()
            try:
                return func(self, *args, **kwargs)
            finally:
                self.threadlocal_cache.local_height = orig_val
        return f

    @with_local_height_cached
    def get_history(self, *, domain=None) -> Sequence[HistoryItem]:
        # get domain
        if domain is None:
            domain = self.get_addresses()
        domain = set(domain)
        # 1. Get the history of each address in the domain, maintain the
        #    delta of a tx as the sum of its deltas on domain addresses
        tx_deltas = defaultdict(int)
        for addr in domain:
            h = self.get_address_history(addr)
            for tx_hash, height in h:
                delta = self.get_tx_delta(tx_hash, addr)
                if delta is None or tx_deltas[tx_hash] is None:
                    tx_deltas[tx_hash] = None
                else:
                    tx_deltas[tx_hash] += delta
        # 2. create sorted history
        history = []
        for tx_hash in tx_deltas:
            delta = tx_deltas[tx_hash]
            tx_mined_status = self.get_tx_height(tx_hash)
            fee = self.get_tx_fee(tx_hash)
            history.append((tx_hash, tx_mined_status, delta, fee))
        history.sort(key = lambda x: self.get_txpos(x[0]), reverse=True)
        # 3. add balance
        c, u, x = self.get_balance(domain)
        balance = c + u + x
        h2 = []
        for tx_hash, tx_mined_status, delta, fee in history:
            h2.append(HistoryItem(txid=tx_hash,
                                  tx_mined_status=tx_mined_status,
                                  delta=delta,
                                  fee=fee,
                                  balance=balance))
            if balance is None or delta is None:
                balance = None
            else:
                balance -= delta
        h2.reverse()
        # fixme: this may happen if history is incomplete
        if balance not in [None, 0]:
            self.logger.warning("history not synchronized")
            return []

        return h2


    @with_local_height_cached
    def get_token_history(self, contract_addr=None, bind_addr=None):
        h = []
        keys = []
        for token_key in self.db.list_tokens():
            if contract_addr and contract_addr in token_key \
                    or bind_addr and bind_addr in token_key \
                    or not bind_addr and not contract_addr:
                keys.append(token_key)
        for key in keys:
            contract_addr, bind_addr = key.split('_')
            for txid, height, log_index in self.db.get_token_history(key):
                tx_mined_status = self.get_tx_height(txid)
                for call_index, contract_call in enumerate(self.db.get_tx_receipt(txid)):
                    logs = contract_call.get('log', [])
                    if len(logs) > log_index:
                        log = logs[log_index]

                        # check contarct address
                        if contract_addr != log.get('address', ''):
                            self.logger.info("contract address mismatch")
                            continue

                        # check topic name
                        topics = log.get('topics', [])
                        if len(topics) < 3:
                            self.logger.info("not enough topics")
                            continue
                        if topics[0] != TOKEN_TRANSFER_TOPIC:
                            self.logger.info("topic mismatch")
                            continue

                        # check user bind address
                        _, hash160b = b58_address_to_hash160(bind_addr)
                        hash160 = bh2u(hash160b).zfill(64)
                        if hash160 not in topics:
                            self.logger.info("address mismatch")
                            continue
                        amount = int(log.get('data'), 16)
                        from_addr = hash160_to_p2pkh(binascii.a2b_hex(topics[1][-40:]))
                        to_addr = hash160_to_p2pkh(binascii.a2b_hex(topics[2][-40:]))
                        if bind_addr == from_addr:
                            amount = -1 * amount
                        token = self.db.get_token(key)
                        h.append((txid, tx_mined_status, token, amount, from_addr, to_addr))
        h.sort(key = lambda x: self.get_txpos(x[0]))
        return h

    def _add_tx_to_local_history(self, txid):
        with self.transaction_lock:
            for addr in itertools.chain(self.db.get_txi_addresses(txid), self.db.get_txo_addresses(txid)):
                cur_hist = self._history_local.get(addr, set())
                cur_hist.add(txid)
                self._history_local[addr] = cur_hist
                self._mark_address_history_changed(addr)

    def _remove_tx_from_local_history(self, txid):
        with self.transaction_lock:
            for addr in itertools.chain(self.db.get_txi_addresses(txid), self.db.get_txo_addresses(txid)):
                cur_hist = self._history_local.get(addr, set())
                try:
                    cur_hist.remove(txid)
                except KeyError:
                    pass
                else:
                    self._history_local[addr] = cur_hist

    def _mark_address_history_changed(self, addr: str) -> None:
        # history for this address changed, wake up coroutines:
        self._address_history_changed_events[addr].set()
        # clear event immediately so that coroutines can wait() for the next change:
        self._address_history_changed_events[addr].clear()

    async def wait_for_address_history_to_change(self, addr: str) -> None:
        """Wait until the server tells us about a new transaction related to addr.

        Unconfirmed and confirmed transactions are not distinguished, and so e.g. SPV
        is not taken into account.
        """
        assert self.is_mine(addr), "address needs to be is_mine to be watched"
        await self._address_history_changed_events[addr].wait()

    def add_unverified_tx(self, tx_hash, tx_height):
        if self.db.is_in_verified_tx(tx_hash):
            if tx_height in (TX_HEIGHT_UNCONFIRMED, TX_HEIGHT_UNCONF_PARENT):
                with self.lock:
                    self.db.remove_verified_tx(tx_hash)
                if self.verifier:
                    self.verifier.remove_spv_proof_for_tx(tx_hash)
        else:
            with self.lock:
                # tx will be verified only if height > 0
                self.unverified_tx[tx_hash] = tx_height

    def remove_unverified_tx(self, tx_hash, tx_height):
        with self.lock:
            new_height = self.unverified_tx.get(tx_hash)
            if new_height == tx_height:
                self.unverified_tx.pop(tx_hash, None)

    def add_verified_tx(self, tx_hash: str, info: TxMinedInfo):
        # Remove from the unverified map and add to the verified map
        with self.lock:
            self.unverified_tx.pop(tx_hash, None)
            self.db.add_verified_tx(tx_hash, info)
        tx_mined_status = self.get_tx_height(tx_hash)
        self.network.trigger_callback('verified', self, tx_hash, tx_mined_status)

    def get_unverified_txs(self):
        '''Returns a map from tx hash to transaction height'''
        with self.lock:
            return dict(self.unverified_tx)  # copy

    def undo_verifications(self, blockchain, above_height):
        '''Used by the verifier when a reorg has happened'''
        txs = set()
        with self.lock:
            for tx_hash in self.db.list_verified_tx():
                info = self.db.get_verified_tx(tx_hash)
                tx_height = info.height
                if tx_height > above_height:
                    header = blockchain.read_header(tx_height)
                    if not header or hash_header(header) != info.header_hash:
                        self.db.remove_verified_tx(tx_hash)
                        # NOTE: we should add these txns to self.unverified_tx,
                        # but with what height?
                        # If on the new fork after the reorg, the txn is at the
                        # same height, we will not get a status update for the
                        # address. If the txn is not mined or at a diff height,
                        # we should get a status update. Unless we put tx into
                        # unverified_tx, it will turn into local. So we put it
                        # into unverified_tx with the old height, and if we get
                        # a status update, that will overwrite it.
                        self.unverified_tx[tx_hash] = tx_height
                        txs.add(tx_hash)
        return txs

    def get_local_height(self) -> int:
        """ return last known height if we are offline """
        cached_local_height = getattr(self.threadlocal_cache, 'local_height', None)
        if cached_local_height is not None:
            return cached_local_height
        return self.network.get_local_height() if self.network else self.db.get('stored_height', 0)

    def add_future_tx(self, tx: Transaction, num_blocks: int) -> None:
        assert num_blocks > 0, num_blocks
        with self.lock:
            self.add_transaction(tx)
            self.future_tx[tx.txid()] = num_blocks

    def get_tx_height(self, tx_hash: str) -> TxMinedInfo:
        with self.lock:
            verified_tx_mined_info = self.db.get_verified_tx(tx_hash)
            if verified_tx_mined_info:
                conf = max(self.get_local_height() - verified_tx_mined_info.height + 1, 0)
                return verified_tx_mined_info._replace(conf=conf)
            elif tx_hash in self.unverified_tx:
                height = self.unverified_tx[tx_hash]
                return TxMinedInfo(height=height, conf=0)
            elif tx_hash in self.future_tx:
                num_blocks_remainining = self.future_tx[tx_hash]
                assert num_blocks_remainining > 0, num_blocks_remainining
                return TxMinedInfo(height=TX_HEIGHT_FUTURE, conf=-num_blocks_remainining)
            else:
                # local transaction
                return TxMinedInfo(height=TX_HEIGHT_LOCAL, conf=0)

    def set_up_to_date(self, up_to_date):
        with self.lock:
            self.up_to_date = up_to_date
        if self.network:
            self.network.notify('status')

    def is_up_to_date(self):
        with self.lock: return self.up_to_date

    def get_history_sync_state_details(self) -> Tuple[int, int]:
        if self.synchronizer:
            return self.synchronizer.num_requests_sent_and_answered()
        else:
            return 0, 0

    @with_transaction_lock
    def get_tx_delta(self, tx_hash, address):
        """effect of tx on address"""
        delta = 0
        # substract the value of coins sent from address
        d = self.db.get_txi_addr(tx_hash, address)
        for n, v in d:
            delta -= v
        # add the value of the coins received at address
        d = self.db.get_txo_addr(tx_hash, address)
        for n, v, cb in d:
            delta += v
        return delta

    @with_transaction_lock
    def get_tx_value(self, txid):
        """effect of tx on the entire domain"""
        delta = 0
        for addr in self.db.get_txi_addresses(txid):
            d = self.db.get_txi_addr(txid, addr)
            for n, v in d:
                delta -= v
        for addr in self.db.get_txo_addresses(txid):
            d = self.db.get_txo_addr(txid, addr)
            for n, v, cb in d:
                delta += v
        return delta

    def get_wallet_delta(self, tx: Transaction):
        """ effect of tx on wallet """
        is_relevant = False  # "related to wallet?"
        is_mine = False
        is_pruned = False
        is_partial = False
        v_in = v_out = v_out_mine = 0
        for txin in tx.inputs():
            addr = self.get_txin_address(txin)
            if self.is_mine(addr):
                is_mine = True
                is_relevant = True
                d = self.db.get_txo_addr(txin.prevout.txid.hex(), addr)
                for n, v, cb in d:
                    if n == txin.prevout.out_idx:
                        value = v
                        break
                else:
                    value = None
                if value is None:
                    value = txin.value_sats()
                if value is None:
                    is_pruned = True
                else:
                    v_in += value
            else:
                is_partial = True
        if not is_mine:
            is_partial = False
        for o in tx.outputs():
            v_out += o.value
            if self.is_mine(o.address):
                v_out_mine += o.value
                is_relevant = True
        if is_pruned:
            # some inputs are mine:
            fee = None
            if is_mine:
                v = v_out_mine - v_out
            else:
                # no input is mine
                v = v_out_mine
        else:
            v = v_out_mine - v_in
            if is_partial:
                # some inputs are mine, but not all
                fee = None
            else:
                # all inputs are mine
                fee = v_in - v_out
        if not is_mine:
            fee = None
        return is_relevant, is_mine, v, fee

    def get_tx_fee(self, txid: str) -> Optional[int]:
        """ Returns tx_fee or None. Use server fee only if tx is unconfirmed and not mine"""
        # check if stored fee is available
        fee = self.db.get_tx_fee(txid, trust_server=False)
        if fee is not None:
            return fee
        # delete server-sent fee for confirmed txns
        confirmed = self.get_tx_height(txid).conf > 0
        if confirmed:
            self.db.add_tx_fee_from_server(txid, None)
        # if all inputs are ismine, try to calc fee now;
        # otherwise, return stored value
        num_all_inputs = self.db.get_num_all_inputs_of_tx(txid)
        if num_all_inputs is not None:
            # check if tx is mine
            num_ismine_inputs = self.db.get_num_ismine_inputs_of_tx(txid)
            assert num_ismine_inputs <= num_all_inputs, (num_ismine_inputs, num_all_inputs)
            # trust server if tx is unconfirmed and not mine
            if num_ismine_inputs < num_all_inputs:
                return None if confirmed else self.db.get_tx_fee(txid, trust_server=True)
        # lookup tx and deserialize it.
        # note that deserializing is expensive, hence above hacks
        tx = self.db.get_transaction(txid)
        if not tx:
            return None
        with self.lock, self.transaction_lock:
            is_relevant, is_mine, v, fee = self.get_wallet_delta(tx)
        # save result
        self.db.add_tx_fee_we_calculated(txid, fee)
        self.db.add_num_inputs_to_tx(txid, len(tx.inputs()))
        return fee

    def get_addr_io(self, address):
        with self.lock, self.transaction_lock:
            h = self.get_address_history(address)
            received = {}
            sent = {}
            for tx_hash, height in h:
                l = self.db.get_txo_addr(tx_hash, address)
                for n, v, is_cb in l:
                    received[tx_hash + ':%d'%n] = (height, v, is_cb)
            for tx_hash, height in h:
                l = self.db.get_txi_addr(tx_hash, address)
                for txi, v in l:
                    sent[txi] = height
        return received, sent

    def get_addr_utxo(self, address: str) -> Dict[TxOutpoint, PartialTxInput]:
        coins, spent = self.get_addr_io(address)
        for txi in spent:
            coins.pop(txi)
        out = {}
        for prevout_str, v in coins.items():
            tx_height, value, is_cb = v
            prevout = TxOutpoint.from_str(prevout_str)
            utxo = PartialTxInput(prevout=prevout,
                                  is_coinbase_output=is_cb)
            utxo._trusted_address = address
            utxo._trusted_value_sats = value
            utxo.block_height = tx_height
            out[prevout] = utxo
        return out

    # return the total amount ever received by an address
    def get_addr_received(self, address):
        received, sent = self.get_addr_io(address)
        return sum([v for height, v, is_cb in received.values()])

    @with_local_height_cached
    def get_addr_balance(self, address, *, excluded_coins: Set[str] = None):
        """Return the balance of a bitcoin address:
        confirmed and matured, unconfirmed, unmatured
        """
        if not excluded_coins:  # cache is only used if there are no excluded_coins
            cached_value = self._get_addr_balance_cache.get(address)
            if cached_value:
                return cached_value
        if excluded_coins is None:
            excluded_coins = set()
        assert isinstance(excluded_coins, set), f"excluded_coins should be set, not {type(excluded_coins)}"
        received, sent = self.get_addr_io(address)
        c = u = x = 0
        mempool_height = self.get_local_height() + 1  # height of next block
        for txo, (tx_height, v, is_cb) in received.items():
            if txo in excluded_coins:
                continue
            if is_cb and tx_height + COINBASE_MATURITY > mempool_height:
                x += v
            elif tx_height > 0:
                c += v
            else:
                u += v
            if txo in sent:
                if sent[txo] > 0:
                    c -= v
                else:
                    u -= v
        result = c, u, x
        # cache result.
        if not excluded_coins:
            # Cache needs to be invalidated if a transaction is added to/
            # removed from history; or on new blocks (maturity...)
            self._get_addr_balance_cache[address] = result
        return result

    @with_local_height_cached
    def get_utxos(self, domain=None, *, excluded_addresses=None,
                  mature_only: bool = False, confirmed_only: bool = False,
                  nonlocal_only: bool = False) -> Sequence[PartialTxInput]:
        coins = []
        if domain is None:
            domain = self.get_addresses()
        domain = set(domain)
        if excluded_addresses:
            domain = set(domain) - set(excluded_addresses)
        mempool_height = self.get_local_height() + 1  # height of next block
        for addr in domain:
            utxos = self.get_addr_utxo(addr)
            for utxo in utxos.values():
                if confirmed_only and utxo.block_height <= 0:
                    continue
                if nonlocal_only and utxo.block_height == TX_HEIGHT_LOCAL:
                    continue
                if (mature_only and utxo.is_coinbase_output()
                        and utxo.block_height + COINBASE_MATURITY > mempool_height):
                    continue
                coins.append(utxo)
                continue
        return coins

    def get_balance(self, domain=None, *, excluded_addresses: Set[str] = None,
                    excluded_coins: Set[str] = None) -> Tuple[int, int, int]:
        if domain is None:
            domain = self.get_addresses()
        if excluded_addresses is None:
            excluded_addresses = set()
        assert isinstance(excluded_addresses, set), f"excluded_addresses should be set, not {type(excluded_addresses)}"
        domain = set(domain) - excluded_addresses
        cc = uu = xx = 0
        for addr in domain:
            c, u, x = self.get_addr_balance(addr, excluded_coins=excluded_coins)
            cc += c
            uu += u
            xx += x
        return cc, uu, xx

    def is_used(self, address: str) -> bool:
        return self.get_address_history_len(address) != 0

    def is_empty(self, address: str) -> bool:
        c, u, x = self.get_addr_balance(address)
        return c+u+x == 0

    def synchronize(self):
        pass

    def get_tokens(self):
        return sorted(self.db.list_tokens())

    @profiler
    def check_token_history(self):
        # remove not mine and not subscribe token history
        hist_keys_not_mine = list(filter(lambda k: not self.is_mine(k.split('_')[1]), self.db.get_token_history()))
        hist_keys_not_subscribe = list(filter(lambda k: k not in self.tokens, self.db.get_token_history()))
        for key in set(hist_keys_not_mine).union(hist_keys_not_subscribe):
            hist = self.db.get_token_history(key)
            for txid, height, log_index in hist:
                self.db.delete_token_tx(txid)

    def receive_token_history_callback(self, key, hist):
        with self.token_lock:
            self.db.set_token_history(key, hist)

    def receive_tx_receipt_callback(self, tx_hash, tx_receipt):
        self.add_tx_receipt(tx_hash, tx_receipt)

    def receive_token_tx_callback(self, tx_hash, tx, tx_height):
        self.add_unverified_tx(tx_hash, tx_height)
        self.add_token_transaction(tx_hash, tx)

    def add_tx_receipt(self, tx_hash, tx_receipt):
        assert tx_hash, 'none tx_hash'
        assert tx_receipt, 'empty tx_receipt'
        for contract_call in tx_receipt:
            if not contract_call.get('transactionHash') == tx_hash:
                return
            if not contract_call.get('log'):
                return
        with self.token_lock:
            self.db.set_tx_receipt(tx_hash, tx_receipt)

    def add_token_transaction(self, tx_hash, tx):
        with self.token_lock:
            assert tx.is_complete(), 'incomplete tx'
            self.db.set_token_tx(tx_hash, tx)
            return True

    def add_token(self, token: 'Token'):
        self.db.set_token(token)
        if self.synchronizer:
            self.synchronizer.add_token(token)

    def delete_token(self, key):
        with self.token_lock:
            if key in self.db.list_tokens():
                self.db.delete_token(key)
            if key in self.db.list_token_histories():
                self.db.delete_token_history(key)<|MERGE_RESOLUTION|>--- conflicted
+++ resolved
@@ -238,11 +238,7 @@
             # BUT we track is_mine inputs in a txn, and during subsequent calls
             # of add_transaction tx, we might learn of more-and-more inputs of
             # being is_mine, as we roll the gap_limit forward
-<<<<<<< HEAD
-            is_coinbase = tx.inputs()[0].is_coinbase() or tx.outputs()[0].is_coinstake()
-=======
-            is_coinbase = tx.inputs()[0].is_coinbase_input()
->>>>>>> e65ce96f
+            is_coinbase = tx.inputs()[0].is_coinbase_input() or tx.outputs()[0].is_coinstake()
             tx_height = self.get_tx_height(tx_hash).height
             if not allow_unrelated:
                 # note that during sync, if the transactions are not properly sorted,
