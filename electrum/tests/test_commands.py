import unittest
from unittest import mock
from decimal import Decimal

from electrum.util import create_and_start_event_loop
from electrum.commands import Commands, eval_bool
from electrum import storage
from electrum.wallet import restore_wallet_from_text
from electrum.simple_config import SimpleConfig

from . import TestCaseForTestnet, ElectrumTestCase


class TestCommands(ElectrumTestCase):

    def setUp(self):
        super().setUp()
        self.asyncio_loop, self._stop_loop, self._loop_thread = create_and_start_event_loop()
        self.config = SimpleConfig({'electrum_path': self.electrum_path})

    def tearDown(self):
        super().tearDown()
        self.asyncio_loop.call_soon_threadsafe(self._stop_loop.set_result, 1)
        self._loop_thread.join(timeout=1)

    def test_setconfig_non_auth_number(self):
        self.assertEqual(7777, Commands._setconfig_normalize_value('rpcport', "7777"))
        self.assertEqual(7777, Commands._setconfig_normalize_value('rpcport', '7777'))
        self.assertAlmostEqual(Decimal(2.3), Commands._setconfig_normalize_value('somekey', '2.3'))

    def test_setconfig_non_auth_number_as_string(self):
        self.assertEqual("7777", Commands._setconfig_normalize_value('somekey', "'7777'"))

    def test_setconfig_non_auth_boolean(self):
        self.assertEqual(True, Commands._setconfig_normalize_value('show_console_tab', "true"))
        self.assertEqual(True, Commands._setconfig_normalize_value('show_console_tab', "True"))

    def test_setconfig_non_auth_list(self):
        self.assertEqual(['file:///var/www/', 'https://electrum.org'],
            Commands._setconfig_normalize_value('url_rewrite', "['file:///var/www/','https://electrum.org']"))
        self.assertEqual(['file:///var/www/', 'https://electrum.org'],
            Commands._setconfig_normalize_value('url_rewrite', '["file:///var/www/","https://electrum.org"]'))

    def test_setconfig_auth(self):
        self.assertEqual("7777", Commands._setconfig_normalize_value('rpcuser', "7777"))
        self.assertEqual("7777", Commands._setconfig_normalize_value('rpcuser', '7777'))
        self.assertEqual("7777", Commands._setconfig_normalize_value('rpcpassword', '7777'))
        self.assertEqual("2asd", Commands._setconfig_normalize_value('rpcpassword', '2asd'))
        self.assertEqual("['file:///var/www/','https://electrum.org']",
            Commands._setconfig_normalize_value('rpcpassword', "['file:///var/www/','https://electrum.org']"))

    def test_eval_bool(self):
        self.assertFalse(eval_bool("False"))
        self.assertFalse(eval_bool("false"))
        self.assertFalse(eval_bool("0"))
        self.assertTrue(eval_bool("True"))
        self.assertTrue(eval_bool("true"))
        self.assertTrue(eval_bool("1"))

    def test_convert_xkey(self):
        cmds = Commands(config=self.config)
        xpubs = {
            ("xpub6CCWFbvCbqF92kGwm9nV7t7RvVoQUKaq5USMdyVP6jvv1NgN52KAX6NNYCeE8Ca7JQC4K5tZcnQrubQcjJ6iixfPs4pwAQJAQgTt6hBjg11", "standard"),
            ("ypub6X2mZGb7kWnct3U4bWa7KyCw6TwrQwaKzaxaRNPGUkJo4UVbKgUj9A2WZQbp87E2i3Js4ZV85SmQnt2BSzWjXCLzjQXMkK7egQXXVHT4eKn", "p2wpkh-p2sh"),
            ("zpub6qs2rwG2uCL6jLfBRsMjY4JSGS6JMZZpuhUoCmH9rkgg7aJpaLeHmDgeacZQ81sx7gRfp35gY77xgAdkAgvkKS2bbkDnLDw8x8bAsuKBrvP", "p2wpkh"),
        }
        for xkey1, xtype1 in xpubs:
            for xkey2, xtype2 in xpubs:
                self.assertEqual(xkey2, cmds._run('convert_xkey', (xkey1, xtype2)))

        xprvs = {
            ("xprv9yD9r6PJmTgqpGCUf8FUkkAhNTxv4rryiFWkqb5mYQPw8aMDXUzuyJ3tgv5vUqYkdK1E6Q5jKxPss4HkMBYV4q8AfG8t7rxgyS4xQX4ndAm", "standard"),
            ("yprvAJ3R9m4Dv9EKfZPbVV36xqGCYS7N1UrUdN2ycyyevQmpBgASn9AUbMi2i83WUkCg2x82qsgHnckRkLuK4sxVs4omXbqJhmnBFA8bo8ssinK", "p2wpkh-p2sh"),
            ("zprvAcsgTRj94pmoWraiKqpjAvMhiQFox6qyYUZCQNsYJR9hEmyg2oL3DRNAjL16UerbSbEqbMGrFH6yddWsnaNWfJVNPwXjHgbfWtCFBgDxFkX", "p2wpkh"),
        }
        for xkey1, xtype1 in xprvs:
            for xkey2, xtype2 in xprvs:
                self.assertEqual(xkey2, cmds._run('convert_xkey', (xkey1, xtype2)))

    @mock.patch.object(storage.WalletStorage, '_write')
    def test_encrypt_decrypt(self, mock_write):
        wallet = restore_wallet_from_text('p2wpkh:L4rYY5QpfN6wJEF4SEKDpcGhTPnCe9zcGs6hiSnhpprZqVywFifN',
                                          path='if_this_exists_mocking_failed_648151893',
                                          config=self.config)['wallet']
        cmds = Commands(config=self.config)
        cleartext = "asdasd this is the message"
        pubkey = "021f110909ded653828a254515b58498a6bafc96799fb0851554463ed44ca7d9da"
        ciphertext = cmds._run('encrypt', (pubkey, cleartext))
        self.assertEqual(cleartext, cmds._run('decrypt', (pubkey, ciphertext), wallet=wallet))

<<<<<<< HEAD
    @mock.patch.object(storage.WalletStorage, '_write')
    def test_export_private_key_imported(self, mock_write):
        wallet = restore_wallet_from_text('p2wpkh:L4rYY5QpfN6wJEF4SEKDpcGhTPnCe9zcGs6hiSnhpprZqVywFifN p2wpkh:L4jkdiXszG26SUYvwwJhzGwg37H2nLhrbip7u6crmgNeJysv5FHL',
                                          path='if_this_exists_mocking_failed_648151893',
                                          config=self.config)['wallet']
        cmds = Commands(config=self.config)
        # single address tests
        with self.assertRaises(Exception):
            cmds._run('getprivatekeys', ("asdasd",), wallet=wallet)  # invalid addr, though might raise "not in wallet"
        with self.assertRaises(Exception):
            cmds._run('getprivatekeys', ("bc1qgfam82qk7uwh5j2xxmcd8cmklpe0zackyj6r23",), wallet=wallet)  # not in wallet
        self.assertEqual("p2wpkh:L4jkdiXszG26SUYvwwJhzGwg37H2nLhrbip7u6crmgNeJysv5FHL",
                         cmds._run('getprivatekeys', ("bc1q2ccr34wzep58d4239tl3x3734ttle92a8srmuw",), wallet=wallet))
        # list of addresses tests
        with self.assertRaises(Exception):
            cmds._run('getprivatekeys', (['bc1q2ccr34wzep58d4239tl3x3734ttle92a8srmuw', 'asd'], ), wallet=wallet)
        self.assertEqual(['p2wpkh:L4jkdiXszG26SUYvwwJhzGwg37H2nLhrbip7u6crmgNeJysv5FHL', 'p2wpkh:L4rYY5QpfN6wJEF4SEKDpcGhTPnCe9zcGs6hiSnhpprZqVywFifN'],
                         cmds._run('getprivatekeys', (['bc1q2ccr34wzep58d4239tl3x3734ttle92a8srmuw', 'bc1q9pzjpjq4nqx5ycnywekcmycqz0wjp2nq604y2n'], ), wallet=wallet))

    @mock.patch.object(storage.WalletStorage, '_write')
    def test_export_private_key_deterministic(self, mock_write):
        wallet = restore_wallet_from_text('bitter grass shiver impose acquire brush forget axis eager alone wine silver',
                                          gap_limit=2,
                                          path='if_this_exists_mocking_failed_648151893',
                                          config=self.config)['wallet']
        cmds = Commands(config=self.config)
        # single address tests
        with self.assertRaises(Exception):
            cmds._run('getprivatekeys', ("asdasd",), wallet=wallet)  # invalid addr, though might raise "not in wallet"
        with self.assertRaises(Exception):
            cmds._run('getprivatekeys', ("bc1qgfam82qk7uwh5j2xxmcd8cmklpe0zackyj6r23",), wallet=wallet)  # not in wallet
        self.assertEqual("p2wpkh:L15oxP24NMNAXxq5r2aom24pHPtt3Fet8ZutgL155Bad93GSubM2",
                         cmds._run('getprivatekeys', ("bc1q3g5tmkmlvxryhh843v4dz026avatc0zzr6h3af",), wallet=wallet))
        # list of addresses tests
        with self.assertRaises(Exception):
            cmds._run('getprivatekeys', (['bc1q3g5tmkmlvxryhh843v4dz026avatc0zzr6h3af', 'asd'],), wallet=wallet)
        self.assertEqual(['p2wpkh:L15oxP24NMNAXxq5r2aom24pHPtt3Fet8ZutgL155Bad93GSubM2', 'p2wpkh:L4rYY5QpfN6wJEF4SEKDpcGhTPnCe9zcGs6hiSnhpprZqVywFifN'],
                         cmds._run('getprivatekeys', (['bc1q3g5tmkmlvxryhh843v4dz026avatc0zzr6h3af', 'bc1q9pzjpjq4nqx5ycnywekcmycqz0wjp2nq604y2n'], ), wallet=wallet))

=======
>>>>>>> c3411a9e

class TestCommandsTestnet(TestCaseForTestnet):

    def setUp(self):
        super().setUp()
        self.asyncio_loop, self._stop_loop, self._loop_thread = create_and_start_event_loop()
        self.config = SimpleConfig({'electrum_path': self.electrum_path})

    def tearDown(self):
        super().tearDown()
        self.asyncio_loop.call_soon_threadsafe(self._stop_loop.set_result, 1)
        self._loop_thread.join(timeout=1)

    def test_convert_xkey(self):
        cmds = Commands(config=self.config)
        xpubs = {
            ("tpubD8p5qNfjczgTGbh9qgNxsbFgyhv8GgfVkmp3L88qtRm5ibUYiDVCrn6WYfnGey5XVVw6Bc5QNQUZW5B4jFQsHjmaenvkFUgWtKtgj5AdPm9", "standard"),
            ("upub59wfQ8qJTg6ZSuvwtR313Qdp8gP8TSBwTof5dPQ3QVsYp1N9t29Rr9TGF1pj8kAXUg3mKbmrTKasA2qmBJKb1bGUzB6ApDZpVC7LoHhyvBo", "p2wpkh-p2sh"),
            ("vpub5UmvhoWDcMe3JD84impdFVjKJeXaQ4BSNvBJQnHvnWFRs7BP8gJzUD7QGDnK8epStKAa55NQuywR3KTKtzjbopx5rWnbQ8PJkvAzBtgaGBc", "p2wpkh"),
        }
        for xkey1, xtype1 in xpubs:
            for xkey2, xtype2 in xpubs:
                self.assertEqual(xkey2, cmds._run('convert_xkey', (xkey1, xtype2)))

        xprvs = {
            ("tprv8c83gxdVUcznP8fMx2iNUBbaQgQC7MUbBUDG3c6YU9xgt7Dn5pfcgHUeNZTAvuYmNgVHjyTzYzGWwJr7GvKCm2FkPaaJipyipbfJeB3tdPW", "standard"),
            ("uprv8vxJzdJQdJYGERrUnPVzgGh5aeYe3yU66ajUpzzRrALZwD31LUqBJM8nPmQkvpCgnKc6VT4Z1ed4pbTfzcjDZFwMFvGjJjoD6Kix2pCwVe7", "p2wpkh-p2sh"),
            ("vprv9FnaJHyKmz5k5j3bckHctMnakch5zbTb1hFhcPtKEAiSzJrEb8zjvQnvQyNLvircBxiuEvf7UJycht5EiK9EMVcx8Fy9techN3nbRQRFhEv", "p2wpkh"),
        }
        for xkey1, xtype1 in xprvs:
            for xkey2, xtype2 in xprvs:
                self.assertEqual(xkey2, cmds._run('convert_xkey', (xkey1, xtype2)))<|MERGE_RESOLUTION|>--- conflicted
+++ resolved
@@ -88,7 +88,6 @@
         ciphertext = cmds._run('encrypt', (pubkey, cleartext))
         self.assertEqual(cleartext, cmds._run('decrypt', (pubkey, ciphertext), wallet=wallet))
 
-<<<<<<< HEAD
     @mock.patch.object(storage.WalletStorage, '_write')
     def test_export_private_key_imported(self, mock_write):
         wallet = restore_wallet_from_text('p2wpkh:L4rYY5QpfN6wJEF4SEKDpcGhTPnCe9zcGs6hiSnhpprZqVywFifN p2wpkh:L4jkdiXszG26SUYvwwJhzGwg37H2nLhrbip7u6crmgNeJysv5FHL',
@@ -99,14 +98,14 @@
         with self.assertRaises(Exception):
             cmds._run('getprivatekeys', ("asdasd",), wallet=wallet)  # invalid addr, though might raise "not in wallet"
         with self.assertRaises(Exception):
-            cmds._run('getprivatekeys', ("bc1qgfam82qk7uwh5j2xxmcd8cmklpe0zackyj6r23",), wallet=wallet)  # not in wallet
+            cmds._run('getprivatekeys', ("vips1qgfam82qk7uwh5j2xxmcd8cmklpe0zackrsmcd5",), wallet=wallet)  # not in wallet
         self.assertEqual("p2wpkh:L4jkdiXszG26SUYvwwJhzGwg37H2nLhrbip7u6crmgNeJysv5FHL",
-                         cmds._run('getprivatekeys', ("bc1q2ccr34wzep58d4239tl3x3734ttle92a8srmuw",), wallet=wallet))
+                         cmds._run('getprivatekeys', ("vips1q2ccr34wzep58d4239tl3x3734ttle92aqjzqmt",), wallet=wallet))
         # list of addresses tests
         with self.assertRaises(Exception):
-            cmds._run('getprivatekeys', (['bc1q2ccr34wzep58d4239tl3x3734ttle92a8srmuw', 'asd'], ), wallet=wallet)
+            cmds._run('getprivatekeys', (['vips1q2ccr34wzep58d4239tl3x3734ttle92aqjzqmt', 'asd'], ), wallet=wallet)
         self.assertEqual(['p2wpkh:L4jkdiXszG26SUYvwwJhzGwg37H2nLhrbip7u6crmgNeJysv5FHL', 'p2wpkh:L4rYY5QpfN6wJEF4SEKDpcGhTPnCe9zcGs6hiSnhpprZqVywFifN'],
-                         cmds._run('getprivatekeys', (['bc1q2ccr34wzep58d4239tl3x3734ttle92a8srmuw', 'bc1q9pzjpjq4nqx5ycnywekcmycqz0wjp2nq604y2n'], ), wallet=wallet))
+                         cmds._run('getprivatekeys', (['vips1q2ccr34wzep58d4239tl3x3734ttle92aqjzqmt', 'vips1q9pzjpjq4nqx5ycnywekcmycqz0wjp2nqad5ldk'], ), wallet=wallet))
 
     @mock.patch.object(storage.WalletStorage, '_write')
     def test_export_private_key_deterministic(self, mock_write):
@@ -119,17 +118,15 @@
         with self.assertRaises(Exception):
             cmds._run('getprivatekeys', ("asdasd",), wallet=wallet)  # invalid addr, though might raise "not in wallet"
         with self.assertRaises(Exception):
-            cmds._run('getprivatekeys', ("bc1qgfam82qk7uwh5j2xxmcd8cmklpe0zackyj6r23",), wallet=wallet)  # not in wallet
+            cmds._run('getprivatekeys', ("vips1qgfam82qk7uwh5j2xxmcd8cmklpe0zackrsmcd5",), wallet=wallet)  # not in wallet
         self.assertEqual("p2wpkh:L15oxP24NMNAXxq5r2aom24pHPtt3Fet8ZutgL155Bad93GSubM2",
-                         cmds._run('getprivatekeys', ("bc1q3g5tmkmlvxryhh843v4dz026avatc0zzr6h3af",), wallet=wallet))
+                         cmds._run('getprivatekeys', ("vips1q2ccr34wzep58d4239tl3x3734ttle92aqjzqmt",), wallet=wallet))
         # list of addresses tests
         with self.assertRaises(Exception):
-            cmds._run('getprivatekeys', (['bc1q3g5tmkmlvxryhh843v4dz026avatc0zzr6h3af', 'asd'],), wallet=wallet)
+            cmds._run('getprivatekeys', (['vips1q3g5tmkmlvxryhh843v4dz026avatc0zzyck26v', 'asd'],), wallet=wallet)
         self.assertEqual(['p2wpkh:L15oxP24NMNAXxq5r2aom24pHPtt3Fet8ZutgL155Bad93GSubM2', 'p2wpkh:L4rYY5QpfN6wJEF4SEKDpcGhTPnCe9zcGs6hiSnhpprZqVywFifN'],
-                         cmds._run('getprivatekeys', (['bc1q3g5tmkmlvxryhh843v4dz026avatc0zzr6h3af', 'bc1q9pzjpjq4nqx5ycnywekcmycqz0wjp2nq604y2n'], ), wallet=wallet))
+                         cmds._run('getprivatekeys', (['vips1q3g5tmkmlvxryhh843v4dz026avatc0zzyck26v', 'vips1q9pzjpjq4nqx5ycnywekcmycqz0wjp2nqad5ldk'], ), wallet=wallet))
 
-=======
->>>>>>> c3411a9e
 
 class TestCommandsTestnet(TestCaseForTestnet):
 
