import unittest
from unittest import mock
import shutil
import tempfile
from typing import Sequence
import asyncio

from electrum import storage, bitcoin, keystore, bip32, wallet
from electrum import Transaction
from electrum import SimpleConfig
from electrum.address_synchronizer import TX_HEIGHT_UNCONFIRMED, TX_HEIGHT_UNCONF_PARENT
from electrum.wallet import sweep, Multisig_Wallet, Standard_Wallet, Imported_Wallet, restore_wallet_from_text, Abstract_Wallet
from electrum.util import bfh, bh2u
from electrum.transaction import TxOutput, Transaction, PartialTransaction, PartialTxOutput, PartialTxInput, tx_from_any
from electrum.mnemonic import seed_type

from electrum.plugins.trustedcoin import trustedcoin

from . import TestCaseForTestnet
from . import ElectrumTestCase


UNICODE_HORROR_HEX = 'e282bf20f09f988020f09f98882020202020e3818620e38191e3819fe381be20e3828fe3828b2077cda2cda2cd9d68cda16fcda2cda120ccb8cda26bccb5cd9f6eccb4cd98c7ab77ccb8cc9b73cd9820cc80cc8177cd98cda2e1b8a9ccb561d289cca1cda27420cca7cc9568cc816fccb572cd8fccb5726f7273cca120ccb6cda1cda06cc4afccb665cd9fcd9f20ccb6cd9d696ecda220cd8f74cc9568ccb7cca1cd9f6520cd9fcd9f64cc9b61cd9c72cc95cda16bcca2cca820cda168ccb465cd8f61ccb7cca2cca17274cc81cd8f20ccb4ccb7cda0c3b2ccb5ccb666ccb82075cca7cd986ec3adcc9bcd9c63cda2cd8f6fccb7cd8f64ccb8cda265cca1cd9d3fcd9e'
UNICODE_HORROR = bfh(UNICODE_HORROR_HEX).decode('utf-8')
assert UNICODE_HORROR == '₿ 😀 😈     う けたま わる w͢͢͝h͡o͢͡ ̸͢k̵͟n̴͘ǫw̸̛s͘ ̀́w͘͢ḩ̵a҉̡͢t ̧̕h́o̵r͏̵rors̡ ̶͡͠lį̶e͟͟ ̶͝in͢ ͏t̕h̷̡͟e ͟͟d̛a͜r̕͡k̢̨ ͡h̴e͏a̷̢̡rt́͏ ̴̷͠ò̵̶f̸ u̧͘ní̛͜c͢͏o̷͏d̸͢e̡͝?͞'


class WalletIntegrityHelper:

    gap_limit = 1  # make tests run faster

    @classmethod
    def check_seeded_keystore_sanity(cls, test_obj, ks):
        test_obj.assertTrue(ks.is_deterministic())
        test_obj.assertFalse(ks.is_watching_only())
        test_obj.assertFalse(ks.can_import())
        test_obj.assertTrue(ks.has_seed())

    @classmethod
    def check_xpub_keystore_sanity(cls, test_obj, ks):
        test_obj.assertTrue(ks.is_deterministic())
        test_obj.assertTrue(ks.is_watching_only())
        test_obj.assertFalse(ks.can_import())
        test_obj.assertFalse(ks.has_seed())

    @classmethod
    def create_standard_wallet(cls, ks, *, config: SimpleConfig, gap_limit=None):
        db = storage.WalletDB('', manual_upgrades=False)
        db.put('keystore', ks.dump())
        db.put('gap_limit', gap_limit or cls.gap_limit)
        w = Standard_Wallet(db, None, config=config)
        w.synchronize()
        return w

    @classmethod
    def create_imported_wallet(cls, *, config: SimpleConfig, privkeys: bool):
        db = storage.WalletDB('', manual_upgrades=False)
        if privkeys:
            k = keystore.Imported_KeyStore({})
            db.put('keystore', k.dump())
        w = Imported_Wallet(db, None, config=config)
        return w

    @classmethod
    def create_multisig_wallet(cls, keystores: Sequence, multisig_type: str, *,
                               config: SimpleConfig, gap_limit=None):
        """Creates a multisig wallet."""
        db = storage.WalletDB('', manual_upgrades=True)
        for i, ks in enumerate(keystores):
            cosigner_index = i + 1
            db.put('x%d/' % cosigner_index, ks.dump())
        db.put('wallet_type', multisig_type)
        db.put('gap_limit', gap_limit or cls.gap_limit)
        w = Multisig_Wallet(db, None, config=config)
        w.synchronize()
        return w


class TestWalletKeystoreAddressIntegrityForMainnet(ElectrumTestCase):

    def setUp(self):
        super().setUp()
        self.config = SimpleConfig({'electrum_path': self.electrum_path})

    @mock.patch.object(wallet.Abstract_Wallet, 'save_db')
    def test_electrum_seed_standard(self, mock_save_db):
        seed_words = 'cycle rocket west magnet parrot shuffle foot correct salt library feed song'
        self.assertEqual(seed_type(seed_words), 'standard')

        ks = keystore.from_seed(seed_words, '', False)

        WalletIntegrityHelper.check_seeded_keystore_sanity(self, ks)
        self.assertTrue(isinstance(ks, keystore.BIP32_KeyStore))

        self.assertEqual(ks.xprv, 'xprv9s21ZrQH143K32jECVM729vWgGq4mUDJCk1ozqAStTphzQtCTuoFmFafNoG1g55iCnBTXUzz3zWnDb5CVLGiFvmaZjuazHDL8a81cPQ8KL6')
        self.assertEqual(ks.xpub, 'xpub661MyMwAqRbcFWohJWt7PHsFEJfZAvw9ZxwQoDa4SoMgsDDM1T7WK3u9E4edkC4ugRnZ8E4xDZRpk8Rnts3Nbt97dPwT52CwBdDWroaZf8U')

        w = WalletIntegrityHelper.create_standard_wallet(ks, config=self.config)
        self.assertEqual(w.txin_type, 'p2pkh')

        self.assertEqual(w.get_receiving_addresses()[0], 'VY2ypVeBFYvbtAwZmkjQwhf7dG5JotHFcY')
        self.assertEqual(w.get_change_addresses()[0], 'VV6sv9Drrvnr5bMYxYLcpUbk9TWrVmD974')

    @mock.patch.object(wallet.Abstract_Wallet, 'save_db')
    def test_electrum_seed_segwit(self, mock_save_db):
        seed_words = 'bitter grass shiver impose acquire brush forget axis eager alone wine silver'
        self.assertEqual(seed_type(seed_words), 'segwit')

        ks = keystore.from_seed(seed_words, '', False)

        WalletIntegrityHelper.check_seeded_keystore_sanity(self, ks)
        self.assertTrue(isinstance(ks, keystore.BIP32_KeyStore))

        self.assertEqual(ks.xprv, 'zprvAZswDvNeJeha8qZ8g7efN3FXYVJLaEUsE9TW6qXDEbVe74AZ75c2sZFZXPNFzxnhChDQ89oC8C5AjWwHmH1HeRKE1c4kKBQAmjUDdKDUZw2')
        self.assertEqual(ks.xpub, 'zpub6nsHdRuY92FsMKdbn9BfjBCG6X8pyhCibNP6uDvpnw2cyrVhecvHRMa3Ne8kdJZxjxgwnpbHLkcR4bfnhHy6auHPJyDTQ3kianeuVLdkCYQ')

        w = WalletIntegrityHelper.create_standard_wallet(ks, config=self.config)
        self.assertEqual(w.txin_type, 'p2wpkh')

        self.assertEqual(w.get_receiving_addresses()[0], 'vips1q3g5tmkmlvxryhh843v4dz026avatc0zzyck26v')
        self.assertEqual(w.get_change_addresses()[0], 'vips1qdy94n2q5qcp0kg7v9yzwe6wvfkhnvyzj7ujady')

    @mock.patch.object(wallet.Abstract_Wallet, 'save_db')
    def test_electrum_seed_segwit_passphrase(self, mock_save_db):
        seed_words = 'bitter grass shiver impose acquire brush forget axis eager alone wine silver'
        self.assertEqual(seed_type(seed_words), 'segwit')

        ks = keystore.from_seed(seed_words, UNICODE_HORROR, False)

        WalletIntegrityHelper.check_seeded_keystore_sanity(self, ks)
        self.assertTrue(isinstance(ks, keystore.BIP32_KeyStore))

        self.assertEqual(ks.xprv, 'zprvAZDmEQiCLUcZXPfrBXoksCD2R6RMAzAre7SUyBotibisy9c7vGhLYvHaP3d9rYU12DKAWdZfscPNA7qEPgTkCDqX5sE93ryAJAQvkDbfLxU')
        self.assertEqual(ks.xpub, 'zpub6nD7dvF6ArArjskKHZLmEL9ky8FqaSti1LN5maDWGwFrqwwGTp1b6ic4EHwciFNaYDmCXcQYxXSiF9BjcLCMPcaYkVN2nQD6QjYQ8vpSR3Z')

        w = WalletIntegrityHelper.create_standard_wallet(ks, config=self.config)
        self.assertEqual(w.txin_type, 'p2wpkh')

        self.assertEqual(w.get_receiving_addresses()[0], 'vips1qx94dutas7ysn2my645cyttujrms5d9p5etmx67')
        self.assertEqual(w.get_change_addresses()[0], 'vips1qcywwsy87sdp8vz5rfjh3sxdv6rt95kuj2zp2qd')

    @mock.patch.object(wallet.Abstract_Wallet, 'save_db')
    def test_electrum_seed_old(self, mock_save_db):
        seed_words = 'powerful random nobody notice nothing important anyway look away hidden message over'
        self.assertEqual(seed_type(seed_words), 'old')

        ks = keystore.from_seed(seed_words, '', False)

        WalletIntegrityHelper.check_seeded_keystore_sanity(self, ks)
        self.assertTrue(isinstance(ks, keystore.Old_KeyStore))

        self.assertEqual(ks.mpk, 'e9d4b7866dd1e91c862aebf62a49548c7dbf7bcc6e4b7b8c9da820c7737968df9c09d5a3e271dc814a29981f81b3faaf2737b551ef5dcc6189cf0f8252c442b3')

        w = WalletIntegrityHelper.create_standard_wallet(ks, config=self.config)
        self.assertEqual(w.txin_type, 'p2pkh')

        self.assertEqual(w.get_receiving_addresses()[0], 'VQxT9mztQ1nwFCnWTi69ytgN2jJ2FmE7iM')
        self.assertEqual(w.get_change_addresses()[0], 'VV5j4R9FysitwTtDCb9Qc1NzqAuntQ8zTH')

    @mock.patch.object(wallet.Abstract_Wallet, 'save_db')
    def test_electrum_seed_2fa_legacy(self, mock_save_db):
        seed_words = 'kiss live scene rude gate step hip quarter bunker oxygen motor glove'
        self.assertEqual(seed_type(seed_words), '2fa')

        xprv1, xpub1, xprv2, xpub2 = trustedcoin.TrustedCoinPlugin.xkeys_from_seed(seed_words, '')

#        self.assertEqual(w.get_receiving_addresses()[0], '35L8XmCDoEBKeaWRjvmZvoZvhp8BXMMMPV')
#        self.assertEqual(w.get_change_addresses()[0], '3PeZEcumRqHSPNN43hd4yskGEBdzXgY8Cy')

#    @needs_test_with_all_ecc_implementations
#    @mock.patch.object(storage.WalletStorage, '_write')
#    def test_electrum_seed_2fa_segwit(self, mock_write):
#        seed_words = 'universe topic remind silver february ranch shine worth innocent cattle enhance wise'
#        self.assertEqual(seed_type(seed_words), '2fa_segwit')

#        xprv1, xpub1, xprv2, xpub2 = trustedcoin.TrustedCoinPlugin.xkeys_from_seed(seed_words, '')

<<<<<<< HEAD
#        ks1 = keystore.from_xprv(xprv1)
#        self.assertTrue(isinstance(ks1, keystore.BIP32_KeyStore))
#        self.assertEqual(ks1.xprv, 'ZprvAm1R3RZMrkSLYKZer8QECGoc8oA1RQuKfsztHkBTmi2yF8RhmN1JRb7Ag69mMrL88sP67WiaegaSSDnKndorWEpFr7a5B2QgrD7TkERSYX6')
#        self.assertEqual(ks1.xpub, 'Zpub6yzmSw6Fh7zdkoe7x9wEZQkLgpzVpsdB36vV68b5L3Zx7vkrJuKYyPReXMSjBegmtUjFBxP2uZEdL87cYvtTtGaVuwtRRCTSFUsoAdKZMge')
#        self.assertEqual(ks1.xpub, xpub1)
=======
    @mock.patch.object(wallet.Abstract_Wallet, 'save_db')
    def test_electrum_seed_2fa_segwit(self, mock_save_db):
        seed_words = 'universe topic remind silver february ranch shine worth innocent cattle enhance wise'
        self.assertEqual(seed_type(seed_words), '2fa_segwit')
>>>>>>> 300888f2

#        ks2 = keystore.from_xprv(xprv2)
#        self.assertTrue(isinstance(ks2, keystore.BIP32_KeyStore))
#        self.assertEqual(ks2.xprv, 'ZprvAm1R3RZMrkSLab4jVKTwuroBgKEfnsmK9CQa1ErkuRzpsPauYuv9z2UzhDNn9YgbLHcmXpmxbNq4MdDRAUM5B2N9Wr3Uq9yp2c4AtTJDFdi')
#        self.assertEqual(ks2.xpub, 'Zpub6yzmSw6Fh7zdo59CbLzxGzjvEM5ACLVAWRLAodGNTmXokBv46TEQXpoUYUaoxPCeynysxg7APfScikCQ2jhCfM3NcNEk46BCVfSSrdrSkbR')
#        self.assertEqual(ks2.xpub, xpub2)

#        long_user_id, short_id = trustedcoin.get_user_id(
#            {'x1/': {'xpub': xpub1},
#             'x2/': {'xpub': xpub2}})
#        xtype = bip32.xpub_type(xpub1)
#        xpub3 = trustedcoin.make_xpub(trustedcoin.get_signing_xpub(xtype), long_user_id)
#        ks3 = keystore.from_xpub(xpub3)
#        WalletIntegrityHelper.check_xpub_keystore_sanity(self, ks3)
#        self.assertTrue(isinstance(ks3, keystore.BIP32_KeyStore))

#        w = WalletIntegrityHelper.create_multisig_wallet([ks1, ks2, ks3], '2of3', config=self.config)
#        self.assertEqual(w.txin_type, 'p2wsh')

#        self.assertEqual(w.get_receiving_addresses()[0], 'bc1qpmufh0zjp5prfsrk2yskcy82sa26srqkd97j0457andc6m0gh5asw7kqd2')
#        self.assertEqual(w.get_change_addresses()[0], 'bc1qd4q50nft7kxm9yglfnpup9ed2ukj3tkxp793y0zya8dc9m39jcwq308dxz')

    @mock.patch.object(wallet.Abstract_Wallet, 'save_db')
    def test_bip39_seed_bip44_standard(self, mock_save_db):
        seed_words = 'treat dwarf wealth gasp brass outside high rent blood crowd make initial'
        self.assertEqual(keystore.bip39_is_checksum_valid(seed_words), (True, True))

        ks = keystore.from_bip39_seed(seed_words, '', "m/44'/1919'/0'")

        self.assertTrue(isinstance(ks, keystore.BIP32_KeyStore))

        self.assertEqual(ks.xprv, 'xprv9xyrN1EgMmni2jPD2r82WyVkGeVnBVXrAwtEcDbcYUgWPygJEbxHBf8EfwhvYp429aYARgrd5YtzFXfVtctXJFYg3v31Sg7nYGsmaPgNR4c')
        self.assertEqual(ks.xpub, 'xpub6ByCmWmaC9M1FDTg8sf2t7SUpgLGaxFhYAoqQc1E6pDVGn1Sn9GXjTSiXEHVS2EcZ9z6sgn8TyhJQ5PDBcQuKmnfHLVBHg9eMYCeTiXc59K')

        w = WalletIntegrityHelper.create_standard_wallet(ks, config=self.config)
        self.assertEqual(w.txin_type, 'p2pkh')

        self.assertEqual(w.get_receiving_addresses()[0], 'VRfzDYqwYdh7gAcqJUdCVHFTPo5N7jK1TY')
        self.assertEqual(w.get_change_addresses()[0], 'VHXLBf3byATDEkcdXAVPke3HnJYRqXMBh7')

    @mock.patch.object(wallet.Abstract_Wallet, 'save_db')
    def test_bip39_seed_bip44_standard_passphrase(self, mock_save_db):
        seed_words = 'treat dwarf wealth gasp brass outside high rent blood crowd make initial'
        self.assertEqual(keystore.bip39_is_checksum_valid(seed_words), (True, True))

        ks = keystore.from_bip39_seed(seed_words, UNICODE_HORROR, "m/44'/1919'/0'")

        self.assertTrue(isinstance(ks, keystore.BIP32_KeyStore))

        self.assertEqual(ks.xprv, 'xprv9xvU76MFSxSoxinXVscoWtWXR62hb5eTqnjdPTt2xGpuBmW3P89vvdatSuNVKjcZQcidFb6hgqmozoJcyZQqciAE52JFBiE16ZZjL6zGEzP')
        self.assertEqual(ks.xpub, 'xpub6BupWbt9HL17BCrzbu9ot2TFy7sBzYNKD1fEBrHeWcMt4ZqBvfUBURuNJAVsRi9RhhjeVPGTawpTFEnpb8WPqSdXyi1Dy5UUiwzUdUMcRoA')

        w = WalletIntegrityHelper.create_standard_wallet(ks, config=self.config)
        self.assertEqual(w.txin_type, 'p2pkh')

        self.assertEqual(w.get_receiving_addresses()[0], 'VCJnbQdiBc6sph51hkUpFtTFUx4TzniqZY')
        self.assertEqual(w.get_change_addresses()[0], 'VTCSFnExZeb4NXB24wGd1LjMCyS1o74TBQ')

    @mock.patch.object(wallet.Abstract_Wallet, 'save_db')
    def test_bip39_seed_bip49_p2sh_segwit(self, mock_save_db):
        seed_words = 'treat dwarf wealth gasp brass outside high rent blood crowd make initial'
        self.assertEqual(keystore.bip39_is_checksum_valid(seed_words), (True, True))

        ks = keystore.from_bip39_seed(seed_words, '', "m/49'/1919'/0'")

        self.assertTrue(isinstance(ks, keystore.BIP32_KeyStore))

        self.assertEqual(ks.xprv, 'yprvAJM4AoBjEDEegAZyd5MR6M5N7yfiGqJPpMZJAGutx5jDbyqG3dEwPwveC67xEi5WybASXiqCAVUG8yR3HVL32m37kKdf9naKXePMx14dxQR')
        self.assertEqual(ks.xpub, 'ypub6XLQaJid4anwteeSj6tRTV26g1WCgJ2FBaUtxfKWWRGCUnAQbAZBwkF83NC6VgiLWGByU5KpbvT5GfBGujFsXZptRwfn4ppFtTiSK8MsVaN')

        w = WalletIntegrityHelper.create_standard_wallet(ks, config=self.config)
        self.assertEqual(w.txin_type, 'p2wpkh-p2sh')

        self.assertEqual(w.get_receiving_addresses()[0], 'MJKYifbJ9sSpJzfyTKds6HyAdL8gNWrBZU')
        self.assertEqual(w.get_change_addresses()[0], 'MP3XF9Tm6ZxVDNjNLEyfxNQk8ioMZruMrg')

    @mock.patch.object(wallet.Abstract_Wallet, 'save_db')
    def test_bip39_seed_bip84_native_segwit(self, mock_save_db):
        # test case from bip84
        seed_words = 'abandon abandon abandon abandon abandon abandon abandon abandon abandon abandon abandon about'
        self.assertEqual(keystore.bip39_is_checksum_valid(seed_words), (True, True))

        ks = keystore.from_bip39_seed(seed_words, '', "m/84'/1919'/0'")

        self.assertTrue(isinstance(ks, keystore.BIP32_KeyStore))

        self.assertEqual(ks.xprv, 'zprvAdFFuD8GLSd32C4oPtaAJJsL4xheUs7Z5j84Etn9Lf9faWHyMZmCXi7yctn4bsHPkceJTTXu3bLkvKWTHmzNvHdpccxssKeyGbVYm5VzzU3')
        self.assertEqual(ks.xpub, 'zpub6rEcJifAApBLEg9GVv7AfSp4czY8tKqQSx3f3HBktzgeTJd7u75T5WSTUBxmyeTtgFU3gqqLoFnj1BtkPrvR4xz61pVYyVmVP21xPCzQTYY')

        w = WalletIntegrityHelper.create_standard_wallet(ks, config=self.config)
        self.assertEqual(w.txin_type, 'p2wpkh')

        self.assertEqual(w.get_receiving_addresses()[0], 'vips1qu6cvpy9973czdfc904d025gum5ymqp5rfhjsnq')
        self.assertEqual(w.get_change_addresses()[0], 'vips1qp9z7z6xy8xmjlajcdsfzyqjda7rxwkeh682yye')

    @mock.patch.object(wallet.Abstract_Wallet, 'save_db')
    def test_electrum_multisig_seed_standard(self, mock_save_db):
        seed_words = 'blast uniform dragon fiscal ensure vast young utility dinosaur abandon rookie sure'
        self.assertEqual(seed_type(seed_words), 'standard')

        ks1 = keystore.from_seed(seed_words, '', True)
        WalletIntegrityHelper.check_seeded_keystore_sanity(self, ks1)
        self.assertTrue(isinstance(ks1, keystore.BIP32_KeyStore))
        self.assertEqual(ks1.xprv, 'xprv9s21ZrQH143K3t9vo23J3hajRbzvkRLJ6Y1zFrUFAfU3t8oooMPfb7f87cn5KntgqZs5nipZkCiBFo5ZtaSD2eDo7j7CMuFV8Zu6GYLTpY6')
        self.assertEqual(ks1.xpub, 'xpub661MyMwAqRbcGNEPu3aJQqXTydqR9t49Tkwb4Esrj112kw8xLthv8uybxvaki4Ygt9xiwZUQGeFTG7T2TUzR3eA4Zp3aq5RXsABHFBUrq4c')

        # electrum seed: ghost into match ivory badge robot record tackle radar elbow traffic loud
        ks2 = keystore.from_xpub('xpub661MyMwAqRbcGfCPEkkyo5WmcrhTq8mi3xuBS7VEZ3LYvsgY1cCFDbenT33bdD12axvrmXhuX3xkAbKci3yZY9ZEk8vhLic7KNhLjqdh5ec')
        WalletIntegrityHelper.check_xpub_keystore_sanity(self, ks2)
        self.assertTrue(isinstance(ks2, keystore.BIP32_KeyStore))

        w = WalletIntegrityHelper.create_multisig_wallet([ks1, ks2], '2of2', config=self.config)
        self.assertEqual(w.txin_type, 'p2sh')

        self.assertEqual(w.get_receiving_addresses()[0], 'M8wrMJA8deEQuJXhXYa6nrJPBi7yiLnCN5')
        self.assertEqual(w.get_change_addresses()[0], 'MCjfF7hpoc3mbD1DBEqqJv1scPJJDhtoMG')

    @mock.patch.object(wallet.Abstract_Wallet, 'save_db')
    def test_electrum_multisig_seed_segwit(self, mock_save_db):
        seed_words = 'snow nest raise royal more walk demise rotate smooth spirit canyon gun'
        self.assertEqual(seed_type(seed_words), 'segwit')

        ks1 = keystore.from_seed(seed_words, '', True)
        WalletIntegrityHelper.check_seeded_keystore_sanity(self, ks1)
        self.assertTrue(isinstance(ks1, keystore.BIP32_KeyStore))
        self.assertEqual(ks1.xprv, 'ZprvAjxLRqPiDfPDxXrm8JvcoCGRAW6xUtktucG6AMtdzaEbTEJN8qcECvujfhtDU3jLJ9g3Dr3Gz5m1ypfMs8iSUh62gWyHZ73bYLRWyeHf6y4')
        self.assertEqual(ks1.xpub, 'Zpub6xwgqLvc42wXB1wEELTdALD9iXwStMUkGqBgxkJFYumaL2dWgNvUkjEDWyDFZD3fZuDWDzd1KQJ4NwVHS7hs6H6QkpNYSShfNiUZsgMdtNg')

        # electrum seed: hedgehog sunset update estate number jungle amount piano friend donate upper wool
        ks2 = keystore.from_xpub('Zpub6y4oYeETXAbzLNg45wcFDGwEG3vpgsyMJybiAfi2pJtNF3i3fJVxK2BeZJaw7VeKZm192QHvXP3uHDNpNmNDbQft9FiMzkKUhNXQafUMYUY')
        WalletIntegrityHelper.check_xpub_keystore_sanity(self, ks2)
        self.assertTrue(isinstance(ks2, keystore.BIP32_KeyStore))

        w = WalletIntegrityHelper.create_multisig_wallet([ks1, ks2], '2of2', config=self.config)
        self.assertEqual(w.txin_type, 'p2wsh')

        self.assertEqual(w.get_receiving_addresses()[0], 'vips1qvzezdcv6vs5h45ugkavp896e0nde5c5lg5h0fwe2xyfhnpkxq6gqq6gyp3')
        self.assertEqual(w.get_change_addresses()[0], 'vips1qxqf840dqswcmu7a8v82fj6ej0msx08flvuy6kngr7axstjcaq6usmvcnfy')

    @mock.patch.object(wallet.Abstract_Wallet, 'save_db')
    def test_bip39_multisig_seed_bip45_standard(self, mock_save_db):
        seed_words = 'treat dwarf wealth gasp brass outside high rent blood crowd make initial'
        self.assertEqual(keystore.bip39_is_checksum_valid(seed_words), (True, True))

        ks1 = keystore.from_bip39_seed(seed_words, '', "m/45'/0")
        self.assertTrue(isinstance(ks1, keystore.BIP32_KeyStore))
        self.assertEqual(ks1.xprv, 'xprv9vyEFyXf7pYVv4eDU3hhuCEAHPHNGuxX73nwtYdpbLcqwJCPwFKknAK8pHWuHHBirCzAPDZ7UJHrYdhLfn1NkGp9rk3rVz2aEqrT93qKRD9')
        self.assertEqual(ks1.xpub, 'xpub69xafV4YxC6o8Yiga5EiGLAtqR7rgNgNUGiYgw3S9g9pp6XYUne1KxdcfYtxwmA3eBrzMFuYcNQKfqsXCygCo4GxQFHfywxpUbKNfYvGJka')

        # bip39 seed: tray machine cook badge night page project uncover ritual toward person enact
        # der: m/45'/0
        ks2 = keystore.from_xpub('xpub6B26nSWddbWv7J3qQn9FbwPPQktSBdPQfLfHhRK4375QoZq8fvM8rQey1koGSTxC5xVoMzNMaBETMUmCqmXzjc8HyAbN7LqrvE4ovGRwNGg')
        WalletIntegrityHelper.check_xpub_keystore_sanity(self, ks2)
        self.assertTrue(isinstance(ks2, keystore.BIP32_KeyStore))

        w = WalletIntegrityHelper.create_multisig_wallet([ks1, ks2], '2of2', config=self.config)
        self.assertEqual(w.txin_type, 'p2sh')

        self.assertEqual(w.get_receiving_addresses()[0], 'MQbbhvCgqcowyoHsoEdZkvMENhhvktToCi')
        self.assertEqual(w.get_change_addresses()[0], 'MMV7XoNeRLdTcwqYBq9e6fDtG9E9uHciwz')

    @mock.patch.object(wallet.Abstract_Wallet, 'save_db')
    def test_bip39_multisig_seed_p2sh_segwit(self, mock_save_db):
        # bip39 seed: pulse mixture jazz invite dune enrich minor weapon mosquito flight fly vapor
        # der: m/49'/0'/0'
        # NOTE: there is currently no bip43 standard derivation path for p2wsh-p2sh
        ks1 = keystore.from_xprv('YprvAUXFReVvDjrPerocC3FxVH748sJUTvYjkAhtKop5VnnzVzMEHr1CHrYQKZwfJn1As3X4LYMav6upxd5nDiLb6SCjRZrBH76EFvyQAG4cn79')
        self.assertTrue(isinstance(ks1, keystore.BIP32_KeyStore))
        self.assertEqual(ks1.xpub, 'Ypub6hWbqA2p47QgsLt5J4nxrR3ngu8xsPGb7PdV8CDh48KyNngNqPKSqertAqYhQ4umELu1UsZUCYfj9XPA6AdSMZWDZQobwF7EJ8uNrECaZg1')

        # bip39 seed: slab mixture skin evoke harsh tattoo rare crew sphere extend balcony frost
        # der: m/49'/0'/0'
        ks2 = keystore.from_xpub('Ypub6iNDhL4WWq5kFZcdFqHHwX4YTH4rYGp8xbndpRrY7WNZFFRfogSrL7wRTajmVHgR46AT1cqUG1mrcRd7h1WXwBsgX2QvT3zFbBCDiSDLkau')
        WalletIntegrityHelper.check_xpub_keystore_sanity(self, ks2)
        self.assertTrue(isinstance(ks2, keystore.BIP32_KeyStore))

        w = WalletIntegrityHelper.create_multisig_wallet([ks1, ks2], '2of2', config=self.config)
        self.assertEqual(w.txin_type, 'p2wsh-p2sh')

        self.assertEqual(w.get_receiving_addresses()[0], 'MBYnVwVNdKM5EK7uzBCSAMU5iJa3ATHxCK')
        self.assertEqual(w.get_change_addresses()[0], 'MFdrC72fZDa7aTMo5gi7XSyeeiA3P9VtUM')

    @mock.patch.object(wallet.Abstract_Wallet, 'save_db')
    def test_bip32_extended_version_bytes(self, mock_save_db):
        seed_words = 'crouch dumb relax small truck age shine pink invite spatial object tenant'
        self.assertEqual(keystore.bip39_is_checksum_valid(seed_words), (True, True))
        bip32_seed = keystore.bip39_to_seed(seed_words, '')
        self.assertEqual('0df68c16e522eea9c1d8e090cfb2139c3b3a2abed78cbcb3e20be2c29185d3b8df4e8ce4e52a1206a688aeb88bfee249585b41a7444673d1f16c0d45755fa8b9',
                         bh2u(bip32_seed))

        def create_keystore_from_bip32seed(xtype):
            ks = keystore.BIP32_KeyStore({})
            ks.add_xprv_from_seed(bip32_seed, xtype=xtype, derivation='m/')
            return ks

        ks = create_keystore_from_bip32seed(xtype='standard')
        self.assertEqual('033a05ec7ae9a9833b0696eb285a762f17379fa208b3dc28df1c501cf84fe415d0', ks.derive_pubkey(0, 0).hex())
        self.assertEqual('02bf27f41683d84183e4e930e66d64fc8af5508b4b5bf3c473c505e4dbddaeed80', ks.derive_pubkey(1, 0).hex())

        ks = create_keystore_from_bip32seed(xtype='standard')  # p2pkh
        w = WalletIntegrityHelper.create_standard_wallet(ks, config=self.config)
        self.assertEqual(ks.xprv, 'xprv9s21ZrQH143K3nyWMZVjzGL4KKAE1zahmhTHuV5pdw4eK3o3igC5QywgQG7UTRe6TGBniPDpPFWzXMeMUFbBj8uYsfXGjyMmF54wdNt8QBm')
        self.assertEqual(ks.xpub, 'xpub661MyMwAqRbcGH3yTb2kMQGnsLziRTJZ8vNthsVSCGbdBr8CGDWKxnGAFYgyKTzBtwvPPmfVAWJuFmxRXjSbUTg87wDkWQ5GmzpfUcN9t8Z')
        self.assertEqual(w.get_receiving_addresses()[0], 'VKKjA6ShYJjaW7sNFkAQkh23nt15h2jdC3')
        self.assertEqual(w.get_change_addresses()[0], 'VPtk3ESCiUDxoKQPLxfQ2rz63x7iNU35qe')

        ks = create_keystore_from_bip32seed(xtype='p2wpkh-p2sh')
        w = WalletIntegrityHelper.create_standard_wallet(ks, config=self.config)
        self.assertEqual(ks.xprv, 'yprvABrGsX5C9janu6AdBvHNCMRZVHJfxcaCgoyWgsyi1wSXN9cGyLMe33bpRU54TLJ1ruJbTrpNqusYQeFvBx1CXNb9k1DhKtBFWo8b1sLbXhN')
        self.assertEqual(ks.xpub, 'ypub6QqdH2c5z7967aF6HwpNZVNJ3K9AN5J442u7VGPKaGyWEwwRWsftaqvJGkeZKNe7Jb3C9FG3dAfT94ZzFRrcGhMizGvB6Jtm3itJsEFhxMC')
        self.assertEqual(w.get_receiving_addresses()[0], 'MAeJky6ECCKzzCyLf1pajZCxFFd4fEVs16')
        self.assertEqual(w.get_change_addresses()[0], 'MF7vnDyYc1HhEqC83zKCjPwYKTipPQkVBo')

        ks = create_keystore_from_bip32seed(xtype='p2wpkh')
        w = WalletIntegrityHelper.create_standard_wallet(ks, config=self.config)
        self.assertEqual(ks.xprv, 'zprvAWgYBBk7JR8GkPMk2H4zQSX4fFT7uEZhbvVjUGsbPwpQRFRWDzXCf7FxSg2eTEwwGYRQDLQwJaE6HvsUueRDKcGkcLv7unzjnXCEQVWhrF9')
        self.assertEqual(ks.xpub, 'zpub6jftahH18ngZxsSD8JbzmaToDHHcJhHYy9RLGfHCxHMPJ3kemXqTCuaSHxc9KHJ2iE9ztirc5q212MBYy8Gd4w3KrccbgDiFKSwxFpYKEH6')
        self.assertEqual(w.get_receiving_addresses()[0], 'vips1qtuynwzd0d6wptvyqmc6ehkm70zcamxpssxr8nu')
        self.assertEqual(w.get_change_addresses()[0], 'vips1qjy5zunxh6hjysele86qqywfa437z4xwmcmpufn')

        ks = create_keystore_from_bip32seed(xtype='standard')  # p2sh
        w = WalletIntegrityHelper.create_multisig_wallet([ks], '1of1', config=self.config)
        self.assertEqual(ks.xprv, 'xprv9s21ZrQH143K3nyWMZVjzGL4KKAE1zahmhTHuV5pdw4eK3o3igC5QywgQG7UTRe6TGBniPDpPFWzXMeMUFbBj8uYsfXGjyMmF54wdNt8QBm')
        self.assertEqual(ks.xpub, 'xpub661MyMwAqRbcGH3yTb2kMQGnsLziRTJZ8vNthsVSCGbdBr8CGDWKxnGAFYgyKTzBtwvPPmfVAWJuFmxRXjSbUTg87wDkWQ5GmzpfUcN9t8Z')
        self.assertEqual(w.get_receiving_addresses()[0], 'MMGw51usjhyCm1CjoMNMrmdx1Ld9oJsKgE')
        self.assertEqual(w.get_change_addresses()[0], 'MULtECgjv7Li2t3zGwyoTD8SgrCDSqzVmi')

        ks = create_keystore_from_bip32seed(xtype='p2wsh-p2sh')
        w = WalletIntegrityHelper.create_multisig_wallet([ks], '1of1', config=self.config)
        self.assertEqual(ks.xprv, 'YprvANkMzkodih9AKfL18akM2RmND5LwAyFo15dBc9FFPiGvzLBBjjjv8ATkEB2Y1mWv6NNaLSpVj8G3XosgVBA9frhpaUL6jHeFQXQTbqVPcv2')
        self.assertEqual(ks.xpub, 'Ypub6bjiQGLXZ4hTY9QUEcHMPZi6m7BRaRyeNJYnQXerx3ous8WLHH4AfxnE5Tc2sos1Y47B1qGAWP3xGEBkYf1ZRBUPpk2aViMkwTABT6qoiBb')
        self.assertEqual(w.get_receiving_addresses()[0], 'MSDLGDk8PPAeqiguxnqvLQJ6taHiCKq6Cd')
        self.assertEqual(w.get_change_addresses()[0], 'MURQvUyTUag1D1hbpnUjeB7nCmGUCdw8p4')

        ks = create_keystore_from_bip32seed(xtype='p2wsh')
        w = WalletIntegrityHelper.create_multisig_wallet([ks], '1of1', config=self.config)
        self.assertEqual(ks.xprv, 'ZprvAhadJRUYsNgeAxX7xwXyEWrsP3VP7bFHvC9QPY98miep3RzQzPuUkE7tFNz81gAqW1VP5vR4BncbR6VFCsaAU6PRSp2XKCTjgFU6zRpk6Xp')
        self.assertEqual(ks.xpub, 'Zpub6vZyhw1ShkEwPSbb4y4ybeobw5KsX3y9HR51BvYkL4BnvEKZXwDjJ2SN6fZcsiWvwhDymJriy3QW9WoKGMRaDR9zh5j15dBFDBDpqjK1ekQ')
        self.assertEqual(w.get_receiving_addresses()[0], 'vips1q84x0yrztvcjg88qef4d6978zccxulcmc9y88xcg4ghjdau999x7qqehq7s')
        self.assertEqual(w.get_change_addresses()[0], 'vips1q0fj5mra96hhnum80kllklc52zqn6kppt3hyzr49yhr3ecr42z3tsadnmke')


class TestWalletKeystoreAddressIntegrityForTestnet(TestCaseForTestnet):

    def setUp(self):
        super().setUp()
        self.config = SimpleConfig({'electrum_path': self.electrum_path})

    @mock.patch.object(wallet.Abstract_Wallet, 'save_db')
    def test_bip39_multisig_seed_p2sh_segwit_testnet(self, mock_save_db):
        # bip39 seed: finish seminar arrange erosion sunny coil insane together pretty lunch lunch rose
        # der: m/49'/1'/0'
        # NOTE: there is currently no bip43 standard derivation path for p2wsh-p2sh
        ks1 = keystore.from_xprv('Uprv9BEixD3As2LK5h6G2SNT3cTqbZpsWYPceKTSuVAm1yuSybxSvQz2MV1o8cHTtctQmj4HAenb3eh5YJv4YRZjv35i8fofVnNbs4Dd2B4i5je')
        self.assertTrue(isinstance(ks1, keystore.BIP32_KeyStore))
        self.assertEqual(ks1.xpub, 'Upub5QE5Mia4hPtcJBAj8TuTQkQa9bfMv17U1YP3hsaNaKSRrQHbTxJGuHLGyv3MbKZixuPyjfXGUdbTjE4KwyFcX8YD7PX5ybTDbP11UT8UpZR')

        # bip39 seed: square page wood spy oil story rebel give milk screen slide shuffle
        # der: m/49'/1'/0'
        ks2 = keystore.from_xpub('Upub5QRzUGRJuWJe5MxGzwgQAeyJjzcdGTXkkq77w6EfBkCyf5iWppSaZ4caY2MgWcU9LP4a4uE5apUFN4wLoENoe9tpu26mrUxeGsH84dN3JFh')
        WalletIntegrityHelper.check_xpub_keystore_sanity(self, ks2)
        self.assertTrue(isinstance(ks2, keystore.BIP32_KeyStore))

        w = WalletIntegrityHelper.create_multisig_wallet([ks1, ks2], '2of2', config=self.config)
        self.assertEqual(w.txin_type, 'p2wsh-p2sh')

        self.assertEqual(w.get_receiving_addresses()[0], 'mPonnKpVkFY5TN71eYEx51p4xxneG6gtCd')
        self.assertEqual(w.get_change_addresses()[0], 'mekHFoFpV2XoEN3WJk18UX15pfXUQCyupX')

    @mock.patch.object(wallet.Abstract_Wallet, 'save_db')
    def test_bip32_extended_version_bytes(self, mock_save_db):
        seed_words = 'crouch dumb relax small truck age shine pink invite spatial object tenant'
        self.assertEqual(keystore.bip39_is_checksum_valid(seed_words), (True, True))
        bip32_seed = keystore.bip39_to_seed(seed_words, '')
        self.assertEqual('0df68c16e522eea9c1d8e090cfb2139c3b3a2abed78cbcb3e20be2c29185d3b8df4e8ce4e52a1206a688aeb88bfee249585b41a7444673d1f16c0d45755fa8b9',
                         bh2u(bip32_seed))

        def create_keystore_from_bip32seed(xtype):
            ks = keystore.BIP32_KeyStore({})
            ks.add_xprv_from_seed(bip32_seed, xtype=xtype, derivation='m/')
            return ks

        ks = create_keystore_from_bip32seed(xtype='standard')
        self.assertEqual('033a05ec7ae9a9833b0696eb285a762f17379fa208b3dc28df1c501cf84fe415d0', ks.derive_pubkey(0, 0).hex())
        self.assertEqual('02bf27f41683d84183e4e930e66d64fc8af5508b4b5bf3c473c505e4dbddaeed80', ks.derive_pubkey(1, 0).hex())

        ks = create_keystore_from_bip32seed(xtype='standard')  # p2pkh
        w = WalletIntegrityHelper.create_standard_wallet(ks, config=self.config)
        self.assertEqual(ks.xprv, 'tprv8ZgxMBicQKsPecD328MF9ux3dSaSFWci7FNQmuWH7uZ86eY8i3XpvjK8KSH8To2QphiZiUqaYc6nzDC6bTw8YCB9QJjaQL5pAApN4z7vh2B')
        self.assertEqual(ks.xpub, 'tpubD6NzVbkrYhZ4Y5Epun1qZKcACU6NQqocgYyC4RYaYBMWw8nuLSMR7DvzVamkqxwRgrTJ1MBMhc8wwxT2vbHqMu8RBXy4BvjWMxR5EdZroxE')
        self.assertEqual(w.get_receiving_addresses()[0], 'vGH8CpvZZVTuCzWjmkpApTtpp9yZnSXzxu')
        self.assertEqual(w.get_change_addresses()[0], 'vLr95xv4jexHWC3kryKA6drs5E6CVYAcUq')

        ks = create_keystore_from_bip32seed(xtype='p2wpkh-p2sh')
        w = WalletIntegrityHelper.create_standard_wallet(ks, config=self.config)
        self.assertEqual(ks.xprv, 'uprv8tXDerPXZ1QsVuQ9rV8sN13YoQitC8cD2MtdZJQAVuw19kMMxhhPYnyGLeEiThgLELqNTxS91GTLsVofKAM9LRrkGeRzzEuJRtt1Tcostr7')
        self.assertEqual(ks.xpub, 'upub57Wa4MvRPNyAiPUcxWfsj8zHMSZNbbL4PapEMgon4FTz2YgWWF1e6bHkBvpDKk2Rg2Zy9LsonXFFbv7jNeCZ5kdKWv8UkfcoxpdjJrZuBX6')
        self.assertEqual(w.get_receiving_addresses()[0], 'mJvVqUyWo28a4DLY8Bohq5YA1X5fQ5tMro')
        self.assertEqual(w.get_change_addresses()[0], 'mPQ7rjrqCq6GJqZKXAJKpvGk5jBR8mRAGB')

        ks = create_keystore_from_bip32seed(xtype='p2wpkh')
        w = WalletIntegrityHelper.create_standard_wallet(ks, config=self.config)
        self.assertEqual(ks.xprv, 'vprv9DMUxX4ShgxMMCbGgqvVa693yNsL8kbhwUQrLhJ3svJtCrAbDMrxArdQMrCJTcLFdyxBDS2hTvotknRE2rmA8fYM8z8Ra9inhcwerEsG6Ev')
        self.assertEqual(ks.xpub, 'vpub5SLqN2bLY4WeZgfjnsTVwE5nXQhpYDKZJhLT95hfSFqs5eVjkuBCiewtD8moKegM5fgmtpUNFBboVCjJ6LcZszJvPFpuLaSJEYhNhUAnrCS')
        self.assertEqual(w.get_receiving_addresses()[0], 'tvips1qtuynwzd0d6wptvyqmc6ehkm70zcamxpsga3cex')
        self.assertEqual(w.get_change_addresses()[0], 'tvips1qjy5zunxh6hjysele86qqywfa437z4xwmqqnrrf')

        ks = create_keystore_from_bip32seed(xtype='standard')  # p2sh
        w = WalletIntegrityHelper.create_multisig_wallet([ks], '1of1', config=self.config)
        self.assertEqual(ks.xprv, 'tprv8ZgxMBicQKsPecD328MF9ux3dSaSFWci7FNQmuWH7uZ86eY8i3XpvjK8KSH8To2QphiZiUqaYc6nzDC6bTw8YCB9QJjaQL5pAApN4z7vh2B')
        self.assertEqual(ks.xpub, 'tpubD6NzVbkrYhZ4Y5Epun1qZKcACU6NQqocgYyC4RYaYBMWw8nuLSMR7DvzVamkqxwRgrTJ1MBMhc8wwxT2vbHqMu8RBXy4BvjWMxR5EdZroxE')
        self.assertEqual(w.get_receiving_addresses()[0], 'mVZ89XoALXmmq1ZwGXMUxHy9mc5kSEwhjt')
        self.assertEqual(w.get_change_addresses()[0], 'mcd5Jia2Ww9H6tRBk7xvYjTeT7ep9o4how')

        ks = create_keystore_from_bip32seed(xtype='p2wsh-p2sh')
        w = WalletIntegrityHelper.create_multisig_wallet([ks], '1of1', config=self.config)
        self.assertEqual(ks.xprv, 'Uprv95RJn67y7xyEvUZXo9brC5PMXCm9QVHoLdYJUZfhsgmQmvvGj75fduqC9MCC28uETouMLYSFtUqqzfRRcPW6UuyR77YQPeNJKd9t3XutF8b')
        self.assertEqual(ks.xpub, 'Upub5JQfBberxLXY8xdzuB8rZDL65Ebdox1ehrTuGx5KS2JPejFRGePvBi9fzdmgtBFKuVdx1vsvfjdkj5jVfsMWEEjzMPEtA55orYubtrCZmRr')
        self.assertEqual(w.get_receiving_addresses()[0], 'maVXLjdQzCyDuj47Rxq3RvdJeqkJwAcvZ5')
        self.assertEqual(w.get_change_addresses()[0], 'mchbzzrk5QUaH24oHxTrjhSyy2j4uNBDzM')

        ks = create_keystore_from_bip32seed(xtype='p2wsh')
        w = WalletIntegrityHelper.create_multisig_wallet([ks], '1of1', config=self.config)
        self.assertEqual(ks.xprv, 'Vprv16YtLrHXxePM6noKqtFtMtmUgBE9bEpF3fPLmpvuPksssLostujtdHBwqhEeVuzESz22UY8hyPx9ed684SQpCmUKSVhpxPFbvVNY7qnviNR')
        self.assertEqual(ks.xpub, 'Vpub5dEvVGKn7251zFq7jXvUmJRbFCk5ka19cxz84LyCp2gGhq4eXJZUomop1qjGt5uFK8kkmQUV8PzJcNM4PZmX2URbDiwJjyuJ8GyFHRrEmmG')
        self.assertEqual(w.get_receiving_addresses()[0], 'tvips1q84x0yrztvcjg88qef4d6978zccxulcmc9y88xcg4ghjdau999x7qlcrrem')
        self.assertEqual(w.get_change_addresses()[0], 'tvips1q0fj5mra96hhnum80kllklc52zqn6kppt3hyzr49yhr3ecr42z3tszv8c3j')


class TestWalletSending(TestCaseForTestnet):

    def setUp(self):
        super().setUp()
        self.config = SimpleConfig({'electrum_path': self.electrum_path})

    def create_standard_wallet_from_seed(self, seed_words):
        ks = keystore.from_seed(seed_words, '', False)
        return WalletIntegrityHelper.create_standard_wallet(ks, gap_limit=2, config=self.config)

    @mock.patch.object(wallet.Abstract_Wallet, 'save_db')
    def test_sending_between_p2wpkh_and_compressed_p2pkh(self, mock_save_db):
        wallet1 = self.create_standard_wallet_from_seed('bitter grass shiver impose acquire brush forget axis eager alone wine silver')
        wallet2 = self.create_standard_wallet_from_seed('cycle rocket west magnet parrot shuffle foot correct salt library feed song')

        # bootstrap wallet1
        funding_tx = Transaction('01000000014576dacce264c24d81887642b726f5d64aa7825b21b350c7b75a57f337da6845010000006b483045022100a3f8b6155c71a98ad9986edd6161b20d24fad99b6463c23b463856c0ee54826d02200f606017fd987696ebbe5200daedde922eee264325a184d5bbda965ba5160821012102e5c473c051dae31043c335266d0ef89c1daab2f34d885cc7706b267f3269c609ffffffff0240420f00000000001600148a28bddb7f61864bdcf58b2ad13d5aeb3abc3c42a2ddb90e000000001976a914c384950342cb6f8df55175b48586838b03130fad88ac00000000')
        funding_txid = funding_tx.txid()
        funding_output_value = 1000000
        self.assertEqual('add2535aedcbb5ba79cc2260868bb9e57f328738ca192937f2c92e0e94c19203', funding_txid)
        wallet1.receive_tx_callback(funding_txid, funding_tx, TX_HEIGHT_UNCONFIRMED)

        # wallet1 -> wallet2
        outputs = [PartialTxOutput.from_address_and_value(wallet2.get_receiving_address(), 250000)]
        tx = wallet1.mktx(outputs=outputs, password=None, fee=5000, tx_version=1)

        self.assertTrue(tx.is_complete())
        self.assertTrue(tx.is_segwit())
        self.assertEqual(1, len(tx.inputs()))
        self.assertEqual(wallet1.txin_type, tx.inputs()[0].script_type)
        tx_copy = tx_from_any(tx.serialize())
        self.assertTrue(wallet1.is_mine(wallet1.get_txin_address(tx_copy.inputs()[0])))

        self.assertEqual('010000000001010392c1940e2ec9f2372919ca3887327fe5b98b866022cc79bab5cbed5a53d2ad0000000000feffffff0290d00300000000001976a914ea7804a2c266063572cc009a63dc25dcc0e9d9b588ac285e0b0000000000160014690b59a8140602fb23cc2904ece9cc4daf361052024730440220608a5339ca894592da82119e1e4a1d09335d70a552c683687223b8ed724465e902201b3f0feccf391b1b6257e4b18970ae57d7ca060af2dae519b3690baad2b2a34e0121030faee9b4a25b7db82023ca989192712cdd4cb53d3d9338591c7909e581ae1c0c00000000',
                         str(tx_copy))
        self.assertEqual('3c06ae4d9be8226a472b3e7f7c127c7e3016f525d658d26106b80b4c7e3228e2', tx_copy.txid())
        self.assertEqual('d8d930ae91dce73118c3fffabbdfcfb87f5d91673fb4c7dfd0fbe7cf03bf426b', tx_copy.wtxid())
        self.assertEqual(tx.wtxid(), tx_copy.wtxid())

        wallet1.receive_tx_callback(tx.txid(), tx, TX_HEIGHT_UNCONFIRMED)  # TX_HEIGHT_UNCONF_PARENT but nvm
        wallet2.receive_tx_callback(tx.txid(), tx, TX_HEIGHT_UNCONFIRMED)

        # wallet2 -> wallet1
        outputs = [PartialTxOutput.from_address_and_value(wallet1.get_receiving_address(), 100000)]
        tx = wallet2.mktx(outputs=outputs, password=None, fee=5000, tx_version=1)

        self.assertTrue(tx.is_complete())
        self.assertFalse(tx.is_segwit())
        self.assertEqual(1, len(tx.inputs()))
        self.assertEqual(wallet2.txin_type, tx.inputs()[0].script_type)
        tx_copy = tx_from_any(tx.serialize())
        self.assertTrue(wallet2.is_mine(wallet2.get_txin_address(tx_copy.inputs()[0])))

        self.assertEqual('0100000001e228327e4c0bb80661d258d625f516307e7c127c7f3e2b476a22e89b4dae063c000000006a47304402200c7b06ff882db5ffe9d6e2a3cc2cabf5cd1b4224f1453d1e3dadd13b3d391e2c02201d23fde8482b05837f27d43021d17a1be2ee619dfc889ee80d4c2761e7c7ffb20121030b482838721a38d94847699fed8818b5c5f56500ef72f13489e365b65e5749cffeffffff02a086010000000000160014284520c815980d426264766d8d930013dd20aa6068360200000000001976a914ca4c60999c46c2108326590b125aefd476dcb11888ac00000000',
                         str(tx_copy))
        self.assertEqual('4ff22c31dd884dedbb905fae275508d1f7bb4948c1c979d2567132848fdff24a', tx_copy.txid())
        self.assertEqual('4ff22c31dd884dedbb905fae275508d1f7bb4948c1c979d2567132848fdff24a', tx_copy.wtxid())
        self.assertEqual(tx.wtxid(), tx_copy.wtxid())

        wallet1.receive_tx_callback(tx.txid(), tx, TX_HEIGHT_UNCONFIRMED)
        wallet2.receive_tx_callback(tx.txid(), tx, TX_HEIGHT_UNCONFIRMED)

        # wallet level checks
        self.assertEqual((0, funding_output_value - 250000 - 5000 + 100000, 0), wallet1.get_balance())
        self.assertEqual((0, 250000 - 5000 - 100000, 0), wallet2.get_balance())

    @mock.patch.object(wallet.Abstract_Wallet, 'save_db')
    def test_sending_between_p2sh_2of3_and_uncompressed_p2pkh(self, mock_save_db):
        wallet1a = WalletIntegrityHelper.create_multisig_wallet(
            [
                keystore.from_seed('blast uniform dragon fiscal ensure vast young utility dinosaur abandon rookie sure', '', True),
                keystore.from_xpub('tpubD6NzVbkrYhZ4YTPEgwk4zzr8wyo7pXGmbbVUnfYNtx6SgAMF5q3LN3Kch58P9hxGNsTmP7Dn49nnrmpE6upoRb1Xojg12FGLuLHkVpVtS44'),
                keystore.from_xpub('tpubD6NzVbkrYhZ4XJzYkhsCbDCcZRmDAKSD7bXi9mdCni7acVt45fxbTVZyU6jRGh29ULKTjoapkfFsSJvQHitcVKbQgzgkkYsAmaovcro7Mhf')
            ],
            '2of3', gap_limit=2,
            config=self.config
        )
        wallet1b = WalletIntegrityHelper.create_multisig_wallet(
            [
                keystore.from_seed('cycle rocket west magnet parrot shuffle foot correct salt library feed song', '', True),
                keystore.from_xpub('tpubD6NzVbkrYhZ4YTPEgwk4zzr8wyo7pXGmbbVUnfYNtx6SgAMF5q3LN3Kch58P9hxGNsTmP7Dn49nnrmpE6upoRb1Xojg12FGLuLHkVpVtS44'),
                keystore.from_xpub('tpubD6NzVbkrYhZ4YARFMEZPckrqJkw59GZD1PXtQnw14ukvWDofR7Z1HMeSCxfYEZVvg4VdZ8zGok5VxHwdrLqew5cMdQntWc5mT7mh1CSgrnX')
            ],
            '2of3', gap_limit=2,
            config=self.config
        )
        # ^ third seed: ghost into match ivory badge robot record tackle radar elbow traffic loud
        wallet2 = self.create_standard_wallet_from_seed('powerful random nobody notice nothing important anyway look away hidden message over')

        # bootstrap wallet1
        funding_tx = Transaction('010000000001014121f99dc02f0364d2dab3d08905ff4c36fc76c55437fd90b769c35cc18618280100000000fdffffff02d4c22d00000000001600143fd1bc5d32245850c8cb5be5b09c73ccbb9a0f75001bb7000000000017a91480c2353f6a7bc3c71e99e062655b19adb3dd2e4887024830450221008781c78df0c9d4b5ea057333195d5d76bc29494d773f14fa80e27d2f288b2c360220762531614799b6f0fb8d539b18cb5232ab4253dd4385435157b28a44ff63810d0121033de77d21926e09efd04047ae2d39dbd3fb9db446e8b7ed53e0f70f9c9478f735dac11300')
        funding_txid = funding_tx.txid()
        funding_output_value = 12000000
        self.assertEqual('b25cd55687c9e528c2cfd546054f35fb6741f7cf32d600f07dfecdf2e1d42071', funding_txid)
        wallet1a.receive_tx_callback(funding_txid, funding_tx, TX_HEIGHT_UNCONFIRMED)

        # wallet1 -> wallet2
        outputs = [PartialTxOutput.from_address_and_value(wallet2.get_receiving_address(), 370000)]
        tx = wallet1a.mktx(outputs=outputs, password=None, fee=5000, tx_version=1)
        partial_tx = tx.serialize_as_bytes().hex()
        self.assertEqual("70736274ff01007501000000017120d4e1f2cdfe7df000d632cff74167fb354f0546d5cfc228e5c98756d55cb20100000000feffffff0250a50500000000001976a9149cd3dfb0d87a861770ae4e268e74b45335cf00ab88ac2862b1000000000017a9142e517854aa54668128c0e9a3fdd4dec13ad571368700000000000100e0010000000001014121f99dc02f0364d2dab3d08905ff4c36fc76c55437fd90b769c35cc18618280100000000fdffffff02d4c22d00000000001600143fd1bc5d32245850c8cb5be5b09c73ccbb9a0f75001bb7000000000017a91480c2353f6a7bc3c71e99e062655b19adb3dd2e4887024830450221008781c78df0c9d4b5ea057333195d5d76bc29494d773f14fa80e27d2f288b2c360220762531614799b6f0fb8d539b18cb5232ab4253dd4385435157b28a44ff63810d0121033de77d21926e09efd04047ae2d39dbd3fb9db446e8b7ed53e0f70f9c9478f735dac11300220202afb4af9a91264e1c6dce3ebe5312801723270ac0ba8134b7b49129328fcb0f284730440220751ee3599e59debb8b2aeef61bb5f574f26379cd961caf382d711a507bc632390220598d53e62557c4a5ab8cfb2f8948f37cca06a861714b55c781baf2c3d7a580b501010469522102afb4af9a91264e1c6dce3ebe5312801723270ac0ba8134b7b49129328fcb0f2821030b482838721a38d94847699fed8818b5c5f56500ef72f13489e365b65e5749cf2103e5db7969ae2f2576e6a061bf3bb2db16571e77ffb41e0b27170734359235cbce53ae220602afb4af9a91264e1c6dce3ebe5312801723270ac0ba8134b7b49129328fcb0f280c0036e9ac00000000000000002206030b482838721a38d94847699fed8818b5c5f56500ef72f13489e365b65e5749cf0c48adc7a00000000000000000220603e5db7969ae2f2576e6a061bf3bb2db16571e77ffb41e0b27170734359235cbce0cdb692427000000000000000000000100695221022ec6f62b0f3b7c2446f44346bff0a6f06b5fdbc27368be8a36478e0287fe47be21024238f21f90527dc87e945f389f3d1711943b06f0a738d5baab573fc0ab6c98582102b7139e93747d7c77f62af5a38b8a2b009f3456aa94dea9bf21f73a6298c867a253ae2202022ec6f62b0f3b7c2446f44346bff0a6f06b5fdbc27368be8a36478e0287fe47be0cdb69242701000000000000002202024238f21f90527dc87e945f389f3d1711943b06f0a738d5baab573fc0ab6c98580c0036e9ac0100000000000000220202b7139e93747d7c77f62af5a38b8a2b009f3456aa94dea9bf21f73a6298c867a20c48adc7a0010000000000000000",
                         partial_tx)
        tx = tx_from_any(partial_tx)  # simulates moving partial txn between cosigners
        self.assertFalse(tx.is_complete())
        wallet1b.sign_transaction(tx, password=None)

        self.assertTrue(tx.is_complete())
        self.assertFalse(tx.is_segwit())
        self.assertEqual(1, len(tx.inputs()))
        self.assertEqual(wallet1a.txin_type, tx.inputs()[0].script_type)
        tx_copy = tx_from_any(tx.serialize())
        self.assertTrue(wallet1a.is_mine(wallet1a.get_txin_address(tx_copy.inputs()[0])))

        self.assertEqual('01000000017120d4e1f2cdfe7df000d632cff74167fb354f0546d5cfc228e5c98756d55cb201000000fc004730440220751ee3599e59debb8b2aeef61bb5f574f26379cd961caf382d711a507bc632390220598d53e62557c4a5ab8cfb2f8948f37cca06a861714b55c781baf2c3d7a580b501473044022023b55c679397bdf3a04d545adc6193eabc11b3a28850d3d46049a51a30c6732402205dbfdade5620e9072ae4aa7577c5f0fd294f59a6b0064cc7105093c0fe7a6d24014c69522102afb4af9a91264e1c6dce3ebe5312801723270ac0ba8134b7b49129328fcb0f2821030b482838721a38d94847699fed8818b5c5f56500ef72f13489e365b65e5749cf2103e5db7969ae2f2576e6a061bf3bb2db16571e77ffb41e0b27170734359235cbce53aefeffffff0250a50500000000001976a9149cd3dfb0d87a861770ae4e268e74b45335cf00ab88ac2862b1000000000017a9142e517854aa54668128c0e9a3fdd4dec13ad571368700000000',
                         str(tx_copy))
        self.assertEqual('b508ee1908181e55d2a18a5b2a3904dffbc7cb6b6320bbfba4433578d0f7831e', tx_copy.txid())
        self.assertEqual('b508ee1908181e55d2a18a5b2a3904dffbc7cb6b6320bbfba4433578d0f7831e', tx_copy.wtxid())
        self.assertEqual(tx.wtxid(), tx_copy.wtxid())

        wallet1a.receive_tx_callback(tx.txid(), tx, TX_HEIGHT_UNCONFIRMED)
        wallet2.receive_tx_callback(tx.txid(), tx, TX_HEIGHT_UNCONFIRMED)

        # wallet2 -> wallet1
        outputs = [PartialTxOutput.from_address_and_value(wallet1a.get_receiving_address(), 100000)]
        tx = wallet2.mktx(outputs=outputs, password=None, fee=5000, tx_version=1)

        self.assertTrue(tx.is_complete())
        self.assertFalse(tx.is_segwit())
        self.assertEqual(1, len(tx.inputs()))
        self.assertEqual(wallet2.txin_type, tx.inputs()[0].script_type)
        tx_copy = tx_from_any(tx.serialize())
        self.assertTrue(wallet2.is_mine(wallet2.get_txin_address(tx_copy.inputs()[0])))

        self.assertEqual('01000000011e83f7d0783543a4fbbb20636bcbc7fbdf04392a5b8aa1d2551e180819ee08b5000000008a473044022007569f938b5d7a7f529ceccc413363d84325c11d589c1897660bebfd5fd1cc4302203ef71fa42f9b31bb1e816af13b0bf725c493a0405433390c783cd9374713c5880141045f7ba332df2a7b4f5d13f246e307c9174cfa9b8b05f3b83410a3c23ef8958d610be285963d67c7bc1feb082f168fa9877c25999963ff8b56b242a852b23e25edfeffffff02a08601000000000017a914efe136b8275f49bc0f9871eebb9a48d0516229fd87280b0400000000001976a914ca14915184a2662b5d1505ce7142c8ca066c70e288ac00000000',
                         str(tx_copy))
        self.assertEqual('30f6eec4db5e6b1dfe572dfbc7077661df9a15a2a1b7701612b906d3e1bee3d8', tx_copy.txid())
        self.assertEqual('30f6eec4db5e6b1dfe572dfbc7077661df9a15a2a1b7701612b906d3e1bee3d8', tx_copy.wtxid())
        self.assertEqual(tx.wtxid(), tx_copy.wtxid())

        wallet1a.receive_tx_callback(tx.txid(), tx, TX_HEIGHT_UNCONFIRMED)
        wallet2.receive_tx_callback(tx.txid(), tx, TX_HEIGHT_UNCONFIRMED)

        # wallet level checks
        self.assertEqual((0, funding_output_value - 370000 - 5000 + 100000, 0), wallet1a.get_balance())
        self.assertEqual((0, 370000 - 5000 - 100000, 0), wallet2.get_balance())

    @mock.patch.object(wallet.Abstract_Wallet, 'save_db')
    def test_sending_between_p2wsh_2of3_and_p2wsh_p2sh_2of2(self, mock_save_db):
        wallet1a = WalletIntegrityHelper.create_multisig_wallet(
            [
                keystore.from_seed('bitter grass shiver impose acquire brush forget axis eager alone wine silver', '', True),
                keystore.from_xpub('Vpub5fcdcgEwTJmbmqAktuK8Kyq92fMf7sWkcP6oqAii2tG47dNbfkGEGUbfS9NuZaRywLkHE6EmUksrqo32ZL3ouLN1HTar6oRiHpDzKMAF1tf'),
                keystore.from_xpub('Vpub5fjkKyYnvSS4wBuakWTkNvZDaBM2vQ1MeXWq368VJHNr2eT8efqhpmZ6UUkb7s2dwCXv2Vuggjdhk4vZVyiAQTwUftvff73XcUGq2NQmWra')
            ],
            '2of3', gap_limit=2,
            config=self.config
        )
        wallet1b = WalletIntegrityHelper.create_multisig_wallet(
            [
                keystore.from_seed('snow nest raise royal more walk demise rotate smooth spirit canyon gun', '', True),
                keystore.from_xpub('Vpub5fjkKyYnvSS4wBuakWTkNvZDaBM2vQ1MeXWq368VJHNr2eT8efqhpmZ6UUkb7s2dwCXv2Vuggjdhk4vZVyiAQTwUftvff73XcUGq2NQmWra'),
                keystore.from_xpub('Vpub5gSKXzxK7FeKQedu2q1z9oJWxqvX72AArW3HSWpEhc8othDH8xMDu28gr7gf17sp492BuJod8Tn7anjvJrKpETwqnQqX7CS8fcYyUtedEMk')
            ],
            '2of3', gap_limit=2,
            config=self.config
        )
        # ^ third seed: hedgehog sunset update estate number jungle amount piano friend donate upper wool
        wallet2a = WalletIntegrityHelper.create_multisig_wallet(
            [
                # bip39: finish seminar arrange erosion sunny coil insane together pretty lunch lunch rose, der: m/1234'/1'/0', p2wsh-p2sh multisig
                keystore.from_xprv('Uprv9CvELvByqm8k2dpecJVjgLMX1z5DufEjY4fBC5YvdGF5WjGCa7GVJJ2fYni1tyuF7Hw83E6W2ZBjAhaFLZv2ri3rEsubkCd5avg4EHKoDBN'),
                keystore.from_xpub('Upub5Qb8ik4Cnu8g97KLXKgVXHqY6tH8emQvqtBncjSKsyfTZuorPtTZgX7ovKKZHuuVGBVd1MTTBkWez1XXt2weN1sWBz6SfgRPQYEkNgz81QF')
            ],
            '2of2', gap_limit=2,
            config=self.config
        )
        wallet2b = WalletIntegrityHelper.create_multisig_wallet(
            [
                # bip39: square page wood spy oil story rebel give milk screen slide shuffle, der: m/1234'/1'/0', p2wsh-p2sh multisig
                keystore.from_xprv('Uprv9BbnKEXJxXaNvdEsRJ9VA9toYrSeFJh5UfGBpM2iKe8Uh7UhrM9K8ioL53s8gvCoGfirHHaqpABDAE7VUNw8LNU1DMJKVoWyeNKu9XcDC19'),
                keystore.from_xpub('Upub5RuakRisg8h3F7u7iL2k3UJFa1uiK7xauHamzTxYBbn4PXbM7eajr6M9Q2VCr6cVGhfhqWQqxnABvtSATuVM1xzxk4nA189jJwzaMn1QX7V')
            ],
            '2of2', gap_limit=2,
            config=self.config
        )

        # bootstrap wallet1
        funding_tx = Transaction('01000000000101a41aae475d026c9255200082c7fad26dc47771275b0afba238dccda98a597bd20000000000fdffffff02400d0300000000002200203c43ac80d6e3015cf378bf6bac0c22456723d6050bef324ec641e7762440c63c9dcd410000000000160014824626055515f3ed1d2cfc9152d2e70685c71e8f02483045022100b9f39fad57d07ce1e18251424034f21f10f20e59931041b5167ae343ce973cf602200fefb727fa0ffd25b353f1bcdae2395898fe407b692c62f5885afbf52fa06f5701210301a28f68511ace43114b674371257bb599fd2c686c4b19544870b1799c954b40e9c11300')
        funding_txid = funding_tx.txid()
        funding_output_value = 200000
        self.assertEqual('d2bd6c9d332db8e2c50aa521cd50f963fba214645aab2f7556e061a412103e21', funding_txid)
        wallet1a.receive_tx_callback(funding_txid, funding_tx, TX_HEIGHT_UNCONFIRMED)

        # wallet1 -> wallet2
        outputs = [PartialTxOutput.from_address_and_value(wallet2a.get_receiving_address(), 165000)]
        tx = wallet1a.mktx(outputs=outputs, password=None, fee=5000, tx_version=1)
        txid = tx.txid()
        partial_tx = tx.serialize_as_bytes().hex()
        self.assertEqual("70736274ff0100530100000001213e1012a461e056752fab5a6414a2fb63f950cd21a50ac5e2b82d339d6cbdd20000000000feffffff01888402000000000017a914187842cea9c15989a51ce7ca889a08b824bf874387000000000001012b400d0300000000002200203c43ac80d6e3015cf378bf6bac0c22456723d6050bef324ec641e7762440c63c22020223f815ab09f6bfc8519165c5232947ae89d9d43d678fb3486f3b28382a2371fa47304402204ae66130e7debd700d9530bb70d84a7945f45a2ddd34b502d2e457a28a08a1d902200aad10ae659652eb9db926aa5424e8d485ef66b8181491ec7f28f07a04e2fa790101056952210223f815ab09f6bfc8519165c5232947ae89d9d43d678fb3486f3b28382a2371fa210273c529c2c9a99592f2066cebc2172a48991af2b471cb726b9df78c6497ce984e2102aa8fc578b445a1e4257be6b978fcece92980def98dce0e1eb89e7364635ae94153ae22060223f815ab09f6bfc8519165c5232947ae89d9d43d678fb3486f3b28382a2371fa0cb5c37672000000000000000022060273c529c2c9a99592f2066cebc2172a48991af2b471cb726b9df78c6497ce984e0c043b02bf0000000000000000220602aa8fc578b445a1e4257be6b978fcece92980def98dce0e1eb89e7364635ae9410c3b1da3ef00000000000000000000",
                         partial_tx)
        tx = tx_from_any(partial_tx)  # simulates moving partial txn between cosigners
        self.assertEqual(txid, tx.txid())
        self.assertFalse(tx.is_complete())
        wallet1b.sign_transaction(tx, password=None)

        self.assertTrue(tx.is_complete())
        self.assertTrue(tx.is_segwit())
        self.assertEqual(1, len(tx.inputs()))
        self.assertEqual(wallet1a.txin_type, tx.inputs()[0].script_type)
        tx_copy = tx_from_any(tx.serialize())
        self.assertTrue(wallet1a.is_mine(wallet1a.get_txin_address(tx_copy.inputs()[0])))

        self.assertEqual('01000000000101213e1012a461e056752fab5a6414a2fb63f950cd21a50ac5e2b82d339d6cbdd20000000000feffffff01888402000000000017a914187842cea9c15989a51ce7ca889a08b824bf874387040047304402204ae66130e7debd700d9530bb70d84a7945f45a2ddd34b502d2e457a28a08a1d902200aad10ae659652eb9db926aa5424e8d485ef66b8181491ec7f28f07a04e2fa7901473044022014b5e75ebfeeee7bdd07caf39854f3cf050021bd4b5e6e130a2f08b0dc42367502200d370121a04964803570cfccba070d1c4397ed4a1b4e9df60913b822dde5470b016952210223f815ab09f6bfc8519165c5232947ae89d9d43d678fb3486f3b28382a2371fa210273c529c2c9a99592f2066cebc2172a48991af2b471cb726b9df78c6497ce984e2102aa8fc578b445a1e4257be6b978fcece92980def98dce0e1eb89e7364635ae94153ae00000000',
                         str(tx_copy))
        self.assertEqual('13925a2d2e743b24c8e2e69d2d386fb048c289227514b9264d160e1ca93ee9ec', tx_copy.txid())
        self.assertEqual('f19a281486eea910d6d43b44f7f3a3e1f1ffacb1c965a061a7ba38f2c2aa7cad', tx_copy.wtxid())
        self.assertEqual(tx.wtxid(), tx_copy.wtxid())
        self.assertEqual(txid, tx_copy.txid())

        wallet1a.receive_tx_callback(tx.txid(), tx, TX_HEIGHT_UNCONFIRMED)
        wallet2a.receive_tx_callback(tx.txid(), tx, TX_HEIGHT_UNCONFIRMED)

        # wallet2 -> wallet1
        outputs = [PartialTxOutput.from_address_and_value(wallet1a.get_receiving_address(), 100000)]
        tx = wallet2a.mktx(outputs=outputs, password=None, fee=5000, tx_version=1)
        txid = tx.txid()
        partial_tx = tx.serialize_as_bytes().hex()
        self.assertEqual("70736274ff01005e0100000001ece93ea91c0e164d26b914752289c248b06f382d9de6e2c8243b742e2d5a92130000000000feffffff01a086010000000000220020f7b6b30c3073ae2680a7e90c589bbfec5303331be68bbab843eed5d51ba012390000000000010120888402000000000017a914187842cea9c15989a51ce7ca889a08b824bf874387220202119f899075a131d4d519d4cdcf5de5907dc2df3b93d54b53ded852211d2b6cb147304402203801ad0b71722d9caba3f3c6409255f6f69e28c6aaaccf942c7c8583a0d067370220320c965d8511554a1b9841c9861e4e32248f8a75904a9f1b013fa701e34affcc0101042200204311edae835c7a5aa712c8ca644180f13a3b2f3b420fa879b181474724d6163c010547522102119f899075a131d4d519d4cdcf5de5907dc2df3b93d54b53ded852211d2b6cb12102fdb0f6775d4b6619257c43343ba5e7807b0164f1eb3f00f2b594ab9e53ab812652ae220602119f899075a131d4d519d4cdcf5de5907dc2df3b93d54b53ded852211d2b6cb10cd1dbcc210000000000000000220602fdb0f6775d4b6619257c43343ba5e7807b0164f1eb3f00f2b594ab9e53ab81260c17cea91400000000000000000000",
                         partial_tx)
        tx = tx_from_any(partial_tx)  # simulates moving partial txn between cosigners
        self.assertEqual(txid, tx.txid())
        self.assertFalse(tx.is_complete())
        wallet2b.sign_transaction(tx, password=None)

        self.assertTrue(tx.is_complete())
        self.assertTrue(tx.is_segwit())
        self.assertEqual(1, len(tx.inputs()))
        self.assertEqual(wallet2a.txin_type, tx.inputs()[0].script_type)
        tx_copy = tx_from_any(tx.serialize())
        self.assertTrue(wallet2a.is_mine(wallet2a.get_txin_address(tx_copy.inputs()[0])))

        self.assertEqual('01000000000101ece93ea91c0e164d26b914752289c248b06f382d9de6e2c8243b742e2d5a921300000000232200204311edae835c7a5aa712c8ca644180f13a3b2f3b420fa879b181474724d6163cfeffffff01a086010000000000220020f7b6b30c3073ae2680a7e90c589bbfec5303331be68bbab843eed5d51ba01239040047304402203801ad0b71722d9caba3f3c6409255f6f69e28c6aaaccf942c7c8583a0d067370220320c965d8511554a1b9841c9861e4e32248f8a75904a9f1b013fa701e34affcc01473044022028fd00fbae9c9ded6548df516ee70795542dad176176fcec6bff82dd5ea3a9e502205f7ff6433bb0ead67f680b90c41cfa6ab9517731725e8637a5c78deef3dbf00f0147522102119f899075a131d4d519d4cdcf5de5907dc2df3b93d54b53ded852211d2b6cb12102fdb0f6775d4b6619257c43343ba5e7807b0164f1eb3f00f2b594ab9e53ab812652ae00000000',
                         str(tx_copy))
        self.assertEqual('ff33238b4489f9790152306676927424d0e0d13cc0daece6c534006301b03af4', tx_copy.txid())
        self.assertEqual('03bac10c00156134194e83bd180dc16edc1f39f85a685b6238ce0741731c17fc', tx_copy.wtxid())
        self.assertEqual(tx.wtxid(), tx_copy.wtxid())
        self.assertEqual(txid, tx_copy.txid())

        wallet1a.receive_tx_callback(tx.txid(), tx, TX_HEIGHT_UNCONFIRMED)
        wallet2a.receive_tx_callback(tx.txid(), tx, TX_HEIGHT_UNCONFIRMED)

        # wallet level checks
        self.assertEqual((0, funding_output_value - 195000 - 5000 + 100000, 0), wallet1a.get_balance())
        self.assertEqual((0, 105000 - 5000 - 100000, 0), wallet2a.get_balance())

    @mock.patch.object(wallet.Abstract_Wallet, 'save_db')
    def test_sending_between_p2sh_1of2_and_p2wpkh_p2sh(self, mock_save_db):
        wallet1a = WalletIntegrityHelper.create_multisig_wallet(
            [
                keystore.from_seed('phone guilt ancient scan defy gasp off rotate approve ill word exchange', '', True),
                keystore.from_xpub('tpubD6NzVbkrYhZ4YPZ3ntVjqSCxiUUv2jikrUBU73Q3iJ7Y8iR41oYf991L5fanv7ciHjbjokdK2bjYqg1BzEUDxucU9qM5WRdBiY738wmgLP4')
            ],
            '1of2', gap_limit=2,
            config=self.config
        )
        # ^ second seed: kingdom now gift initial age right velvet exotic harbor enforce kingdom kick
        wallet2 = WalletIntegrityHelper.create_standard_wallet(
            # bip39: uniform tank success logic lesson awesome stove elegant regular desert drip device, der: m/49'/1'/0'
            keystore.from_xprv('uprv91HGbrNZTK4x8u22nbdYGzEuWPxjaHMREUi7CNhY64KsG5ZGnVM99uCa16EMSfrnaPTFxjbRdBZ2WiBkokoM8anzAy3Vpc52o88WPkitnxi'),
            gap_limit=2,
            config=self.config
        )

        # bootstrap wallet1
        funding_tx = Transaction('010000000001027e20990282eb29588375ad04936e1e991af3bc5b9c6f1ab62eca8c25becaef6a01000000171600140e6a17fadc8bafba830f3467a889f6b211d69a00fdffffff51847fd6bcbdfd1d1ea2c2d95c2d8de1e34c5f2bd9493e88a96a4e229f564e800100000017160014ecdf9fa06856f9643b1a73144bc76c24c67774a6fdffffff021e8501000000000017a91451991bfa68fbcb1e28aa0b1e060b7d24003352e38700093d000000000017a914b0b9f31bace76cdfae2c14abc03e223403d7dc4b870247304402205e19721b92c6afd70cd932acb50815a36ee32ab46a934147d62f02c13aeacf4702207289c4a4131ef86e27058ff70b6cb6bf0e8e81c6cbab6dddd7b0a9bc732960e4012103fe504411c21f7663caa0bbf28931f03fae7e0def7bc54851e0194dfb1e2c85ef02483045022100e969b65096fba4f8b24eb5bc622d2282076241621f3efe922cc2067f7a8a6be702203ec4047dd2a71b9c83eb6a0875a6d66b4d65864637576c06ed029d3d1a8654b0012102bbc8100dca67ba0297aba51296a4184d714204a5fc2eda34708360f37019a3dccfcc1300')
        funding_txid = funding_tx.txid()
        funding_output_value = 4000000
        self.assertEqual('1137c12de4ce0f5b08de8846ba14c0814351a7f0f31457c8ea51a5d4b3c891a3', funding_txid)
        wallet1a.receive_tx_callback(funding_txid, funding_tx, TX_HEIGHT_UNCONFIRMED)

        # wallet1 -> wallet2
        outputs = [PartialTxOutput.from_address_and_value(wallet2.get_receiving_address(), 1000000)]
        tx = wallet1a.mktx(outputs=outputs, password=None, fee=5000, tx_version=1)

        self.assertTrue(tx.is_complete())
        self.assertFalse(tx.is_segwit())
        self.assertEqual(1, len(tx.inputs()))
        self.assertEqual(wallet1a.txin_type, tx.inputs()[0].script_type)
        tx_copy = tx_from_any(tx.serialize())
        self.assertTrue(wallet1a.is_mine(wallet1a.get_txin_address(tx_copy.inputs()[0])))

        self.assertEqual('0100000001a391c8b3d4a551eac85714f3f0a7514381c014ba4688de085b0fcee42dc1371101000000910047304402204f1e1821b93b80a2033d3045325fe5c123d7ef54c2050aa356712eb32111ee670220039825c63cfe5879e808bf95aa365967d06a5f4072154955448becb65b8c5926014751210245c90e040d4f9d1fc136b3d4d6b7535bbb5df2bd27666c21977042cc1e05b5b02103c9a6bebfce6294488315e58137a279b2efe09f1f528ecf93b40675ded3cf0e5f52aefeffffff0240420f000000000017a9149573eb50f3136dff141ac304190f41c8becc92ce8738b32d000000000017a914b815d1b430ae9b632e3834ed537f7956325ee2a98700000000',
                         str(tx_copy))
        self.assertEqual('4649d6b6f8f967a84309de15c6d7403e628aa92ecb4f4d6d21299156fddff9e6', tx_copy.txid())
        self.assertEqual('4649d6b6f8f967a84309de15c6d7403e628aa92ecb4f4d6d21299156fddff9e6', tx_copy.wtxid())
        self.assertEqual(tx.wtxid(), tx_copy.wtxid())

        wallet1a.receive_tx_callback(tx.txid(), tx, TX_HEIGHT_UNCONFIRMED)
        wallet2.receive_tx_callback(tx.txid(), tx, TX_HEIGHT_UNCONFIRMED)

        # wallet2 -> wallet1
        outputs = [PartialTxOutput.from_address_and_value(wallet1a.get_receiving_address(), 300000)]
        tx = wallet2.mktx(outputs=outputs, password=None, fee=5000, tx_version=1)

        self.assertTrue(tx.is_complete())
        self.assertTrue(tx.is_segwit())
        self.assertEqual(1, len(tx.inputs()))
        self.assertEqual(wallet2.txin_type, tx.inputs()[0].script_type)
        tx_copy = tx_from_any(tx.serialize())
        self.assertTrue(wallet2.is_mine(wallet2.get_txin_address(tx_copy.inputs()[0])))

        self.assertEqual('01000000000101e6f9dffd569129216d4d4fcb2ea98a623e40d7c615de0943a867f9f8b6d6494600000000171600149fad840ed174584ee054bd26f3e411817338c5edfeffffff02e09304000000000017a9145ae3933a6e13100f301f23227b98b0bdb5d16b8487d89a0a000000000017a9148ccd0efb2be5b412c4033715f560ed8f446c8ceb8702473044022020a3c46886b72f4ec561c5983a789098202307eae9679ff74fcb0879f65fff1d0220242ec3bfa747c513ef31874670d9c68ad235892588be55564696dd6690952e5a0121038362bbf0b4918b37e9d7c75930ed3a78e3d445724cb5c37ade4a59b6e411fe4e00000000',
                         str(tx_copy))
        self.assertEqual('ae5dcacdf9e3067e18fcfd33582c24f60f844730e7872049bb627796929879ee', tx_copy.txid())
        self.assertEqual('f70bce6418fc44dcab41cbd466086aea54283821487189e4d15c4d1e2d1e267d', tx_copy.wtxid())
        self.assertEqual(tx.wtxid(), tx_copy.wtxid())

        wallet1a.receive_tx_callback(tx.txid(), tx, TX_HEIGHT_UNCONFIRMED)
        wallet2.receive_tx_callback(tx.txid(), tx, TX_HEIGHT_UNCONFIRMED)

        # wallet level checks
        self.assertEqual((0, funding_output_value - 1000000 - 5000 + 300000, 0), wallet1a.get_balance())
        self.assertEqual((0, 1000000 - 5000 - 300000, 0), wallet2.get_balance())

    @mock.patch.object(wallet.Abstract_Wallet, 'save_db')
    def test_rbf(self, mock_save_db):
        self.maxDiff = None
        for simulate_moving_txs in (False, True):
            with self.subTest(msg="_bump_fee_p2pkh_when_there_is_a_change_address", simulate_moving_txs=simulate_moving_txs):
                self._bump_fee_p2pkh_when_there_is_a_change_address(simulate_moving_txs=simulate_moving_txs)
            with self.subTest(msg="_bump_fee_p2wpkh_when_there_is_a_change_address", simulate_moving_txs=simulate_moving_txs):
                self._bump_fee_p2wpkh_when_there_is_a_change_address(simulate_moving_txs=simulate_moving_txs)
            with self.subTest(msg="_bump_fee_when_user_sends_max", simulate_moving_txs=simulate_moving_txs):
                self._bump_fee_when_user_sends_max(simulate_moving_txs=simulate_moving_txs)
            with self.subTest(msg="_bump_fee_when_new_inputs_need_to_be_added", simulate_moving_txs=simulate_moving_txs):
                self._bump_fee_when_new_inputs_need_to_be_added(simulate_moving_txs=simulate_moving_txs)
            with self.subTest(msg="_bump_fee_p2wpkh_when_there_is_only_a_single_output_and_that_is_a_change_address", simulate_moving_txs=simulate_moving_txs):
                self._bump_fee_p2wpkh_when_there_is_only_a_single_output_and_that_is_a_change_address(simulate_moving_txs=simulate_moving_txs)
            with self.subTest(msg="_rbf_batching", simulate_moving_txs=simulate_moving_txs):
                self._rbf_batching(simulate_moving_txs=simulate_moving_txs)

    def _bump_fee_p2pkh_when_there_is_a_change_address(self, *, simulate_moving_txs):
        wallet = self.create_standard_wallet_from_seed('fold object utility erase deputy output stadium feed stereo usage modify bean')

        # bootstrap wallet
        funding_tx = Transaction('010000000001011f4db0ecd81f4388db316bc16efb4e9daf874cf4950d54ecb4c0fb372433d68500000000171600143d57fd9e88ef0e70cddb0d8b75ef86698cab0d44fdffffff0280969800000000001976a91472e34cebab371967b038ce41d0e8fa1fb983795e88ac86a0ae020000000017a9149188bc82bdcae077060ebb4f02201b73c806edc887024830450221008e0725d531bd7dee4d8d38a0f921d7b1213e5b16c05312a80464ecc2b649598d0220596d309cf66d5f47cb3df558dbb43c5023a7796a80f5a88b023287e45a4db6b9012102c34d61ceafa8c216f01e05707672354f8119334610f7933a3f80dd7fb6290296bd391400')
        funding_txid = funding_tx.txid()
        funding_output_value = 10000000
        self.assertEqual('03052739fcfa2ead5f8e57e26021b0c2c546bcd3d74c6e708d5046dc58d90762', funding_txid)
        wallet.receive_tx_callback(funding_txid, funding_tx, TX_HEIGHT_UNCONFIRMED)

        # create tx
        outputs = [PartialTxOutput.from_address_and_value('mQRag1cp5VavpANy4foiHMQEFhVS5RY5zd', 2500000)]
        coins = wallet.get_spendable_coins(domain=None)
        tx = wallet.make_unsigned_transaction(coins=coins, outputs=outputs, fee=5000)
        tx.set_rbf(True)
        tx.locktime = 1325501
        tx.version = 1
        if simulate_moving_txs:
            partial_tx = tx.serialize_as_bytes().hex()
            self.assertEqual("70736274ff01007501000000016207d958dc46508d706e4cd7d3bc46c5c2b02160e2578e5fad2efafc392705030000000000fdffffff02a02526000000000017a9145a71fc1a7a98ddd67be935ade1600981c0d066f987585d7200000000001976a914aab9af3fbee0ab4e5c00d53e92f66d4bcb44f1bd88acbd391400000100fa010000000001011f4db0ecd81f4388db316bc16efb4e9daf874cf4950d54ecb4c0fb372433d68500000000171600143d57fd9e88ef0e70cddb0d8b75ef86698cab0d44fdffffff0280969800000000001976a91472e34cebab371967b038ce41d0e8fa1fb983795e88ac86a0ae020000000017a9149188bc82bdcae077060ebb4f02201b73c806edc887024830450221008e0725d531bd7dee4d8d38a0f921d7b1213e5b16c05312a80464ecc2b649598d0220596d309cf66d5f47cb3df558dbb43c5023a7796a80f5a88b023287e45a4db6b9012102c34d61ceafa8c216f01e05707672354f8119334610f7933a3f80dd7fb6290296bd391400220602a807c07bd7975211078e916bdda061d97e98d59a3631a804aada2f9a3f5b587a0c8296e57100000000000000000000220203aa6a5d43c6de66d60f50942cf34f20e02c2c6f55349548fbf2cde5dd5d69b9180c8296e571010000000000000000",
                             partial_tx)
            tx = tx_from_any(partial_tx)  # simulates moving partial txn between cosigners
        wallet.sign_transaction(tx, password=None)

        self.assertTrue(tx.is_complete())
        self.assertFalse(tx.is_segwit())
        self.assertEqual(1, len(tx.inputs()))
        tx_copy = tx_from_any(tx.serialize())
        self.assertTrue(wallet.is_mine(wallet.get_txin_address(tx_copy.inputs()[0])))

        self.assertEqual(tx.txid(), tx_copy.txid())
        self.assertEqual(tx.wtxid(), tx_copy.wtxid())
        self.assertEqual('01000000016207d958dc46508d706e4cd7d3bc46c5c2b02160e2578e5fad2efafc39270503000000006a473044022003660461e018c78c2cc73e12c367062a51f71c79b5123b1508765980cbe131bd02205c09bf00e629ea166e2b810a220a20bf4327b4479fb8d841e0c9bca0f843a009012102a807c07bd7975211078e916bdda061d97e98d59a3631a804aada2f9a3f5b587afdffffff02a02526000000000017a9145a71fc1a7a98ddd67be935ade1600981c0d066f987585d7200000000001976a914aab9af3fbee0ab4e5c00d53e92f66d4bcb44f1bd88acbd391400',
                         str(tx_copy))
        self.assertEqual('212cd9aca604cfb4f2c43161b94e32c1a6bc9773fced360e5d4dda98e84b168d', tx_copy.txid())
        self.assertEqual('212cd9aca604cfb4f2c43161b94e32c1a6bc9773fced360e5d4dda98e84b168d', tx_copy.wtxid())

        wallet.receive_tx_callback(tx.txid(), tx, TX_HEIGHT_UNCONFIRMED)
        self.assertEqual((0, funding_output_value - 2500000 - 5000, 0), wallet.get_balance())

        # bump tx
        tx = wallet.bump_fee(tx=tx_from_any(tx.serialize()), new_fee_rate=70.0)
        tx.locktime = 1325501
        tx.version = 1
        if simulate_moving_txs:
            partial_tx = tx.serialize_as_bytes().hex()
            self.assertEqual("70736274ff01007501000000016207d958dc46508d706e4cd7d3bc46c5c2b02160e2578e5fad2efafc392705030000000000fdffffff02a02526000000000017a9145a71fc1a7a98ddd67be935ade1600981c0d066f987a0337200000000001976a914aab9af3fbee0ab4e5c00d53e92f66d4bcb44f1bd88acbd391400000100fa010000000001011f4db0ecd81f4388db316bc16efb4e9daf874cf4950d54ecb4c0fb372433d68500000000171600143d57fd9e88ef0e70cddb0d8b75ef86698cab0d44fdffffff0280969800000000001976a91472e34cebab371967b038ce41d0e8fa1fb983795e88ac86a0ae020000000017a9149188bc82bdcae077060ebb4f02201b73c806edc887024830450221008e0725d531bd7dee4d8d38a0f921d7b1213e5b16c05312a80464ecc2b649598d0220596d309cf66d5f47cb3df558dbb43c5023a7796a80f5a88b023287e45a4db6b9012102c34d61ceafa8c216f01e05707672354f8119334610f7933a3f80dd7fb6290296bd391400220602a807c07bd7975211078e916bdda061d97e98d59a3631a804aada2f9a3f5b587a0c8296e5710000000000000000000000",
                             partial_tx)
            tx = tx_from_any(partial_tx)  # simulates moving partial txn between cosigners
        self.assertFalse(tx.is_complete())

        wallet.sign_transaction(tx, password=None)
        self.assertTrue(tx.is_complete())
        self.assertFalse(tx.is_segwit())
        tx_copy = tx_from_any(tx.serialize())
        self.assertEqual('01000000016207d958dc46508d706e4cd7d3bc46c5c2b02160e2578e5fad2efafc39270503000000006a4730440220228deafd10b344371cb828eda507707f0b01f8b421feae5b079396aef72fa08f02205c63a540ac54b483cb59275ff191c89997be02fcf548a216ed1b1045c5d21041012102a807c07bd7975211078e916bdda061d97e98d59a3631a804aada2f9a3f5b587afdffffff02a02526000000000017a9145a71fc1a7a98ddd67be935ade1600981c0d066f987a0337200000000001976a914aab9af3fbee0ab4e5c00d53e92f66d4bcb44f1bd88acbd391400',
                         str(tx_copy))
        self.assertEqual('fa1eba447d88bd84c6ceca16f2767232c488c73a25b51989b2fc6aacaa05d16f', tx_copy.txid())
        self.assertEqual('fa1eba447d88bd84c6ceca16f2767232c488c73a25b51989b2fc6aacaa05d16f', tx_copy.wtxid())

        wallet.receive_tx_callback(tx.txid(), tx, TX_HEIGHT_UNCONFIRMED)
        self.assertEqual((0, 7484320, 0), wallet.get_balance())

    @mock.patch.object(wallet.Abstract_Wallet, 'save_db')
    def test_cpfp_p2pkh(self, mock_save_db):
        wallet = self.create_standard_wallet_from_seed('fold object utility erase deputy output stadium feed stereo usage modify bean')

        # bootstrap wallet
        funding_tx = Transaction('010000000001010f40064d66d766144e17bb3276d96042fd5aee2196bcce7e415f839e55a83de800000000171600147b6d7c7763b9185b95f367cf28e4dc6d09441e73fdffffff02404b4c00000000001976a9141df43441a3a3ee563e560d3ddc7e07cc9f9c3cdb88ac009871000000000017a9143873281796131b1996d2f94ab265327ee5e9d6e28702473044022029c124e5a1e2c6fa12e45ccdbdddb45fec53f33b982389455b110fdb3fe4173102203b3b7656bca07e4eae3554900aa66200f46fec0af10e83daaa51d9e4e62a26f4012103c8f0460c245c954ef563df3b1743ea23b965f98b120497ac53bd6b8e8e9e0f9bbe391400')
        funding_txid = funding_tx.txid()
        funding_output_value = 5000000
        self.assertEqual('9973bf8918afa349b63934432386f585613b51034db6c8628b61ba2feb8a3668', funding_txid)
        wallet.receive_tx_callback(funding_txid, funding_tx, TX_HEIGHT_UNCONFIRMED)

        # cpfp tx
        tx = wallet.cpfp(funding_tx, fee=50000)
        tx.set_rbf(True)
        tx.locktime = 1325502
        tx.version = 1
        wallet.sign_transaction(tx, password=None)

        self.assertTrue(tx.is_complete())
        self.assertFalse(tx.is_segwit())
        self.assertEqual(1, len(tx.inputs()))
        tx_copy = tx_from_any(tx.serialize())

        self.assertEqual(tx.txid(), tx_copy.txid())
        self.assertEqual(tx.wtxid(), tx_copy.wtxid())
        self.assertEqual('010000000168368aeb2fba618b62c8b64d03513b6185f58623433439b649a3af1889bf7399000000006a473044022076523e03cdb6a563e10481150a10f1221b71bd5f9696b9ee8e68f3fad33431b602203d698e0d23caa9a7249d3cf0d093f9db3ded4f5d822b79762023f6a6af8171a0012102a7536f0bfbc60c5a8e86e2b9df26431fc062f9f454016dbc26f2467e0bc98b3ffdffffff01f0874b00000000001976a91472e34cebab371967b038ce41d0e8fa1fb983795e88acbe391400',
                         str(tx_copy))
        self.assertEqual('3227e795a1fb569eb8387a541ef4ae66ceebe7b8bb0b08b54594a79b19c5274d', tx_copy.txid())
        self.assertEqual('3227e795a1fb569eb8387a541ef4ae66ceebe7b8bb0b08b54594a79b19c5274d', tx_copy.wtxid())

        wallet.receive_tx_callback(tx.txid(), tx, TX_HEIGHT_UNCONFIRMED)
        self.assertEqual((0, funding_output_value - 50000, 0), wallet.get_balance())

    def _bump_fee_p2wpkh_when_there_is_a_change_address(self, *, simulate_moving_txs):
        wallet = self.create_standard_wallet_from_seed('frost repair depend effort salon ring foam oak cancel receive save usage')

        # bootstrap wallet
        funding_tx = Transaction('01000000000102acd6459dec7c3c51048eb112630da756f5d4cb4752b8d39aa325407ae0885cba020000001716001455c7f5e0631d8e6f5f05dddb9f676cec48845532fdffffffd146691ef6a207b682b13da5f2388b1f0d2a2022c8cfb8dc27b65434ec9ec8f701000000171600147b3be8a7ceaf15f57d7df2a3d216bc3c259e3225fdffffff02a9875b000000000017a914ea5a99f83e71d1c1dfc5d0370e9755567fe4a141878096980000000000160014d4ca56fcbad98fb4dcafdc573a75d6a6fffb09b702483045022100dde1ba0c9a2862a65791b8d91295a6603207fb79635935a67890506c214dd96d022046c6616642ef5971103c1db07ac014e63fa3b0e15c5729eacdd3e77fcb7d2086012103a72410f185401bb5b10aaa30989c272b554dc6d53bda6da85a76f662723421af024730440220033d0be8f74e782fbcec2b396647c7715d2356076b442423f23552b617062312022063c95cafdc6d52ccf55c8ee0f9ceb0f57afb41ea9076eb74fe633f59c50c6377012103b96a4954d834fbcfb2bbf8cf7de7dc2b28bc3d661c1557d1fd1db1bfc123a94abb391400')
        funding_txid = funding_tx.txid()
        funding_output_value = 10000000
        self.assertEqual('52e669a20a26c8b3df5b41e5e6309b18bcde8e1ad7ea17a18f63b6dc6c8becc0', funding_txid)
        wallet.receive_tx_callback(funding_txid, funding_tx, TX_HEIGHT_UNCONFIRMED)

        # create tx
        outputs = [PartialTxOutput.from_address_and_value('mQRag1cp5VavpANy4foiHMQEFhVS5RY5zd', 2500000)]
        coins = wallet.get_spendable_coins(domain=None)
        tx = wallet.make_unsigned_transaction(coins=coins, outputs=outputs, fee=5000)
        tx.set_rbf(True)
        tx.locktime = 1325499
        tx.version = 1
        if simulate_moving_txs:
            partial_tx = tx.serialize_as_bytes().hex()
            self.assertEqual("70736274ff0100720100000001c0ec8b6cdcb6638fa117ead71a8edebc189b30e6e5415bdfb3c8260aa269e6520100000000fdffffff02a02526000000000017a9145a71fc1a7a98ddd67be935ade1600981c0d066f987585d720000000000160014f0fe5c1867a174a12e70165e728a072619455ed5bb3914000001011f8096980000000000160014d4ca56fcbad98fb4dcafdc573a75d6a6fffb09b72206028d4c44ca36d2c4bff3813df8d5d3c0278357521ecb892cd694c473c03970e4c50c3c14aede00000000000000000000220202105dd9133f33cbd4e50443ef9af428c0be61f097f8942aaa916f50b530125aea0c3c14aede010000000000000000",
                             partial_tx)
            tx = tx_from_any(partial_tx)  # simulates moving partial txn between cosigners
        wallet.sign_transaction(tx, password=None)

        self.assertTrue(tx.is_complete())
        self.assertTrue(tx.is_segwit())
        self.assertEqual(1, len(tx.inputs()))
        tx_copy = tx_from_any(tx.serialize())
        self.assertTrue(wallet.is_mine(wallet.get_txin_address(tx_copy.inputs()[0])))

        self.assertEqual(tx.txid(), tx_copy.txid())
        self.assertEqual(tx.wtxid(), tx_copy.wtxid())
        self.assertEqual('01000000000101c0ec8b6cdcb6638fa117ead71a8edebc189b30e6e5415bdfb3c8260aa269e6520100000000fdffffff02a02526000000000017a9145a71fc1a7a98ddd67be935ade1600981c0d066f987585d720000000000160014f0fe5c1867a174a12e70165e728a072619455ed50247304402205442705e988abe74bf391b293bb1b886674284a92ed0788c33024f9336d60aef022013a93049d3bed693254cd31a704d70bb988a36750f0b74d0a5b4d9e29c54ca9d0121028d4c44ca36d2c4bff3813df8d5d3c0278357521ecb892cd694c473c03970e4c5bb391400',
                         str(tx_copy))
        self.assertEqual('b019bbad45a46ed25365e46e4cae6428fb12ae425977eb93011ffb294cb4977e', tx_copy.txid())
        self.assertEqual('ba87313e2b3b42f1cc478843d4d53c72d6e06f6c66ac8cfbe2a59cdac2fd532d', tx_copy.wtxid())

        wallet.receive_tx_callback(tx.txid(), tx, TX_HEIGHT_UNCONFIRMED)
        self.assertEqual((0, funding_output_value - 2500000 - 5000, 0), wallet.get_balance())

        # bump tx
        tx = wallet.bump_fee(tx=tx_from_any(tx.serialize()), new_fee_rate=70.0)
        tx.locktime = 1325500
        tx.version = 1
        if simulate_moving_txs:
            partial_tx = tx.serialize_as_bytes().hex()
            self.assertEqual("70736274ff0100720100000001c0ec8b6cdcb6638fa117ead71a8edebc189b30e6e5415bdfb3c8260aa269e6520100000000fdffffff02a02526000000000017a9145a71fc1a7a98ddd67be935ade1600981c0d066f9870c4a720000000000160014f0fe5c1867a174a12e70165e728a072619455ed5bc3914000001011f8096980000000000160014d4ca56fcbad98fb4dcafdc573a75d6a6fffb09b72206028d4c44ca36d2c4bff3813df8d5d3c0278357521ecb892cd694c473c03970e4c50c3c14aede0000000000000000000000",
                             partial_tx)
            tx = tx_from_any(partial_tx)  # simulates moving partial txn between cosigners
        self.assertFalse(tx.is_complete())

        wallet.sign_transaction(tx, password=None)
        self.assertTrue(tx.is_complete())
        self.assertTrue(tx.is_segwit())
        tx_copy = tx_from_any(tx.serialize())
        self.assertEqual('01000000000101c0ec8b6cdcb6638fa117ead71a8edebc189b30e6e5415bdfb3c8260aa269e6520100000000fdffffff02a02526000000000017a9145a71fc1a7a98ddd67be935ade1600981c0d066f9870c4a720000000000160014f0fe5c1867a174a12e70165e728a072619455ed50247304402202a7e412d37f7a54f7ede0f85e58c7f9dc0f7244d222a4f50a90f87b05badeed40220788d4a4a13f660de7d5464dce5e79419361fdd5d1853c7da65469cd32f7981a90121028d4c44ca36d2c4bff3813df8d5d3c0278357521ecb892cd694c473c03970e4c5bc391400',
                         str(tx_copy))
        self.assertEqual('dad75ab7078b9ce9698a83e7a954c1c38b235d3a4ab79bcb340245e3d9b62b93', tx_copy.txid())
        self.assertEqual('05a484c64a094724b1c58a15463c8c772a98f084cc23ee636204ad9c4d9e5b51', tx_copy.wtxid())

        wallet.receive_tx_callback(tx.txid(), tx, TX_HEIGHT_UNCONFIRMED)
        self.assertEqual((0, 7490060, 0), wallet.get_balance())

    def _bump_fee_p2wpkh_when_there_is_only_a_single_output_and_that_is_a_change_address(self, *, simulate_moving_txs):
        wallet = self.create_standard_wallet_from_seed('frost repair depend effort salon ring foam oak cancel receive save usage')

        # bootstrap wallet
        funding_tx = Transaction('01000000000102acd6459dec7c3c51048eb112630da756f5d4cb4752b8d39aa325407ae0885cba020000001716001455c7f5e0631d8e6f5f05dddb9f676cec48845532fdffffffd146691ef6a207b682b13da5f2388b1f0d2a2022c8cfb8dc27b65434ec9ec8f701000000171600147b3be8a7ceaf15f57d7df2a3d216bc3c259e3225fdffffff02a9875b000000000017a914ea5a99f83e71d1c1dfc5d0370e9755567fe4a141878096980000000000160014d4ca56fcbad98fb4dcafdc573a75d6a6fffb09b702483045022100dde1ba0c9a2862a65791b8d91295a6603207fb79635935a67890506c214dd96d022046c6616642ef5971103c1db07ac014e63fa3b0e15c5729eacdd3e77fcb7d2086012103a72410f185401bb5b10aaa30989c272b554dc6d53bda6da85a76f662723421af024730440220033d0be8f74e782fbcec2b396647c7715d2356076b442423f23552b617062312022063c95cafdc6d52ccf55c8ee0f9ceb0f57afb41ea9076eb74fe633f59c50c6377012103b96a4954d834fbcfb2bbf8cf7de7dc2b28bc3d661c1557d1fd1db1bfc123a94abb391400')
        funding_txid = funding_tx.txid()
        funding_output_value = 10000000
        self.assertEqual('52e669a20a26c8b3df5b41e5e6309b18bcde8e1ad7ea17a18f63b6dc6c8becc0', funding_txid)
        wallet.receive_tx_callback(funding_txid, funding_tx, TX_HEIGHT_UNCONFIRMED)

        # create tx
        outputs = [PartialTxOutput.from_address_and_value('tvips1q7rl9cxr85962ztnsze089zs8ycv52hk4ykevnl', '!')]
        coins = wallet.get_spendable_coins(domain=None)
        tx = wallet.make_unsigned_transaction(coins=coins, outputs=outputs, fee=5000)
        tx.set_rbf(True)
        tx.locktime = 1325499
        if simulate_moving_txs:
            partial_tx = tx.serialize_as_bytes().hex()
            self.assertEqual("70736274ff0100520200000001c0ec8b6cdcb6638fa117ead71a8edebc189b30e6e5415bdfb3c8260aa269e6520100000000fdffffff01f882980000000000160014f0fe5c1867a174a12e70165e728a072619455ed5bb3914000001011f8096980000000000160014d4ca56fcbad98fb4dcafdc573a75d6a6fffb09b72206028d4c44ca36d2c4bff3813df8d5d3c0278357521ecb892cd694c473c03970e4c50c3c14aede000000000000000000220202105dd9133f33cbd4e50443ef9af428c0be61f097f8942aaa916f50b530125aea0c3c14aede010000000000000000",
                             partial_tx)
            tx = tx_from_any(partial_tx)  # simulates moving partial txn between cosigners
        wallet.sign_transaction(tx, password=None)

        self.assertTrue(tx.is_complete())
        self.assertTrue(tx.is_segwit())
        self.assertEqual(1, len(tx.inputs()))
        tx_copy = tx_from_any(tx.serialize())
        self.assertTrue(wallet.is_mine(wallet.get_txin_address(tx_copy.inputs()[0])))

        self.assertEqual(tx.txid(), tx_copy.txid())
        self.assertEqual(tx.wtxid(), tx_copy.wtxid())
        self.assertEqual('02000000000101c0ec8b6cdcb6638fa117ead71a8edebc189b30e6e5415bdfb3c8260aa269e6520100000000fdffffff01f882980000000000160014f0fe5c1867a174a12e70165e728a072619455ed50247304402201050a398878098e695e2fcef181383d529d0bd0c959554bc01c35cc1791dd83b02202a193fbc77ab47879093d01c131fd4f2c80dd76750b7f0be027751ca970b84a50121028d4c44ca36d2c4bff3813df8d5d3c0278357521ecb892cd694c473c03970e4c5bb391400',
                         str(tx_copy))
        self.assertEqual('839b4d7ec2480975126ffa0c2a4552a85dd43435b23b375536391943e1f27074', tx_copy.txid())
        self.assertEqual('b6fc78267494951771d935ef0338f50b13e62258e54265ad4989fe9ffe98b018', tx_copy.wtxid())

        wallet.receive_tx_callback(tx.txid(), tx, TX_HEIGHT_UNCONFIRMED)
        self.assertEqual((0, funding_output_value - 5000, 0), wallet.get_balance())

        # bump tx
        tx = wallet.bump_fee(tx=tx_from_any(tx.serialize()), new_fee_rate=75)
        tx.locktime = 1325500
        if simulate_moving_txs:
            partial_tx = tx.serialize_as_bytes().hex()
            self.assertEqual("70736274ff0100520200000001c0ec8b6cdcb6638fa117ead71a8edebc189b30e6e5415bdfb3c8260aa269e6520100000000fdffffff014676980000000000160014f0fe5c1867a174a12e70165e728a072619455ed5bc3914000001011f8096980000000000160014d4ca56fcbad98fb4dcafdc573a75d6a6fffb09b72206028d4c44ca36d2c4bff3813df8d5d3c0278357521ecb892cd694c473c03970e4c50c3c14aede000000000000000000220202105dd9133f33cbd4e50443ef9af428c0be61f097f8942aaa916f50b530125aea0c3c14aede010000000000000000",
                             partial_tx)
            tx = tx_from_any(partial_tx)  # simulates moving partial txn between cosigners
        self.assertFalse(tx.is_complete())

        wallet.sign_transaction(tx, password=None)
        self.assertTrue(tx.is_complete())
        self.assertTrue(tx.is_segwit())
        tx_copy = tx_from_any(tx.serialize())
        self.assertEqual('02000000000101c0ec8b6cdcb6638fa117ead71a8edebc189b30e6e5415bdfb3c8260aa269e6520100000000fdffffff014676980000000000160014f0fe5c1867a174a12e70165e728a072619455ed502473044022008bcb6fab261e9f4d5ccdd11c389b0620de1a1f493e97df6ec83f0c1a261e96c02205e352d3096cc68d4b1279f05dd4a2b1f9d1134dd01f761d01e21f4a88e608cca0121028d4c44ca36d2c4bff3813df8d5d3c0278357521ecb892cd694c473c03970e4c5bc391400',
                         str(tx_copy))
        self.assertEqual('0787da6829907ede8a322273d19ba47943ac234ad7fd1cb1821f6a0e78fcc003', tx_copy.txid())
        self.assertEqual('65760ae60ed5feedfd10a9198b44e483ea64dcfa116d32cf247f45d474ee5ce0', tx_copy.wtxid())

        wallet.receive_tx_callback(tx.txid(), tx, TX_HEIGHT_UNCONFIRMED)
        self.assertEqual((0, 9991750, 0), wallet.get_balance())

    def _bump_fee_when_user_sends_max(self, *, simulate_moving_txs):
        wallet = self.create_standard_wallet_from_seed('frost repair depend effort salon ring foam oak cancel receive save usage')

        # bootstrap wallet
        funding_tx = Transaction('01000000000102acd6459dec7c3c51048eb112630da756f5d4cb4752b8d39aa325407ae0885cba020000001716001455c7f5e0631d8e6f5f05dddb9f676cec48845532fdffffffd146691ef6a207b682b13da5f2388b1f0d2a2022c8cfb8dc27b65434ec9ec8f701000000171600147b3be8a7ceaf15f57d7df2a3d216bc3c259e3225fdffffff02a9875b000000000017a914ea5a99f83e71d1c1dfc5d0370e9755567fe4a141878096980000000000160014d4ca56fcbad98fb4dcafdc573a75d6a6fffb09b702483045022100dde1ba0c9a2862a65791b8d91295a6603207fb79635935a67890506c214dd96d022046c6616642ef5971103c1db07ac014e63fa3b0e15c5729eacdd3e77fcb7d2086012103a72410f185401bb5b10aaa30989c272b554dc6d53bda6da85a76f662723421af024730440220033d0be8f74e782fbcec2b396647c7715d2356076b442423f23552b617062312022063c95cafdc6d52ccf55c8ee0f9ceb0f57afb41ea9076eb74fe633f59c50c6377012103b96a4954d834fbcfb2bbf8cf7de7dc2b28bc3d661c1557d1fd1db1bfc123a94abb391400')
        funding_txid = funding_tx.txid()
        self.assertEqual('52e669a20a26c8b3df5b41e5e6309b18bcde8e1ad7ea17a18f63b6dc6c8becc0', funding_txid)
        wallet.receive_tx_callback(funding_txid, funding_tx, TX_HEIGHT_UNCONFIRMED)

        # create tx
        outputs = [PartialTxOutput.from_address_and_value('mQRag1cp5VavpANy4foiHMQEFhVS5RY5zd', '!')]
        coins = wallet.get_spendable_coins(domain=None)
        tx = wallet.make_unsigned_transaction(coins=coins, outputs=outputs, fee=5000)
        tx.set_rbf(True)
        tx.locktime = 1325499
        tx.version = 1
        if simulate_moving_txs:
            partial_tx = tx.serialize_as_bytes().hex()
            self.assertEqual("70736274ff0100530100000001c0ec8b6cdcb6638fa117ead71a8edebc189b30e6e5415bdfb3c8260aa269e6520100000000fdffffff01f88298000000000017a9145a71fc1a7a98ddd67be935ade1600981c0d066f987bb3914000001011f8096980000000000160014d4ca56fcbad98fb4dcafdc573a75d6a6fffb09b72206028d4c44ca36d2c4bff3813df8d5d3c0278357521ecb892cd694c473c03970e4c50c3c14aede00000000000000000000",
                             partial_tx)
            tx = tx_from_any(partial_tx)  # simulates moving partial txn between cosigners
        wallet.sign_transaction(tx, password=None)

        self.assertTrue(tx.is_complete())
        self.assertTrue(tx.is_segwit())
        self.assertEqual(1, len(tx.inputs()))
        tx_copy = tx_from_any(tx.serialize())
        self.assertTrue(wallet.is_mine(wallet.get_txin_address(tx_copy.inputs()[0])))

        self.assertEqual(tx.txid(), tx_copy.txid())
        self.assertEqual(tx.wtxid(), tx_copy.wtxid())
        self.assertEqual('01000000000101c0ec8b6cdcb6638fa117ead71a8edebc189b30e6e5415bdfb3c8260aa269e6520100000000fdffffff01f88298000000000017a9145a71fc1a7a98ddd67be935ade1600981c0d066f987024730440220520ab41536d5d0fac8ad44e6aa4a8258a266121bab1eb6599f1ee86bbc65719d02205944c2fb765fca4753a850beadac49f5305c6722410c347c08cec4d90e3eb4430121028d4c44ca36d2c4bff3813df8d5d3c0278357521ecb892cd694c473c03970e4c5bb391400',
                         str(tx_copy))
        self.assertEqual('dc4b622f3225f00edb886011fa02b74630cdbc24cebdd3210d5ea3b68bef5cc9', tx_copy.txid())
        self.assertEqual('a00340ee8c90673e05f2cf368601b6bba6a7f0513bd974feb218a326e39b1874', tx_copy.wtxid())

        wallet.receive_tx_callback(tx.txid(), tx, TX_HEIGHT_UNCONFIRMED)
        self.assertEqual((0, 0, 0), wallet.get_balance())

        # bump tx
        tx = wallet.bump_fee(tx=tx_from_any(tx.serialize()), new_fee_rate=70.0)
        tx.locktime = 1325500
        tx.version = 1
        if simulate_moving_txs:
            partial_tx = tx.serialize_as_bytes().hex()
            self.assertEqual("70736274ff0100530100000001c0ec8b6cdcb6638fa117ead71a8edebc189b30e6e5415bdfb3c8260aa269e6520100000000fdffffff01267898000000000017a9145a71fc1a7a98ddd67be935ade1600981c0d066f987bc3914000001011f8096980000000000160014d4ca56fcbad98fb4dcafdc573a75d6a6fffb09b72206028d4c44ca36d2c4bff3813df8d5d3c0278357521ecb892cd694c473c03970e4c50c3c14aede00000000000000000000",
                             partial_tx)
            tx = tx_from_any(partial_tx)  # simulates moving partial txn between cosigners
        self.assertFalse(tx.is_complete())

        wallet.sign_transaction(tx, password=None)
        self.assertTrue(tx.is_complete())
        self.assertTrue(tx.is_segwit())
        tx_copy = tx_from_any(tx.serialize())
        self.assertEqual('01000000000101c0ec8b6cdcb6638fa117ead71a8edebc189b30e6e5415bdfb3c8260aa269e6520100000000fdffffff01267898000000000017a9145a71fc1a7a98ddd67be935ade1600981c0d066f98702473044022069412007c3a6509fdfcfbe90679395c202c973740b0530b8ff366bc86ebff99d02206a02e3c0beb0921fa7d30379db4999d685d4b97239a2b8c7dd839531c72863110121028d4c44ca36d2c4bff3813df8d5d3c0278357521ecb892cd694c473c03970e4c5bc391400',
                         str(tx_copy))
        self.assertEqual('53824cc67e8fe973b0dfa1b8cc10f4e2441b9b4b2b1eb92576fbba7000c2908a', tx_copy.txid())
        self.assertEqual('bb137a5a810bb44d3b1cc77fb4f840e7c8c0f84771f7ce4671c3b1a9f5f93724', tx_copy.wtxid())

        wallet.receive_tx_callback(tx.txid(), tx, TX_HEIGHT_UNCONFIRMED)
        self.assertEqual((0, 0, 0), wallet.get_balance())

    def _bump_fee_when_new_inputs_need_to_be_added(self, *, simulate_moving_txs):
        wallet = self.create_standard_wallet_from_seed('frost repair depend effort salon ring foam oak cancel receive save usage')

        # bootstrap wallet (incoming funding_tx1)
        funding_tx1 = Transaction('01000000000102acd6459dec7c3c51048eb112630da756f5d4cb4752b8d39aa325407ae0885cba020000001716001455c7f5e0631d8e6f5f05dddb9f676cec48845532fdffffffd146691ef6a207b682b13da5f2388b1f0d2a2022c8cfb8dc27b65434ec9ec8f701000000171600147b3be8a7ceaf15f57d7df2a3d216bc3c259e3225fdffffff02a9875b000000000017a914ea5a99f83e71d1c1dfc5d0370e9755567fe4a141878096980000000000160014d4ca56fcbad98fb4dcafdc573a75d6a6fffb09b702483045022100dde1ba0c9a2862a65791b8d91295a6603207fb79635935a67890506c214dd96d022046c6616642ef5971103c1db07ac014e63fa3b0e15c5729eacdd3e77fcb7d2086012103a72410f185401bb5b10aaa30989c272b554dc6d53bda6da85a76f662723421af024730440220033d0be8f74e782fbcec2b396647c7715d2356076b442423f23552b617062312022063c95cafdc6d52ccf55c8ee0f9ceb0f57afb41ea9076eb74fe633f59c50c6377012103b96a4954d834fbcfb2bbf8cf7de7dc2b28bc3d661c1557d1fd1db1bfc123a94abb391400')
        funding_txid1 = funding_tx1.txid()
        #funding_output_value = 10_000_000
        self.assertEqual('52e669a20a26c8b3df5b41e5e6309b18bcde8e1ad7ea17a18f63b6dc6c8becc0', funding_txid1)
        wallet.receive_tx_callback(funding_txid1, funding_tx1, TX_HEIGHT_UNCONFIRMED)

        # create tx
        outputs = [PartialTxOutput.from_address_and_value('mQRag1cp5VavpANy4foiHMQEFhVS5RY5zd', '!')]
        coins = wallet.get_spendable_coins(domain=None)
        tx = wallet.make_unsigned_transaction(coins=coins, outputs=outputs, fee=5000)
        tx.set_rbf(True)
        tx.locktime = 1325499
        tx.version = 1
        if simulate_moving_txs:
            partial_tx = tx.serialize_as_bytes().hex()
            self.assertEqual("70736274ff0100530100000001c0ec8b6cdcb6638fa117ead71a8edebc189b30e6e5415bdfb3c8260aa269e6520100000000fdffffff01f88298000000000017a9145a71fc1a7a98ddd67be935ade1600981c0d066f987bb3914000001011f8096980000000000160014d4ca56fcbad98fb4dcafdc573a75d6a6fffb09b72206028d4c44ca36d2c4bff3813df8d5d3c0278357521ecb892cd694c473c03970e4c50c3c14aede00000000000000000000",
                             partial_tx)
            tx = tx_from_any(partial_tx)  # simulates moving partial txn between cosigners
        wallet.sign_transaction(tx, password=None)

        self.assertTrue(tx.is_complete())
        self.assertTrue(tx.is_segwit())
        self.assertEqual(1, len(tx.inputs()))
        tx_copy = tx_from_any(tx.serialize())
        self.assertTrue(wallet.is_mine(wallet.get_txin_address(tx_copy.inputs()[0])))

        self.assertEqual(tx.txid(), tx_copy.txid())
        self.assertEqual(tx.wtxid(), tx_copy.wtxid())
        self.assertEqual('01000000000101c0ec8b6cdcb6638fa117ead71a8edebc189b30e6e5415bdfb3c8260aa269e6520100000000fdffffff01f88298000000000017a9145a71fc1a7a98ddd67be935ade1600981c0d066f987024730440220520ab41536d5d0fac8ad44e6aa4a8258a266121bab1eb6599f1ee86bbc65719d02205944c2fb765fca4753a850beadac49f5305c6722410c347c08cec4d90e3eb4430121028d4c44ca36d2c4bff3813df8d5d3c0278357521ecb892cd694c473c03970e4c5bb391400',
                         str(tx_copy))
        self.assertEqual('dc4b622f3225f00edb886011fa02b74630cdbc24cebdd3210d5ea3b68bef5cc9', tx_copy.txid())
        self.assertEqual('a00340ee8c90673e05f2cf368601b6bba6a7f0513bd974feb218a326e39b1874', tx_copy.wtxid())

        wallet.receive_tx_callback(tx.txid(), tx, TX_HEIGHT_UNCONFIRMED)
        self.assertEqual((0, 0, 0), wallet.get_balance())

        # another incoming transaction (funding_tx2)
        funding_tx2 = Transaction('01000000000101c0ec8b6cdcb6638fa117ead71a8edebc189b30e6e5415bdfb3c8260aa269e6520000000017160014ba9ca815474a674ff1efb3fc82cf0f3460de8c57fdffffff0230390f000000000017a9148b59abaca8215c0d4b18cbbf715550aa2b50c85b87404b4c000000000016001483c3bc7234f17a209cc5dcce14903b54ee4dab9002473044022038a05f7d38bcf810dfebb39f1feda5cc187da4cf5d6e56986957ddcccedc75d302203ab67ccf15431b4e2aeeab1582b9a5a7821e7ac4be8ebf512505dbfdc7e094fd0121032168234e0ba465b8cedc10173ea9391725c0f6d9fa517641af87926626a5144abd391400')
        funding_txid2 = funding_tx2.txid()
        #funding_output_value = 5_000_000
        self.assertEqual('c36a6e1cd54df108e69574f70bc9b88dc13beddc70cfad9feb7f8f6593255d4a', funding_txid2)
        wallet.receive_tx_callback(funding_txid2, funding_tx2, TX_HEIGHT_UNCONFIRMED)
        self.assertEqual((0, 5_000_000, 0), wallet.get_balance())

        # bump tx
        tx = wallet.bump_fee(tx=tx_from_any(tx.serialize()), new_fee_rate=70.0)
        tx.locktime = 1325500
        tx.version = 1
        if simulate_moving_txs:
            partial_tx = tx.serialize_as_bytes().hex()
            self.assertEqual("70736274ff01009b0100000002c0ec8b6cdcb6638fa117ead71a8edebc189b30e6e5415bdfb3c8260aa269e6520100000000fdffffff4a5d2593658f7feb9fadcf70dced3bc18db8c90bf77495e608f14dd51c6e6ac30100000000feffffff025c254c0000000000160014f0fe5c1867a174a12e70165e728a072619455ed5f88298000000000017a9145a71fc1a7a98ddd67be935ade1600981c0d066f987bc3914000001011f8096980000000000160014d4ca56fcbad98fb4dcafdc573a75d6a6fffb09b72206028d4c44ca36d2c4bff3813df8d5d3c0278357521ecb892cd694c473c03970e4c50c3c14aede00000000000000000001011f404b4c000000000016001483c3bc7234f17a209cc5dcce14903b54ee4dab90220602a6ff1ffc189b4776b78e20edca969cc45da3e610cc0cc79925604be43fee469f0c3c14aede0000000001000000000000",
                             partial_tx)
            tx = tx_from_any(partial_tx)  # simulates moving partial txn between cosigners
        self.assertFalse(tx.is_complete())

        wallet.sign_transaction(tx, password=None)
        self.assertTrue(tx.is_complete())
        self.assertTrue(tx.is_segwit())
        tx_copy = tx_from_any(tx.serialize())
        self.assertEqual('01000000000102c0ec8b6cdcb6638fa117ead71a8edebc189b30e6e5415bdfb3c8260aa269e6520100000000fdffffff4a5d2593658f7feb9fadcf70dced3bc18db8c90bf77495e608f14dd51c6e6ac30100000000feffffff025c254c0000000000160014f0fe5c1867a174a12e70165e728a072619455ed5f88298000000000017a9145a71fc1a7a98ddd67be935ade1600981c0d066f987024730440220075992f2696076ca14265372c797fa5c6116ef9b8023f36fa7500442fe3e21430220252677cce7b009d8a65681e8f50b78c9a31c6461f67c995b8804041a290893660121028d4c44ca36d2c4bff3813df8d5d3c0278357521ecb892cd694c473c03970e4c502473044022018379b52ea52436eaeef1593e08aba78db1fd624b804ab747722f748203d553702204cbe4c87a010c8b67be9034014b503354e72f9c8205172269c00de20883fac61012102a6ff1ffc189b4776b78e20edca969cc45da3e610cc0cc79925604be43fee469fbc391400',
                         str(tx_copy))
        self.assertEqual('056aaf5ec628a492742b083ad7790836e2d12e89061f32d5b517679764fdaff1', tx_copy.txid())
        self.assertEqual('0c26d17386408d0111ebc94a5d05f6afd681add632dfbcd986658f9d9fe25ff7', tx_copy.wtxid())

        wallet.receive_tx_callback(tx.txid(), tx, TX_HEIGHT_UNCONFIRMED)
        self.assertEqual((0, 4_990_300, 0), wallet.get_balance())

    def _rbf_batching(self, *, simulate_moving_txs):
        wallet = self.create_standard_wallet_from_seed('frost repair depend effort salon ring foam oak cancel receive save usage')
        wallet.config.set_key('batch_rbf', True)

        # bootstrap wallet (incoming funding_tx1)
        funding_tx1 = Transaction('01000000000102acd6459dec7c3c51048eb112630da756f5d4cb4752b8d39aa325407ae0885cba020000001716001455c7f5e0631d8e6f5f05dddb9f676cec48845532fdffffffd146691ef6a207b682b13da5f2388b1f0d2a2022c8cfb8dc27b65434ec9ec8f701000000171600147b3be8a7ceaf15f57d7df2a3d216bc3c259e3225fdffffff02a9875b000000000017a914ea5a99f83e71d1c1dfc5d0370e9755567fe4a141878096980000000000160014d4ca56fcbad98fb4dcafdc573a75d6a6fffb09b702483045022100dde1ba0c9a2862a65791b8d91295a6603207fb79635935a67890506c214dd96d022046c6616642ef5971103c1db07ac014e63fa3b0e15c5729eacdd3e77fcb7d2086012103a72410f185401bb5b10aaa30989c272b554dc6d53bda6da85a76f662723421af024730440220033d0be8f74e782fbcec2b396647c7715d2356076b442423f23552b617062312022063c95cafdc6d52ccf55c8ee0f9ceb0f57afb41ea9076eb74fe633f59c50c6377012103b96a4954d834fbcfb2bbf8cf7de7dc2b28bc3d661c1557d1fd1db1bfc123a94abb391400')
        funding_txid1 = funding_tx1.txid()
        #funding_output_value = 10_000_000
        self.assertEqual('52e669a20a26c8b3df5b41e5e6309b18bcde8e1ad7ea17a18f63b6dc6c8becc0', funding_txid1)
        wallet.receive_tx_callback(funding_txid1, funding_tx1, TX_HEIGHT_UNCONFIRMED)

        # create tx
        outputs = [PartialTxOutput.from_address_and_value('mQRag1cp5VavpANy4foiHMQEFhVS5RY5zd', 2_500_000)]
        coins = wallet.get_spendable_coins(domain=None)
        tx = wallet.make_unsigned_transaction(coins=coins, outputs=outputs, fee=5000)
        tx.set_rbf(True)
        tx.locktime = 1325499
        tx.version = 1
        if simulate_moving_txs:
            partial_tx = tx.serialize_as_bytes().hex()
            self.assertEqual("70736274ff0100720100000001c0ec8b6cdcb6638fa117ead71a8edebc189b30e6e5415bdfb3c8260aa269e6520100000000fdffffff02a02526000000000017a9145a71fc1a7a98ddd67be935ade1600981c0d066f987585d720000000000160014f0fe5c1867a174a12e70165e728a072619455ed5bb3914000001011f8096980000000000160014d4ca56fcbad98fb4dcafdc573a75d6a6fffb09b72206028d4c44ca36d2c4bff3813df8d5d3c0278357521ecb892cd694c473c03970e4c50c3c14aede00000000000000000000220202105dd9133f33cbd4e50443ef9af428c0be61f097f8942aaa916f50b530125aea0c3c14aede010000000000000000",
                             partial_tx)
            tx = tx_from_any(partial_tx)  # simulates moving partial txn between cosigners
        wallet.sign_transaction(tx, password=None)

        self.assertTrue(tx.is_complete())
        self.assertTrue(tx.is_segwit())
        self.assertEqual(1, len(tx.inputs()))
        tx_copy = tx_from_any(tx.serialize())
        self.assertTrue(wallet.is_mine(wallet.get_txin_address(tx_copy.inputs()[0])))

        self.assertEqual(tx.txid(), tx_copy.txid())
        self.assertEqual(tx.wtxid(), tx_copy.wtxid())
        self.assertEqual('01000000000101c0ec8b6cdcb6638fa117ead71a8edebc189b30e6e5415bdfb3c8260aa269e6520100000000fdffffff02a02526000000000017a9145a71fc1a7a98ddd67be935ade1600981c0d066f987585d720000000000160014f0fe5c1867a174a12e70165e728a072619455ed50247304402205442705e988abe74bf391b293bb1b886674284a92ed0788c33024f9336d60aef022013a93049d3bed693254cd31a704d70bb988a36750f0b74d0a5b4d9e29c54ca9d0121028d4c44ca36d2c4bff3813df8d5d3c0278357521ecb892cd694c473c03970e4c5bb391400',
                         str(tx_copy))
        self.assertEqual('b019bbad45a46ed25365e46e4cae6428fb12ae425977eb93011ffb294cb4977e', tx_copy.txid())
        self.assertEqual('ba87313e2b3b42f1cc478843d4d53c72d6e06f6c66ac8cfbe2a59cdac2fd532d', tx_copy.wtxid())

        wallet.receive_tx_callback(tx.txid(), tx, TX_HEIGHT_UNCONFIRMED)
        self.assertEqual((0, 7_495_000, 0), wallet.get_balance())

        # another incoming transaction (funding_tx2)
        funding_tx2 = Transaction('01000000000101c0ec8b6cdcb6638fa117ead71a8edebc189b30e6e5415bdfb3c8260aa269e6520000000017160014ba9ca815474a674ff1efb3fc82cf0f3460de8c57fdffffff0230390f000000000017a9148b59abaca8215c0d4b18cbbf715550aa2b50c85b87404b4c000000000016001483c3bc7234f17a209cc5dcce14903b54ee4dab9002473044022038a05f7d38bcf810dfebb39f1feda5cc187da4cf5d6e56986957ddcccedc75d302203ab67ccf15431b4e2aeeab1582b9a5a7821e7ac4be8ebf512505dbfdc7e094fd0121032168234e0ba465b8cedc10173ea9391725c0f6d9fa517641af87926626a5144abd391400')
        funding_txid2 = funding_tx2.txid()
        #funding_output_value = 5_000_000
        self.assertEqual('c36a6e1cd54df108e69574f70bc9b88dc13beddc70cfad9feb7f8f6593255d4a', funding_txid2)
        wallet.receive_tx_callback(funding_txid2, funding_tx2, TX_HEIGHT_UNCONFIRMED)
        self.assertEqual((0, 12_495_000, 0), wallet.get_balance())

        # create new tx (output should be batched with existing!)
        # no new input will be needed. just a new output, and change decreased.
        outputs = [PartialTxOutput.from_address_and_value('tvips1qy6xmdj96v5dzt3j08hgc05yk3kltqsnmm2td4g', 2_500_000)]
        coins = wallet.get_spendable_coins(domain=None)
        tx = wallet.make_unsigned_transaction(coins=coins, outputs=outputs, fee=20000)
        tx.set_rbf(True)
        tx.locktime = 1325499
        tx.version = 1
        if simulate_moving_txs:
            partial_tx = tx.serialize_as_bytes().hex()
            self.assertEqual("70736274ff0100910100000001c0ec8b6cdcb6638fa117ead71a8edebc189b30e6e5415bdfb3c8260aa269e6520100000000fdffffff03a025260000000000160014268db6c8ba651a25c64f3dd187d0968dbeb0427ba02526000000000017a9145a71fc1a7a98ddd67be935ade1600981c0d066f98768294b0000000000160014f0fe5c1867a174a12e70165e728a072619455ed5bb3914000001011f8096980000000000160014d4ca56fcbad98fb4dcafdc573a75d6a6fffb09b72206028d4c44ca36d2c4bff3813df8d5d3c0278357521ecb892cd694c473c03970e4c50c3c14aede0000000000000000000000220202105dd9133f33cbd4e50443ef9af428c0be61f097f8942aaa916f50b530125aea0c3c14aede010000000000000000",
                             partial_tx)
            tx = tx_from_any(partial_tx)  # simulates moving partial txn between cosigners
        wallet.sign_transaction(tx, password=None)

        self.assertTrue(tx.is_complete())
        self.assertTrue(tx.is_segwit())
        self.assertEqual(1, len(tx.inputs()))
        tx_copy = tx_from_any(tx.serialize())
        self.assertTrue(wallet.is_mine(wallet.get_txin_address(tx_copy.inputs()[0])))

        self.assertEqual(tx.txid(), tx_copy.txid())
        self.assertEqual(tx.wtxid(), tx_copy.wtxid())
        self.assertEqual('01000000000101c0ec8b6cdcb6638fa117ead71a8edebc189b30e6e5415bdfb3c8260aa269e6520100000000fdffffff03a025260000000000160014268db6c8ba651a25c64f3dd187d0968dbeb0427ba02526000000000017a9145a71fc1a7a98ddd67be935ade1600981c0d066f98768294b0000000000160014f0fe5c1867a174a12e70165e728a072619455ed502473044022072612ca23c2c9549eb7a8c6a6be4c3331809295e8543e3997dbabd3aa2ddda1602202cec48b2085ab337e1df6ffc003b6f553326c00213d148f226c644bce4d473790121028d4c44ca36d2c4bff3813df8d5d3c0278357521ecb892cd694c473c03970e4c5bb391400',
                         str(tx_copy))
        self.assertEqual('8e04722986a878a2b3473835c21e1bd2c7902ab03d36d3a5c5913873eeb4a04d', tx_copy.txid())
        self.assertEqual('0106e4923bf07a3aadaab8fb62ef3e8da0cad3759fe107dca39ac1a3ba0b7561', tx_copy.wtxid())

        wallet.receive_tx_callback(tx.txid(), tx, TX_HEIGHT_UNCONFIRMED)
        self.assertEqual((0, 9_925_800, 0), wallet.get_balance())

        # create new tx (output should be batched with existing!)
        # new input will be needed!
        outputs = [PartialTxOutput.from_address_and_value('mbS4vRc3s4fxxYY2AE1u9NJWxYjJCxPgwL', 6_000_000)]
        coins = wallet.get_spendable_coins(domain=None)
        tx = wallet.make_unsigned_transaction(coins=coins, outputs=outputs, fee=100_000)
        tx.set_rbf(True)
        tx.locktime = 1325499
        tx.version = 1
        if simulate_moving_txs:
            partial_tx = tx.serialize_as_bytes().hex()
            self.assertEqual("70736274ff0100da0100000002c0ec8b6cdcb6638fa117ead71a8edebc189b30e6e5415bdfb3c8260aa269e6520100000000fdffffff4a5d2593658f7feb9fadcf70dced3bc18db8c90bf77495e608f14dd51c6e6ac30100000000fdffffff04a025260000000000160014268db6c8ba651a25c64f3dd187d0968dbeb0427ba02526000000000017a9145a71fc1a7a98ddd67be935ade1600981c0d066f987983c3a0000000000160014f0fe5c1867a174a12e70165e728a072619455ed5808d5b000000000017a914d332f2f63019da6f2d23ee77bbe30eed7739790587bb3914000001011f8096980000000000160014d4ca56fcbad98fb4dcafdc573a75d6a6fffb09b72206028d4c44ca36d2c4bff3813df8d5d3c0278357521ecb892cd694c473c03970e4c50c3c14aede00000000000000000001011f404b4c000000000016001483c3bc7234f17a209cc5dcce14903b54ee4dab90220602a6ff1ffc189b4776b78e20edca969cc45da3e610cc0cc79925604be43fee469f0c3c14aede0000000001000000000000220202105dd9133f33cbd4e50443ef9af428c0be61f097f8942aaa916f50b530125aea0c3c14aede01000000000000000000",
                             partial_tx)
            tx = tx_from_any(partial_tx)  # simulates moving partial txn between cosigners
        wallet.sign_transaction(tx, password=None)

        self.assertTrue(tx.is_complete())
        self.assertTrue(tx.is_segwit())
        self.assertEqual(2, len(tx.inputs()))
        tx_copy = tx_from_any(tx.serialize())
        self.assertTrue(wallet.is_mine(wallet.get_txin_address(tx_copy.inputs()[0])))

        self.assertEqual(tx.txid(), tx_copy.txid())
        self.assertEqual(tx.wtxid(), tx_copy.wtxid())
        self.assertEqual('01000000000102c0ec8b6cdcb6638fa117ead71a8edebc189b30e6e5415bdfb3c8260aa269e6520100000000fdffffff4a5d2593658f7feb9fadcf70dced3bc18db8c90bf77495e608f14dd51c6e6ac30100000000fdffffff04a025260000000000160014268db6c8ba651a25c64f3dd187d0968dbeb0427ba02526000000000017a9145a71fc1a7a98ddd67be935ade1600981c0d066f987983c3a0000000000160014f0fe5c1867a174a12e70165e728a072619455ed5808d5b000000000017a914d332f2f63019da6f2d23ee77bbe30eed77397905870247304402203c2308123e7a2b22d066cace22b5bfc447bc081d42ff0cfc241efc5a2d1964ae022034b7c92289b3c35faa8fd3a7eec542d90a3ff15cd25db8ec7c22e770be864c170121028d4c44ca36d2c4bff3813df8d5d3c0278357521ecb892cd694c473c03970e4c50247304402201990d7a85890c8425cabd63ddefe6f8a23252cc52fb7ddae5ae9eca2121bcb7502202c288a30cd165e4f453be22bcf4cd87f6a7105933061ef05564215baad10662c012102a6ff1ffc189b4776b78e20edca969cc45da3e610cc0cc79925604be43fee469fbb391400',
                         str(tx_copy))
        self.assertEqual('1a7834b4469cbfdf1c12441f8e787ba70ce9ce421ca7ebec8a2a6fcdfe98dbcc', tx_copy.txid())
        self.assertEqual('6e41793696e014deb45f715338c50aca7bfda811c05ac29730af4cf05d76b48e', tx_copy.wtxid())

        wallet.receive_tx_callback(tx.txid(), tx, TX_HEIGHT_UNCONFIRMED)
        self.assertEqual((0, 3_816_600, 0), wallet.get_balance())

    @mock.patch.object(wallet.Abstract_Wallet, 'save_db')
    def test_cpfp_p2wpkh(self, mock_save_db):
        wallet = self.create_standard_wallet_from_seed('frost repair depend effort salon ring foam oak cancel receive save usage')

        # bootstrap wallet
        funding_tx = Transaction('01000000000101c0ec8b6cdcb6638fa117ead71a8edebc189b30e6e5415bdfb3c8260aa269e6520000000017160014ba9ca815474a674ff1efb3fc82cf0f3460de8c57fdffffff0230390f000000000017a9148b59abaca8215c0d4b18cbbf715550aa2b50c85b87404b4c000000000016001483c3bc7234f17a209cc5dcce14903b54ee4dab9002473044022038a05f7d38bcf810dfebb39f1feda5cc187da4cf5d6e56986957ddcccedc75d302203ab67ccf15431b4e2aeeab1582b9a5a7821e7ac4be8ebf512505dbfdc7e094fd0121032168234e0ba465b8cedc10173ea9391725c0f6d9fa517641af87926626a5144abd391400')
        funding_txid = funding_tx.txid()
        funding_output_value = 5000000
        self.assertEqual('c36a6e1cd54df108e69574f70bc9b88dc13beddc70cfad9feb7f8f6593255d4a', funding_txid)
        wallet.receive_tx_callback(funding_txid, funding_tx, TX_HEIGHT_UNCONFIRMED)

        # cpfp tx
        tx = wallet.cpfp(funding_tx, fee=50000)
        tx.set_rbf(True)
        tx.locktime = 1325501
        tx.version = 1
        wallet.sign_transaction(tx, password=None)

        self.assertTrue(tx.is_complete())
        self.assertTrue(tx.is_segwit())
        self.assertEqual(1, len(tx.inputs()))
        tx_copy = tx_from_any(tx.serialize())

        self.assertEqual(tx.txid(), tx_copy.txid())
        self.assertEqual(tx.wtxid(), tx_copy.wtxid())
        self.assertEqual('010000000001014a5d2593658f7feb9fadcf70dced3bc18db8c90bf77495e608f14dd51c6e6ac30100000000fdffffff01f0874b0000000000160014d4ca56fcbad98fb4dcafdc573a75d6a6fffb09b70247304402200a0855f38f3f5015e78c5d2161c1d881e16ea8169b375ef423feb0233ed0402d0220238c48d56eb846e3d71945b856554f2665ff55dfb7d52249fca6de0b7cecb338012102a6ff1ffc189b4776b78e20edca969cc45da3e610cc0cc79925604be43fee469fbd391400',
                         str(tx_copy))
        self.assertEqual('92fe0029019e8f7476fbee38a684c40c2d726bc769ea064e9cb044d09e715be1', tx_copy.txid())
        self.assertEqual('5ab92fa14ffecc3c510a77f994bdf6bb5aa810e74ddf41b8a03da088d5a96326', tx_copy.wtxid())

        wallet.receive_tx_callback(tx.txid(), tx, TX_HEIGHT_UNCONFIRMED)
        self.assertEqual((0, funding_output_value - 50000, 0), wallet.get_balance())

    def test_sweep_p2pk(self):

        class NetworkMock:
            relay_fee = 1000
            def run_from_another_thread(self, coro):
                loop = asyncio.get_event_loop()
                return loop.run_until_complete(coro)
            async def listunspent_for_scripthash(self, scripthash):
                if scripthash == '460e4fb540b657d775d84ff4955c9b13bd954c2adc26a6b998331343f85b6a45':
                    return [{'tx_hash': 'ac24de8b58e826f60bd7b9ba31670bdfc3e8aedb2f28d0e91599d741569e3429', 'tx_pos': 1, 'height': 1325785, 'value': 1000000}]
                else:
                    return []

        privkeys = ['93NQ7CFbwTPyKDJLXe97jczw33fiLijam2SCZL3Uinz1NSbHrTu', ]
        network = NetworkMock()
        dest_addr = 'tvips1q3ws2p0qjk5vrravv065xqlnkckvzcpclrpdw2x'
        tx = sweep(privkeys, network=network, config=None, to_address=dest_addr, fee=5000, locktime=1325785, tx_version=1)

        tx_copy = tx_from_any(tx.serialize())
        self.assertEqual('010000000129349e5641d79915e9d0282fdbaee8c3df0b6731bab9d70bf626e8588bde24ac010000004847304402206bf0d0a93abae0d5873a62ebf277a5dd2f33837821e8b93e74d04e19d71b578002201a6d729bc159941ef5c4c9e5fe13ece9fc544351ba531b00f68ba549c8b38a9a01fdffffff01b82e0f00000000001600148ba0a0bc12b51831f58c7ea8607e76c5982c071fd93a1400',
                         str(tx_copy))
        self.assertEqual('7f827fc5256c274fd1094eb7e020c8ded0baf820356f61aa4f14a9093b0ea0ee', tx_copy.txid())
        self.assertEqual('7f827fc5256c274fd1094eb7e020c8ded0baf820356f61aa4f14a9093b0ea0ee', tx_copy.wtxid())

    @mock.patch.object(wallet.Abstract_Wallet, 'save_db')
    def test_coinjoin_between_two_p2wpkh_electrum_seeds(self, mock_save_db):
        wallet1 = WalletIntegrityHelper.create_standard_wallet(
            keystore.from_seed('humor argue expand gain goat shiver remove morning security casual leopard degree', ''),
            gap_limit=2,
            config=self.config
        )
        wallet2 = WalletIntegrityHelper.create_standard_wallet(
            keystore.from_seed('couple fade lift useless text thank badge act august roof drastic violin', ''),
            gap_limit=2,
            config=self.config
        )

        # bootstrap wallet1
        funding_tx = Transaction('0200000000010162ecbac2f0c8662f53505d9410fdc56c84c5642ddbd3358d9a27d564e26731130200000000fdffffff02c0d8a70000000000160014aba1c9faecc3f8882e641583e8734a3f9d01b15ab89ed5000000000016001470afbd97b2dc351bd167f714e294b2fd3b60aedf02483045022100c93449989510e279eb14a0193d5c262ae93034b81376a1f6be259c6080d3ba5d0220536ab394f7c20f301d7ec2ef11be6e7b6d492053dce56458931c1b54218ec0fd012103b8f5a11df8e68cf335848e83a41fdad3c7413dc42148248a3799b58c93919ca010851800')
        funding_txid = funding_tx.txid()
        self.assertEqual('d8f8186379085cffc9a3fd747e7a7527435db974d1e2941f52f063be8e4fbdd5', funding_txid)
        wallet1.receive_tx_callback(funding_txid, funding_tx, TX_HEIGHT_UNCONFIRMED)

        # bootstrap wallet2
        funding_tx = Transaction('02000000000101d5bd4f8ebe63f0521f94e2d174b95d4327757a7e74fda3c9ff5c08796318f8d80100000000fdffffff025066350000000000160014e3aa82aa2e754507d5585c0b6db06cc0cb4927b7a037a000000000001600140719d12228c61cab793ecd659c09cfe565a845c302483045022100f42e27519bd2379c22951c16b038fa6d49164fe6802854f2fdc7ee87fe31a8bc02204ea71e9324781b44bf7fea2f318caf3bedc5b497cbd1b4313fa71f833500bcb7012103a7853e1ee02a1629c8e870ec694a1420aeb98e6f5d071815257028f62d6f784169851800')
        funding_txid = funding_tx.txid()
        self.assertEqual('934f26a72c840293f06c37dc10a358df056dfe245cdf072ae836977c0abc46e5', funding_txid)
        wallet2.receive_tx_callback(funding_txid, funding_tx, TX_HEIGHT_UNCONFIRMED)

        # wallet1 creates tx1, with output back to himself
        outputs = [PartialTxOutput.from_address_and_value("tvips1qhye4wfp26kn0l7ynpn5a4hvt539xc3zf6vkdaa", 10_000_000)]
        tx1 = wallet1.mktx(outputs=outputs, fee=5000, tx_version=2, rbf=True, sign=False)
        tx1.locktime = 1607022
        partial_tx1 = tx1.serialize_as_bytes().hex()
        self.assertEqual("70736274ff0100710200000001d5bd4f8ebe63f0521f94e2d174b95d4327757a7e74fda3c9ff5c08796318f8d80000000000fdffffff02b82e0f0000000000160014250dbabd5761d7e0773d6147699938dd08ec2eb88096980000000000160014b93357242ad5a6fff8930ce9dadd8ba44a6c44496e8518000001011fc0d8a70000000000160014aba1c9faecc3f8882e641583e8734a3f9d01b15a22060205e8db1b1906219782fadb18e763c0874a3118a17ce931e01707cbde194e04150ca6046cbd00000000000000000022020240ef5d2efee3b04b313a254df1b13a0b155451581e73943b21f3346bf6e1ba350ca6046cbd0100000000000000002202024a410b1212e88573561887b2bc38c90c074e4be425b9f3d971a9207825d9d3c80ca6046cbd000000000100000000",
                         partial_tx1)
        tx1.prepare_for_export_for_coinjoin()
        partial_tx1 = tx1.serialize_as_bytes().hex()
        self.assertEqual("70736274ff0100710200000001d5bd4f8ebe63f0521f94e2d174b95d4327757a7e74fda3c9ff5c08796318f8d80000000000fdffffff02b82e0f0000000000160014250dbabd5761d7e0773d6147699938dd08ec2eb88096980000000000160014b93357242ad5a6fff8930ce9dadd8ba44a6c44496e8518000001011fc0d8a70000000000160014aba1c9faecc3f8882e641583e8734a3f9d01b15a000000",
                         partial_tx1)

        # wallet2 creates tx2, with output back to himself
        outputs = [PartialTxOutput.from_address_and_value("tvips1qufnj5k2rrsnpjq7fg6d2pq3q9um6skdy3xlezh", 10_000_000)]
        tx2 = wallet2.mktx(outputs=outputs, fee=5000, tx_version=2, rbf=True, sign=False)
        tx2.locktime = 1607023
        partial_tx2 = tx2.serialize_as_bytes().hex()
        self.assertEqual("70736274ff0100710200000001e546bc0a7c9736e82a07df5c24fe6d05df58a310dc376cf09302842ca7264f930100000000fdffffff02988d07000000000016001453675a59be834aa6d139c3ebea56646a9b160c4c8096980000000000160014e2672a59431c261903c9469aa082202f37a859a46f8518000001011fa037a000000000001600140719d12228c61cab793ecd659c09cfe565a845c3220602275b4fba18bb34e5198a9cfb3e940306658839079b3bda50d504a9cf2bae36f40c467882350000000001000000002202036e4d0a5fb845b2f1c3c868c2ce7212b155b73e91c05be1b7a77c48830831ba4f0c4678823501000000000000000022020200062fdea2b0a056b17fa6b91dd87f5b5d838fe1ee84d636a5022f9a340eebcc0c46788235000000000000000000",
                         partial_tx2)

        # wallet2 gets raw partial tx1, merges it into his own tx2
        tx2.join_with_other_psbt(tx_from_any(partial_tx1))
        partial_tx2 = tx2.serialize_as_bytes().hex()
        self.assertEqual("70736274ff0100d80200000002e546bc0a7c9736e82a07df5c24fe6d05df58a310dc376cf09302842ca7264f930100000000fdffffffd5bd4f8ebe63f0521f94e2d174b95d4327757a7e74fda3c9ff5c08796318f8d80000000000fdffffff04988d07000000000016001453675a59be834aa6d139c3ebea56646a9b160c4cb82e0f0000000000160014250dbabd5761d7e0773d6147699938dd08ec2eb88096980000000000160014b93357242ad5a6fff8930ce9dadd8ba44a6c44498096980000000000160014e2672a59431c261903c9469aa082202f37a859a46f8518000001011fa037a000000000001600140719d12228c61cab793ecd659c09cfe565a845c3220602275b4fba18bb34e5198a9cfb3e940306658839079b3bda50d504a9cf2bae36f40c4678823500000000010000000001011fc0d8a70000000000160014aba1c9faecc3f8882e641583e8734a3f9d01b15a002202036e4d0a5fb845b2f1c3c868c2ce7212b155b73e91c05be1b7a77c48830831ba4f0c46788235010000000000000000000022020200062fdea2b0a056b17fa6b91dd87f5b5d838fe1ee84d636a5022f9a340eebcc0c46788235000000000000000000",
                         partial_tx2)
        tx2.prepare_for_export_for_coinjoin()
        partial_tx2 = tx2.serialize_as_bytes().hex()
        self.assertEqual("70736274ff0100d80200000002e546bc0a7c9736e82a07df5c24fe6d05df58a310dc376cf09302842ca7264f930100000000fdffffffd5bd4f8ebe63f0521f94e2d174b95d4327757a7e74fda3c9ff5c08796318f8d80000000000fdffffff04988d07000000000016001453675a59be834aa6d139c3ebea56646a9b160c4cb82e0f0000000000160014250dbabd5761d7e0773d6147699938dd08ec2eb88096980000000000160014b93357242ad5a6fff8930ce9dadd8ba44a6c44498096980000000000160014e2672a59431c261903c9469aa082202f37a859a46f8518000001011fa037a000000000001600140719d12228c61cab793ecd659c09cfe565a845c30001011fc0d8a70000000000160014aba1c9faecc3f8882e641583e8734a3f9d01b15a0000000000",
                         partial_tx2)

        # wallet2 signs
        wallet2.sign_transaction(tx2, password=None)
        partial_tx2 = tx2.serialize_as_bytes().hex()
        self.assertEqual("70736274ff0100d80200000002e546bc0a7c9736e82a07df5c24fe6d05df58a310dc376cf09302842ca7264f930100000000fdffffffd5bd4f8ebe63f0521f94e2d174b95d4327757a7e74fda3c9ff5c08796318f8d80000000000fdffffff04988d07000000000016001453675a59be834aa6d139c3ebea56646a9b160c4cb82e0f0000000000160014250dbabd5761d7e0773d6147699938dd08ec2eb88096980000000000160014b93357242ad5a6fff8930ce9dadd8ba44a6c44498096980000000000160014e2672a59431c261903c9469aa082202f37a859a46f8518000001011fa037a000000000001600140719d12228c61cab793ecd659c09cfe565a845c301070001086b0247304402205106349e1644223b5128009376fc497477227172ac28a54942da58014869d4f502205aa60ba466f53b52c5933c39cfa1ab735c1722029039d7a5a7577789ae891389012102275b4fba18bb34e5198a9cfb3e940306658839079b3bda50d504a9cf2bae36f40001011fc0d8a70000000000160014aba1c9faecc3f8882e641583e8734a3f9d01b15a002202036e4d0a5fb845b2f1c3c868c2ce7212b155b73e91c05be1b7a77c48830831ba4f0c46788235010000000000000000000022020200062fdea2b0a056b17fa6b91dd87f5b5d838fe1ee84d636a5022f9a340eebcc0c46788235000000000000000000",
                         partial_tx2)
        tx2.prepare_for_export_for_coinjoin()
        partial_tx2 = tx2.serialize_as_bytes().hex()
        self.assertEqual("70736274ff0100d80200000002e546bc0a7c9736e82a07df5c24fe6d05df58a310dc376cf09302842ca7264f930100000000fdffffffd5bd4f8ebe63f0521f94e2d174b95d4327757a7e74fda3c9ff5c08796318f8d80000000000fdffffff04988d07000000000016001453675a59be834aa6d139c3ebea56646a9b160c4cb82e0f0000000000160014250dbabd5761d7e0773d6147699938dd08ec2eb88096980000000000160014b93357242ad5a6fff8930ce9dadd8ba44a6c44498096980000000000160014e2672a59431c261903c9469aa082202f37a859a46f8518000001011fa037a000000000001600140719d12228c61cab793ecd659c09cfe565a845c301070001086b0247304402205106349e1644223b5128009376fc497477227172ac28a54942da58014869d4f502205aa60ba466f53b52c5933c39cfa1ab735c1722029039d7a5a7577789ae891389012102275b4fba18bb34e5198a9cfb3e940306658839079b3bda50d504a9cf2bae36f40001011fc0d8a70000000000160014aba1c9faecc3f8882e641583e8734a3f9d01b15a0000000000",
                         partial_tx2)

        # wallet1 gets raw partial tx2, and signs
        tx2 = tx_from_any(partial_tx2)
        wallet1.sign_transaction(tx2, password=None)
        tx = tx_from_any(tx2.serialize_as_bytes().hex())  # simulates moving partial txn between cosigners

        self.assertTrue(tx.is_complete())
        self.assertTrue(tx.is_segwit())
        self.assertEqual("02000000000102e546bc0a7c9736e82a07df5c24fe6d05df58a310dc376cf09302842ca7264f930100000000fdffffffd5bd4f8ebe63f0521f94e2d174b95d4327757a7e74fda3c9ff5c08796318f8d80000000000fdffffff04988d07000000000016001453675a59be834aa6d139c3ebea56646a9b160c4cb82e0f0000000000160014250dbabd5761d7e0773d6147699938dd08ec2eb88096980000000000160014b93357242ad5a6fff8930ce9dadd8ba44a6c44498096980000000000160014e2672a59431c261903c9469aa082202f37a859a40247304402205106349e1644223b5128009376fc497477227172ac28a54942da58014869d4f502205aa60ba466f53b52c5933c39cfa1ab735c1722029039d7a5a7577789ae891389012102275b4fba18bb34e5198a9cfb3e940306658839079b3bda50d504a9cf2bae36f402473044022003010ece3471f7a23f31b2a0fd157f88f7d436c0c73ec408043c7f5dd2b7ccbb02204bd21f5829555c3f94fbd0b5295d1071f739c6b8f2682f8a688e34d0ad26c90101210205e8db1b1906219782fadb18e763c0874a3118a17ce931e01707cbde194e04156f851800",
                         str(tx))
        self.assertEqual('4a33546eeaed0e25f9e6a58968be92a804a7e70a5332360dabc79f93cd059752', tx.txid())
        self.assertEqual('32584f78479a1b6f7aeff4f4d0e0323b67c36ce155d010f9b324b6189b91a540', tx.wtxid())

        wallet1.receive_tx_callback(tx.txid(), tx, TX_HEIGHT_UNCONFIRMED)
        wallet2.receive_tx_callback(tx.txid(), tx, TX_HEIGHT_UNCONFIRMED)

        # wallet level checks
        self.assertEqual((0, 10995000, 0), wallet1.get_balance())
        self.assertEqual((0, 10495000, 0), wallet2.get_balance())

    @mock.patch.object(wallet.Abstract_Wallet, 'save_db')
    def test_standard_wallet_cannot_sign_multisig_input_even_if_cosigner(self, mock_save_db):
        """Just because our keystore recognizes the pubkeys in a txin, if the prevout does not belong to the wallet,
        then wallet.is_mine and wallet.can_sign should return False (e.g. multisig input for single-sig wallet).
        (see issue #5948)
        """
        wallet_2of2 = WalletIntegrityHelper.create_multisig_wallet(
            [
                # seed: frost repair depend effort salon ring foam oak cancel receive save usage
                # convert_xkey(wallet.get_master_public_key(), "p2wsh")
                keystore.from_xpub('Vpub5gqF73Wpbp9ThwEgZKHLjBDthsatXjajYvrN8CVnkdBYeTR1M1sfZFQqQ5wpKHGhnwKhzgMhaWrtgKG2LthCzxjd653KqKVUAw7UrwYnbKQ'),
                # seed: bitter grass shiver impose acquire brush forget axis eager alone wine silver
                # convert_xkey(wallet.get_master_public_key(), "p2wsh")
                keystore.from_xpub('Vpub5gSKXzxK7FeKNi2WPNW9iuA48SbJRZvKFBwtgucpegMWPdohQPeK2DoR6XFtC7BBLsHhfWDAPKaiecqJ7jTzYSfeg5YATowmPcgCWxARabT')
            ],
            '2of2', gap_limit=2,
            config=self.config
        )
        wallet_frost = self.create_standard_wallet_from_seed('frost repair depend effort salon ring foam oak cancel receive save usage')

        # bootstrap wallet_2of2
        funding_tx = Transaction('020000000001018ed0132bb5f35d097572081524cd5e847c895e765b93d5af46b8a8bef621244a0100000000fdffffff0220a1070000000000220020302981db44eb5dad0dab3987134a985b360ae2227a7e7a10cfe8cffd23bacdc9b07912000000000016001442b423aab2aa803f957084832b10359beaa2469002473044022065c5e28900b4706487223357e8539e176552e3560e2081ac18de7c26e8e420ba02202755c7fc8177ff502634104c090e3fd4c4252bfa8566d4eb6605bb9e236e7839012103b63bbf85ec9e5e312e4d7a2b45e690f48b916a442e787a47a6092d6c052394c5966a1900')
        funding_txid = funding_tx.txid()
        self.assertEqual('0c2f5981981a6cb69d7b729feceb55be7962b16dc41e8aaf64e5203f7cb604d0', funding_txid)
        wallet_2of2.receive_tx_callback(funding_txid, funding_tx, TX_HEIGHT_UNCONFIRMED)

        # create tx
        outputs = [PartialTxOutput.from_address_and_value('tb1qfrlx5pza9vmez6vpx7swt8yp0nmgz3qa7jjkuf', 100_000)]
        coins = wallet_2of2.get_spendable_coins(domain=None)
        tx = wallet_2of2.make_unsigned_transaction(coins=coins, outputs=outputs, fee=5000)
        tx.set_rbf(True)
        tx.locktime = 1665628

        partial_tx = tx.serialize_as_bytes().hex()
        self.assertEqual("70736274ff01007d0200000001d004b67c3f20e564af8a1ec46db16279be55ebec9f727b9db66c1a9881592f0c0000000000fdffffff02a08601000000000016001448fe6a045d2b3791698137a0e59c817cf681441df806060000000000220020eb428a0bdeca2c1b3731aedb81c0518456875a99755d177d204d6516d8f6b3075c6a19000001012b20a1070000000000220020302981db44eb5dad0dab3987134a985b360ae2227a7e7a10cfe8cffd23bacdc90105475221028d4c44ca36d2c4bff3813df8d5d3c0278357521ecb892cd694c473c03970e4c521030faee9b4a25b7db82023ca989192712cdd4cb53d3d9338591c7909e581ae1c0c52ae2206028d4c44ca36d2c4bff3813df8d5d3c0278357521ecb892cd694c473c03970e4c50c3c14aede00000000000000002206030faee9b4a25b7db82023ca989192712cdd4cb53d3d9338591c7909e581ae1c0c0c13a993c700000000000000000000010147522102105dd9133f33cbd4e50443ef9af428c0be61f097f8942aaa916f50b530125aea21028584e789e39f41391b2f27852ca18abec06a5411c21be350fed61eec7120de5352ae220202105dd9133f33cbd4e50443ef9af428c0be61f097f8942aaa916f50b530125aea0c3c14aede01000000000000002202028584e789e39f41391b2f27852ca18abec06a5411c21be350fed61eec7120de530c13a993c7010000000000000000",
                         partial_tx)
        tx = tx_from_any(partial_tx)  # simulates moving partial txn between cosigners

        self.assertFalse(tx.is_complete())
        self.assertTrue(tx.is_segwit())
        self.assertEqual('652c1a903a659c9fabb9caf4a2281a9fbcc59cd598bf6edc88cd60f940c2352c', tx.txid())

        self.assertEqual('tb1qxq5crk6yadw66rdt8xr3xj5ctvmq4c3z0fl85yx0ar8l6ga6ehysk0rjrk', tx.inputs()[0].address)
        self.assertEqual('tb1qfrlx5pza9vmez6vpx7swt8yp0nmgz3qa7jjkuf',                     tx.outputs()[0].address)
        self.assertEqual('tb1qadpg5z77egkpkde34mdcrsz3s3tgwk5ew4w3wlfqf4j3dk8kkvrs3t3mn0', tx.outputs()[1].address)

        # check that wallet_frost does not mistakenly think tx is related to it in any way
        tx.add_info_from_wallet(wallet_frost)
        self.assertFalse(wallet_frost.can_sign(tx))
        self.assertFalse(any([wallet_frost.is_mine(txin.address) for txin in tx.inputs()]))
        self.assertFalse(any([wallet_frost.is_mine(txout.address) for txout in tx.outputs()]))


class TestWalletOfflineSigning(TestCaseForTestnet):

    def setUp(self):
        super().setUp()
        self.config = SimpleConfig({'electrum_path': self.electrum_path})

    @mock.patch.object(wallet.Abstract_Wallet, 'save_db')
    def test_sending_offline_old_electrum_seed_online_mpk(self, mock_save_db):
        wallet_offline = WalletIntegrityHelper.create_standard_wallet(
            keystore.from_seed('alone body father children lead goodbye phone twist exist grass kick join', '', False),
            gap_limit=4,
            config=self.config
        )
        wallet_online = WalletIntegrityHelper.create_standard_wallet(
            keystore.from_master_key('cd805ed20aec61c7a8b409c121c6ba60a9221f46d20edbc2be83ebd91460e97937cd7d782e77c1cb08364c6bc1c98bc040fdad53f22f29f7d3a85c8e51f9c875'),
            gap_limit=4,
            config=self.config
        )

        # bootstrap wallet_online
        funding_tx = Transaction('01000000000101161115f8d8110001aa0883989487f9c7a2faf4451038e4305c7594c5236cbb490100000000fdffffff0338117a0000000000160014c1d7b2ded7017cbde837aab36c1e7b2a3952a57800127a00000000001600143e2ab71fc9738ce16fbe6b3b1c210a68c12db84180969800000000001976a91424b64d981d621c227716b51479faf33019371f4688ac0247304402207a5efc6d970f6a5fdcd1933f68b353b4bf2904743f9f1dc3e9177d8754074baf02202eed707e661493bc450357f12cd7a8b8c610c7cb32ded10516c2933a2ba4346a01210287dce03f594fd889726b13a12970237992a0094a5c9f4eebcca6d50d454b39e9ff121600')
        funding_txid = funding_tx.txid()
        self.assertEqual('3b9e0581602f4656cb04633dac13662bc62d9f5191caa15cc901dcc76e430856', funding_txid)
        wallet_online.receive_tx_callback(funding_txid, funding_tx, TX_HEIGHT_UNCONFIRMED)

        # create unsigned tx
        outputs = [PartialTxOutput.from_address_and_value('tvips1qyw3c0rvn6kk2c688y3dygvckn57525y84vwu83', 2500000)]
        tx = wallet_online.mktx(outputs=outputs, password=None, fee=5000)
        tx.set_rbf(True)
        tx.locktime = 1446655
        tx.version = 1

        self.assertFalse(tx.is_complete())
        self.assertFalse(tx.is_segwit())
        self.assertEqual(1, len(tx.inputs()))
        partial_tx = tx.serialize_as_bytes().hex()
        self.assertEqual("70736274ff01007401000000015608436ec7dc01c95ca1ca91519f2dc62b6613ac3d6304cb56462f6081059e3b0200000000fdffffff02a02526000000000016001423a3878d93d5acac68e7245a4433169d3d455087585d7200000000001976a914b6a6bbbc4cf9da58786a8acc58291e218d52130688acff121600000100fd000101000000000101161115f8d8110001aa0883989487f9c7a2faf4451038e4305c7594c5236cbb490100000000fdffffff0338117a0000000000160014c1d7b2ded7017cbde837aab36c1e7b2a3952a57800127a00000000001600143e2ab71fc9738ce16fbe6b3b1c210a68c12db84180969800000000001976a91424b64d981d621c227716b51479faf33019371f4688ac0247304402207a5efc6d970f6a5fdcd1933f68b353b4bf2904743f9f1dc3e9177d8754074baf02202eed707e661493bc450357f12cd7a8b8c610c7cb32ded10516c2933a2ba4346a01210287dce03f594fd889726b13a12970237992a0094a5c9f4eebcca6d50d454b39e9ff121600420604e79eb77f2f3f989f5e9d090bc0af50afeb0d5bd6ec916f2022c5629ed022e84a87584ef647d69f073ea314a0f0c110ebe24ad64bc1922a10819ea264fc3f35f50c343ddcab000000000100000000004202048e2004ca581afcc54a5d9b3b47affdf48b3f89e16d5bd96774fc0f167f2d7873bac6264e3d1f1bb96f64d1530a54e026e0bd7d674151d146fba582e79f4ef5e80c343ddcab010000000000000000",
                         partial_tx)
        tx_copy = tx_from_any(partial_tx)  # simulates moving partial txn between cosigners
        self.assertTrue(wallet_online.is_mine(wallet_online.get_txin_address(tx_copy.inputs()[0])))

        self.assertEqual(tx.txid(), tx_copy.txid())

        # sign tx
        tx = wallet_offline.sign_transaction(tx_copy, password=None)
        self.assertTrue(tx.is_complete())
        self.assertFalse(tx.is_segwit())
        self.assertEqual('01000000015608436ec7dc01c95ca1ca91519f2dc62b6613ac3d6304cb56462f6081059e3b020000008a47304402206bed3e02af8a38f6ba2fa3bf5908cb8c643aa62e78e8de6d9af2e19dec55fafc0220039cc1d81d4e5e0292bbc54ea92b8ec4ec016d4828eedc8975a66952cedf13a1014104e79eb77f2f3f989f5e9d090bc0af50afeb0d5bd6ec916f2022c5629ed022e84a87584ef647d69f073ea314a0f0c110ebe24ad64bc1922a10819ea264fc3f35f5fdffffff02a02526000000000016001423a3878d93d5acac68e7245a4433169d3d455087585d7200000000001976a914b6a6bbbc4cf9da58786a8acc58291e218d52130688acff121600',
                         str(tx))
        self.assertEqual('06032230d0bf6a277bc4f8c39e3311a712e0e614626d0dea7cc9f592abfae5d8', tx.txid())
        self.assertEqual('06032230d0bf6a277bc4f8c39e3311a712e0e614626d0dea7cc9f592abfae5d8', tx.wtxid())

    @mock.patch.object(wallet.Abstract_Wallet, 'save_db')
    def test_sending_offline_xprv_online_xpub_p2pkh(self, mock_save_db):
        wallet_offline = WalletIntegrityHelper.create_standard_wallet(
            # bip39: "qwe", der: m/44'/1'/0'
            keystore.from_xprv('tprv8gfKwjuAaqtHgqxMh1tosAQ28XvBMkcY5NeFRA3pZMpz6MR4H4YZ3MJM4fvNPnRKeXR1Td2vQGgjorNXfo94WvT5CYDsPAqjHxSn436G1Eu'),
            gap_limit=4,
            config=self.config
        )
        wallet_online = WalletIntegrityHelper.create_standard_wallet(
            keystore.from_xpub('tpubDDMN69wQjDZxaJz9afZQGa48hZS7X5oSegF2hg67yddNvqfpuTN9DqvDEp7YyVf7AzXnqBqHdLhzTAStHvsoMDDb8WoJQzNrcHgDJHVYgQF'),
            gap_limit=4,
            config=self.config
        )

        # bootstrap wallet_online
        funding_tx = Transaction('01000000000116e9c9dac2651672316aab3b9553257b6942c5f762c5d795776d9cfa504f183c000000000000fdffffff8085019852fada9da84b58dcf753d292dde314a19f5a5527f6588fa2566142130000000000fdffffffa4154a48db20ce538b28722a89c6b578bd5b5d60d6d7b52323976339e39405230000000000fdffffff0b5ef43f843a96364aebd708e25ea1bdcf2c7df7d0d995560b8b1be5f357b64f0100000000fdffffffd41dfe1199c76fdb3f20e9947ea31136d032d9da48c5e45d85c8f440e2351a510100000000fdffffff5bd015d17e4a1837b01c24ebb4a6b394e3da96a85442bd7dc6abddfbf16f20510000000000fdffffff13a3e7f80b1bd46e38f2abc9e2f335c18a4b0af1778133c7f1c3caae9504345c0200000000fdffffffdf4fc1ab21bca69d18544ddb10a913cd952dbc730ab3d236dd9471445ff405680100000000fdffffffe0424d78a30d5e60ac6b26e2274d7d6e7c6b78fe0b49bdc3ac4dd2147c9535750100000000fdffffff7ab6dd6b3c0d44b0fef0fdc9ab0ad6eee23eef799eee29c005d52bc4461998760000000000fdffffff48a77e5053a21acdf4f235ce00c82c9bc1704700f54d217f6a30704711b9737d0000000000fdffffff86918b39c1d9bb6f34d9b082182f73cedd15504331164dc2b186e95c568ccb870000000000fdffffff15a847356cbb44be67f345965bb3f2589e2fec1c9a0ada21fd28225dcc602e8f0100000000fdffffff9a2875297f81dfd3b77426d63f621db350c270cc28c634ad86b9969ee33ac6960000000000fdffffffd6eeb1d1833e00967083d1ab86fa5a2e44355bd613d9277135240fe6f60148a20100000000fdffffffd8a6e5a9b68a65ff88220ca33e36faf6f826ae8c5c8a13fe818a5e63828b68a40100000000fdffffff73aab8471f82092e45ed1b1afeffdb49ea1ec74ce4853f971812f6a72a7e85aa0000000000fdffffffacd6459dec7c3c51048eb112630da756f5d4cb4752b8d39aa325407ae0885cba0000000000fdffffff1eddd5e13bef1aba1ff151762b5860837daa9b39db1eae8ea8227c81a5a1c8ba0000000000fdffffff67a096ff7c343d39e96929798097f6d7a61156bbdb905fbe534ba36f273271d40100000000fdffffff109a671eb7daf6dcd07c0ceff99f2de65864ab36d64fb3a890bab951569adeee0100000000fdffffff4f1bdc64da8056d08f79db7f5348d1de55946e57aa7c8279499c703889b6e0fd0200000000fdffffff042f280000000000001600149c756aa33f4f89418b33872a973274b5445c727b80969800000000001600146c540c1c9f546004539f45318b8d9f4d7b4857ef80969800000000001976a91422a6daa4a7b695c8a2dd104d47c5dc73d655c96f88ac809698000000000017a914a6885437e0762013facbda93894202a0fe86e35f8702473044022075ef5f04d7a63347064938e15a0c74277a79e5c9d32a26e39e8a517a44d565cc022015246790fb5b29c9bf3eded1b95699b1635bcfc6d521886fddf1135ba1b988ec012102801bc7170efb82c490e243204d86970f15966aa3bce6a06bef5c09a83a5bfffe02473044022061aa9b0d9649ffd7259bc54b35f678565dbbe11507d348dd8885522eaf1fa70c02202cc79de09e8e63e8d57fde6ef66c079ddac4d9828e1936a9db833d4c142615c3012103a8f58fc1f5625f18293403104874f2d38c9279f777e512570e4199c7d292b81b0247304402207744dc1ab0bf77c081b58540c4321d090c0a24a32742a361aa55ad86f0c7c24e02201a9b0dd78b63b495ab5a0b5b161c54cb085d70683c90e188bb4dc2e41e142f6601210361fb354f8259abfcbfbdda36b7cb4c3b05a3ca3d68dd391fd8376e920d93870d0247304402204803e423c321acc6c12cb0ebf196d2906842fdfed6de977cc78277052ee5f15002200634670c1dc25e6b1787a65d3e09c8e6bb0340238d90b9d98887e8fd53944e080121031104c60d027123bf8676bcaefaa66c001a0d3d379dc4a9492a567a9e1004452d02473044022050e4b5348d30011a22b6ae8b43921d29249d88ea71b1fbaa2d9c22dfdef58b7002201c5d5e143aa8835454f61b0742226ebf8cd466bcc2cdcb1f77b92e473d3b13190121030496b9d49aa8efece4f619876c60a77d2c0dc846390ecdc5d9acbfa1bb3128760247304402204d6a9b986e1a0e3473e8aef84b3eb7052442a76dfd7631e35377f141496a55490220131ab342853c01e31f111436f8461e28bc95883b871ca0e01b5f57146e79d7bb012103262ffbc88e25296056a3c65c880e3686297e07f360e6b80f1219d65b0900e84e02483045022100c8ffacf92efa1dddef7e858a241af7a80adcc2489bcc325195970733b1f35fac022076f40c26023a228041a9665c5290b9918d06f03b716e4d8f6d47e79121c7eb37012102d9ba7e02d7cd7dd24302f823b3114c99da21549c663f72440dc87e8ba412120902483045022100b55545d84e43d001bbc10a981f184e7d3b98a7ed6689863716cab053b3655a2f0220537eb76a695fbe86bf020b4b6f7ae93b506d778bbd0885f0a61067616a2c8bce0121034a57f2fa2c32c9246691f6a922fb1ebdf1468792bae7eff253a99fc9f2a5023902483045022100f1d4408463dbfe257f9f778d5e9c8cdb97c8b1d395dbd2e180bc08cad306492c022002a024e19e1a406eaa24467f033659de09ab58822987281e28bb6359288337bd012103e91daa18d924eea62011ce596e15b6d683975cf724ea5bf69a8e2022c26fc12f0247304402204f1e12b923872f396e5e1a3aa94b0b2e86b4ce448f4349a017631db26d7dff8a022069899a05de2ad2bbd8e0202c56ab1025a7db9a4998eea70744e3c367d2a7eb71012103b0eee86792dbef1d4a49bc4ea32d197c8c15d27e6e0c5c33e58e409e26d4a39a0247304402201787dacdb92e0df6ad90226649f0e8321287d0bd8fddc536a297dd19b5fc103e022001fe89300a76e5b46d0e3f7e39e0ee26cc83b71d59a2a5da1dd7b13350cd0c07012103afb1e43d7ec6b7999ef0f1093069e68fe1dfe5d73fc6cfb4f7a5022f7098758c02483045022100acc1212bba0fe4fcc6c3ae5cf8e25f221f140c8444d3c08dfc53a93630ac25da02203f12982847244bd9421ef340293f3a38d2ab5d028af60769e46fcc7d81312e7e012102801bc7170efb82c490e243204d86970f15966aa3bce6a06bef5c09a83a5bfffe024830450221009c04934102402949484b21899271c3991c007b783b8efc85a3c3d24641ac7c24022006fb1895ce969d08a2cb29413e1a85427c7e85426f7a185108ca44b5a0328cb301210360248db4c7d7f76fe231998d2967104fee04df8d8da34f10101cc5523e82648c02483045022100b11fe61b393fa5dbe18ab98f65c249345b429b13f69ee2d1b1335725b24a0e73022010960cdc5565cbc81885c8ed95142435d3c202dfa5a3dc5f50f3914c106335ce0121029c878610c34c21381cda12f6f36ab88bf60f5f496c1b82c357b8ac448713e7b50247304402200ca080db069c15bbf98e1d4dff68d0aea51227ff5d17a8cf67ceae464c22bbb0022051e7331c0918cbb71bb2cef29ca62411454508a16180b0fb5df94248890840df0121028f0be0cde43ff047edbda42c91c37152449d69789eb812bb2e148e4f22472c0f0247304402201fefe258938a2c481d5a745ef3aa8d9f8124bbe7f1f8c693e2ddce4ddc9a927c02204049e0060889ede8fda975edf896c03782d71ba53feb51b04f5ae5897d7431dc012103946730b480f52a43218a9edce240e8b234790e21df5e96482703d81c3c19d3f1024730440220126a6a56dbe69af78d156626fc9cf41d6aac0c07b8b5f0f8491f68db5e89cb5002207ee6ed6f2f41da256f3c1e79679a3de6cf34cc08b940b82be14aefe7da031a6b012102801bc7170efb82c490e243204d86970f15966aa3bce6a06bef5c09a83a5bfffe024730440220363204a1586d7f13c148295122cbf9ec7939685e3cadab81d6d9e921436d21b7022044626b8c2bd4aa7c167d74bc4e9eb9d0744e29ce0ad906d78e10d6d854f23d170121037fb9c51716739bb4c146857fab5a783372f72a65987d61f3b58c74360f4328dd0247304402207925a4c2a3a6b76e10558717ee28fcb8c6fde161b9dc6382239af9f372ace99902204a58e31ce0b4a4804a42d2224331289311ded2748062c92c8aca769e81417a4c012102e18a8c235b48e41ef98265a8e07fa005d2602b96d585a61ad67168d74e7391cb02483045022100bbfe060479174a8d846b5a897526003eb2220ba307a5fee6e1e8de3e4e8b38fd02206723857301d447f67ac98a5a5c2b80ef6820e98fae213db1720f93d91161803b01210386728e2ac3ecee15f58d0505ee26f86a68f08c702941ffaf2fb7213e5026aea10247304402203a2613ae68f697eb02b5b7d18e3c4236966dac2b3a760e3021197d76e9ad4239022046f9067d3df650fcabbdfd250308c64f90757dec86f0b08813c979a42d06a6ec012102a1d7ee1cb4dc502f899aaafae0a2eb6cbf80d9a1073ae60ddcaabc3b1d1f15df02483045022100ab1bea2cc5388428fd126c7801550208701e21564bd4bd00cfd4407cfafc1acd0220508ee587f080f3c80a5c0b2175b58edd84b755e659e2135b3152044d75ebc4b501210236dd1b7f27a296447d0eb3750e1bdb2d53af50b31a72a45511dc1ec3fe7a684a19391400')
        funding_txid = funding_tx.txid()
        self.assertEqual('98574bc5f6e75769eb0c93d41453cc1dfbd15c14e63cc3c42f37cdbd08858762', funding_txid)
        wallet_online.receive_tx_callback(funding_txid, funding_tx, TX_HEIGHT_UNCONFIRMED)

        # create unsigned tx
        outputs = [PartialTxOutput.from_address_and_value('tvips1qp0mv2sxsyxxfj5gl0332f9uyez93su9cu4jfzj', 2500000)]
        tx = wallet_online.mktx(outputs=outputs, password=None, fee=5000)
        tx.set_rbf(True)
        tx.locktime = 1325340
        tx.version = 1

        self.assertFalse(tx.is_complete())
        self.assertFalse(tx.is_segwit())
        self.assertEqual(1, len(tx.inputs()))
        partial_tx = tx.serialize_as_bytes().hex()
        self.assertEqual("70736274ff010074010000000162878508bdcd372fc4c33ce6145cd1fb1dcc5314d4930ceb6957e7f6c54b57980200000000fdffffff02a0252600000000001600140bf6c540d0218c99511f7c62a49784c88b1870b8585d7200000000001976a9149b308d0b3efd4e3469441bc83c3521afde4072b988ac1c391400000100fd4c0d01000000000116e9c9dac2651672316aab3b9553257b6942c5f762c5d795776d9cfa504f183c000000000000fdffffff8085019852fada9da84b58dcf753d292dde314a19f5a5527f6588fa2566142130000000000fdffffffa4154a48db20ce538b28722a89c6b578bd5b5d60d6d7b52323976339e39405230000000000fdffffff0b5ef43f843a96364aebd708e25ea1bdcf2c7df7d0d995560b8b1be5f357b64f0100000000fdffffffd41dfe1199c76fdb3f20e9947ea31136d032d9da48c5e45d85c8f440e2351a510100000000fdffffff5bd015d17e4a1837b01c24ebb4a6b394e3da96a85442bd7dc6abddfbf16f20510000000000fdffffff13a3e7f80b1bd46e38f2abc9e2f335c18a4b0af1778133c7f1c3caae9504345c0200000000fdffffffdf4fc1ab21bca69d18544ddb10a913cd952dbc730ab3d236dd9471445ff405680100000000fdffffffe0424d78a30d5e60ac6b26e2274d7d6e7c6b78fe0b49bdc3ac4dd2147c9535750100000000fdffffff7ab6dd6b3c0d44b0fef0fdc9ab0ad6eee23eef799eee29c005d52bc4461998760000000000fdffffff48a77e5053a21acdf4f235ce00c82c9bc1704700f54d217f6a30704711b9737d0000000000fdffffff86918b39c1d9bb6f34d9b082182f73cedd15504331164dc2b186e95c568ccb870000000000fdffffff15a847356cbb44be67f345965bb3f2589e2fec1c9a0ada21fd28225dcc602e8f0100000000fdffffff9a2875297f81dfd3b77426d63f621db350c270cc28c634ad86b9969ee33ac6960000000000fdffffffd6eeb1d1833e00967083d1ab86fa5a2e44355bd613d9277135240fe6f60148a20100000000fdffffffd8a6e5a9b68a65ff88220ca33e36faf6f826ae8c5c8a13fe818a5e63828b68a40100000000fdffffff73aab8471f82092e45ed1b1afeffdb49ea1ec74ce4853f971812f6a72a7e85aa0000000000fdffffffacd6459dec7c3c51048eb112630da756f5d4cb4752b8d39aa325407ae0885cba0000000000fdffffff1eddd5e13bef1aba1ff151762b5860837daa9b39db1eae8ea8227c81a5a1c8ba0000000000fdffffff67a096ff7c343d39e96929798097f6d7a61156bbdb905fbe534ba36f273271d40100000000fdffffff109a671eb7daf6dcd07c0ceff99f2de65864ab36d64fb3a890bab951569adeee0100000000fdffffff4f1bdc64da8056d08f79db7f5348d1de55946e57aa7c8279499c703889b6e0fd0200000000fdffffff042f280000000000001600149c756aa33f4f89418b33872a973274b5445c727b80969800000000001600146c540c1c9f546004539f45318b8d9f4d7b4857ef80969800000000001976a91422a6daa4a7b695c8a2dd104d47c5dc73d655c96f88ac809698000000000017a914a6885437e0762013facbda93894202a0fe86e35f8702473044022075ef5f04d7a63347064938e15a0c74277a79e5c9d32a26e39e8a517a44d565cc022015246790fb5b29c9bf3eded1b95699b1635bcfc6d521886fddf1135ba1b988ec012102801bc7170efb82c490e243204d86970f15966aa3bce6a06bef5c09a83a5bfffe02473044022061aa9b0d9649ffd7259bc54b35f678565dbbe11507d348dd8885522eaf1fa70c02202cc79de09e8e63e8d57fde6ef66c079ddac4d9828e1936a9db833d4c142615c3012103a8f58fc1f5625f18293403104874f2d38c9279f777e512570e4199c7d292b81b0247304402207744dc1ab0bf77c081b58540c4321d090c0a24a32742a361aa55ad86f0c7c24e02201a9b0dd78b63b495ab5a0b5b161c54cb085d70683c90e188bb4dc2e41e142f6601210361fb354f8259abfcbfbdda36b7cb4c3b05a3ca3d68dd391fd8376e920d93870d0247304402204803e423c321acc6c12cb0ebf196d2906842fdfed6de977cc78277052ee5f15002200634670c1dc25e6b1787a65d3e09c8e6bb0340238d90b9d98887e8fd53944e080121031104c60d027123bf8676bcaefaa66c001a0d3d379dc4a9492a567a9e1004452d02473044022050e4b5348d30011a22b6ae8b43921d29249d88ea71b1fbaa2d9c22dfdef58b7002201c5d5e143aa8835454f61b0742226ebf8cd466bcc2cdcb1f77b92e473d3b13190121030496b9d49aa8efece4f619876c60a77d2c0dc846390ecdc5d9acbfa1bb3128760247304402204d6a9b986e1a0e3473e8aef84b3eb7052442a76dfd7631e35377f141496a55490220131ab342853c01e31f111436f8461e28bc95883b871ca0e01b5f57146e79d7bb012103262ffbc88e25296056a3c65c880e3686297e07f360e6b80f1219d65b0900e84e02483045022100c8ffacf92efa1dddef7e858a241af7a80adcc2489bcc325195970733b1f35fac022076f40c26023a228041a9665c5290b9918d06f03b716e4d8f6d47e79121c7eb37012102d9ba7e02d7cd7dd24302f823b3114c99da21549c663f72440dc87e8ba412120902483045022100b55545d84e43d001bbc10a981f184e7d3b98a7ed6689863716cab053b3655a2f0220537eb76a695fbe86bf020b4b6f7ae93b506d778bbd0885f0a61067616a2c8bce0121034a57f2fa2c32c9246691f6a922fb1ebdf1468792bae7eff253a99fc9f2a5023902483045022100f1d4408463dbfe257f9f778d5e9c8cdb97c8b1d395dbd2e180bc08cad306492c022002a024e19e1a406eaa24467f033659de09ab58822987281e28bb6359288337bd012103e91daa18d924eea62011ce596e15b6d683975cf724ea5bf69a8e2022c26fc12f0247304402204f1e12b923872f396e5e1a3aa94b0b2e86b4ce448f4349a017631db26d7dff8a022069899a05de2ad2bbd8e0202c56ab1025a7db9a4998eea70744e3c367d2a7eb71012103b0eee86792dbef1d4a49bc4ea32d197c8c15d27e6e0c5c33e58e409e26d4a39a0247304402201787dacdb92e0df6ad90226649f0e8321287d0bd8fddc536a297dd19b5fc103e022001fe89300a76e5b46d0e3f7e39e0ee26cc83b71d59a2a5da1dd7b13350cd0c07012103afb1e43d7ec6b7999ef0f1093069e68fe1dfe5d73fc6cfb4f7a5022f7098758c02483045022100acc1212bba0fe4fcc6c3ae5cf8e25f221f140c8444d3c08dfc53a93630ac25da02203f12982847244bd9421ef340293f3a38d2ab5d028af60769e46fcc7d81312e7e012102801bc7170efb82c490e243204d86970f15966aa3bce6a06bef5c09a83a5bfffe024830450221009c04934102402949484b21899271c3991c007b783b8efc85a3c3d24641ac7c24022006fb1895ce969d08a2cb29413e1a85427c7e85426f7a185108ca44b5a0328cb301210360248db4c7d7f76fe231998d2967104fee04df8d8da34f10101cc5523e82648c02483045022100b11fe61b393fa5dbe18ab98f65c249345b429b13f69ee2d1b1335725b24a0e73022010960cdc5565cbc81885c8ed95142435d3c202dfa5a3dc5f50f3914c106335ce0121029c878610c34c21381cda12f6f36ab88bf60f5f496c1b82c357b8ac448713e7b50247304402200ca080db069c15bbf98e1d4dff68d0aea51227ff5d17a8cf67ceae464c22bbb0022051e7331c0918cbb71bb2cef29ca62411454508a16180b0fb5df94248890840df0121028f0be0cde43ff047edbda42c91c37152449d69789eb812bb2e148e4f22472c0f0247304402201fefe258938a2c481d5a745ef3aa8d9f8124bbe7f1f8c693e2ddce4ddc9a927c02204049e0060889ede8fda975edf896c03782d71ba53feb51b04f5ae5897d7431dc012103946730b480f52a43218a9edce240e8b234790e21df5e96482703d81c3c19d3f1024730440220126a6a56dbe69af78d156626fc9cf41d6aac0c07b8b5f0f8491f68db5e89cb5002207ee6ed6f2f41da256f3c1e79679a3de6cf34cc08b940b82be14aefe7da031a6b012102801bc7170efb82c490e243204d86970f15966aa3bce6a06bef5c09a83a5bfffe024730440220363204a1586d7f13c148295122cbf9ec7939685e3cadab81d6d9e921436d21b7022044626b8c2bd4aa7c167d74bc4e9eb9d0744e29ce0ad906d78e10d6d854f23d170121037fb9c51716739bb4c146857fab5a783372f72a65987d61f3b58c74360f4328dd0247304402207925a4c2a3a6b76e10558717ee28fcb8c6fde161b9dc6382239af9f372ace99902204a58e31ce0b4a4804a42d2224331289311ded2748062c92c8aca769e81417a4c012102e18a8c235b48e41ef98265a8e07fa005d2602b96d585a61ad67168d74e7391cb02483045022100bbfe060479174a8d846b5a897526003eb2220ba307a5fee6e1e8de3e4e8b38fd02206723857301d447f67ac98a5a5c2b80ef6820e98fae213db1720f93d91161803b01210386728e2ac3ecee15f58d0505ee26f86a68f08c702941ffaf2fb7213e5026aea10247304402203a2613ae68f697eb02b5b7d18e3c4236966dac2b3a760e3021197d76e9ad4239022046f9067d3df650fcabbdfd250308c64f90757dec86f0b08813c979a42d06a6ec012102a1d7ee1cb4dc502f899aaafae0a2eb6cbf80d9a1073ae60ddcaabc3b1d1f15df02483045022100ab1bea2cc5388428fd126c7801550208701e21564bd4bd00cfd4407cfafc1acd0220508ee587f080f3c80a5c0b2175b58edd84b755e659e2135b3152044d75ebc4b501210236dd1b7f27a296447d0eb3750e1bdb2d53af50b31a72a45511dc1ec3fe7a684a19391400220602ab053d10eda769fab03ab52ee4f1692730288751369643290a8506e31d1e80f00c233d2ae40000000002000000000022020327295144ffff9943356c2d6625f5e2d6411bab77fd56dce571fda6234324e3d90c233d2ae4010000000000000000",
                         partial_tx)
        tx_copy = tx_from_any(partial_tx)  # simulates moving partial txn between cosigners
        self.assertTrue(wallet_online.is_mine(wallet_online.get_txin_address(tx_copy.inputs()[0])))

        self.assertEqual(tx.txid(), tx_copy.txid())

        # sign tx
        tx = wallet_offline.sign_transaction(tx_copy, password=None)
        self.assertTrue(tx.is_complete())
        self.assertFalse(tx.is_segwit())
        self.assertEqual('d9c21696eca80321933e7444ca928aaf25eeda81aaa2f4e5c085d4d0a9cf7aa7', tx.txid())
        self.assertEqual('d9c21696eca80321933e7444ca928aaf25eeda81aaa2f4e5c085d4d0a9cf7aa7', tx.wtxid())

    @mock.patch.object(wallet.Abstract_Wallet, 'save_db')
    def test_sending_offline_xprv_online_xpub_p2wpkh_p2sh(self, mock_save_db):
        wallet_offline = WalletIntegrityHelper.create_standard_wallet(
            # bip39: "qwe", der: m/49'/1'/0'
            keystore.from_xprv('uprv8zHHrMQMQ26utWwNJ5MK2SXpB9hbmy7pbPaneii69xT8cZTyFpxQFxkknGWKP8dxBTZhzy7yP6cCnLrRCQjzJDk3G61SjZpxhFQuB2NR8a5'),
            gap_limit=4,
            config=self.config
        )
        wallet_online = WalletIntegrityHelper.create_standard_wallet(
            keystore.from_xpub('upub5DGeFrwFEPfD711qQ6tKPaUYjBY6BRqfxcWPT77hiHz7VMo7oNGeom5EdXoKXEazePyoN3ueJMqHBfp3MwmsaD8k9dFHoa8KGeVXev7Pbg2'),
            gap_limit=4,
            config=self.config
        )

        # bootstrap wallet_online
        funding_tx = Transaction('01000000000116e9c9dac2651672316aab3b9553257b6942c5f762c5d795776d9cfa504f183c000000000000fdffffff8085019852fada9da84b58dcf753d292dde314a19f5a5527f6588fa2566142130000000000fdffffffa4154a48db20ce538b28722a89c6b578bd5b5d60d6d7b52323976339e39405230000000000fdffffff0b5ef43f843a96364aebd708e25ea1bdcf2c7df7d0d995560b8b1be5f357b64f0100000000fdffffffd41dfe1199c76fdb3f20e9947ea31136d032d9da48c5e45d85c8f440e2351a510100000000fdffffff5bd015d17e4a1837b01c24ebb4a6b394e3da96a85442bd7dc6abddfbf16f20510000000000fdffffff13a3e7f80b1bd46e38f2abc9e2f335c18a4b0af1778133c7f1c3caae9504345c0200000000fdffffffdf4fc1ab21bca69d18544ddb10a913cd952dbc730ab3d236dd9471445ff405680100000000fdffffffe0424d78a30d5e60ac6b26e2274d7d6e7c6b78fe0b49bdc3ac4dd2147c9535750100000000fdffffff7ab6dd6b3c0d44b0fef0fdc9ab0ad6eee23eef799eee29c005d52bc4461998760000000000fdffffff48a77e5053a21acdf4f235ce00c82c9bc1704700f54d217f6a30704711b9737d0000000000fdffffff86918b39c1d9bb6f34d9b082182f73cedd15504331164dc2b186e95c568ccb870000000000fdffffff15a847356cbb44be67f345965bb3f2589e2fec1c9a0ada21fd28225dcc602e8f0100000000fdffffff9a2875297f81dfd3b77426d63f621db350c270cc28c634ad86b9969ee33ac6960000000000fdffffffd6eeb1d1833e00967083d1ab86fa5a2e44355bd613d9277135240fe6f60148a20100000000fdffffffd8a6e5a9b68a65ff88220ca33e36faf6f826ae8c5c8a13fe818a5e63828b68a40100000000fdffffff73aab8471f82092e45ed1b1afeffdb49ea1ec74ce4853f971812f6a72a7e85aa0000000000fdffffffacd6459dec7c3c51048eb112630da756f5d4cb4752b8d39aa325407ae0885cba0000000000fdffffff1eddd5e13bef1aba1ff151762b5860837daa9b39db1eae8ea8227c81a5a1c8ba0000000000fdffffff67a096ff7c343d39e96929798097f6d7a61156bbdb905fbe534ba36f273271d40100000000fdffffff109a671eb7daf6dcd07c0ceff99f2de65864ab36d64fb3a890bab951569adeee0100000000fdffffff4f1bdc64da8056d08f79db7f5348d1de55946e57aa7c8279499c703889b6e0fd0200000000fdffffff042f280000000000001600149c756aa33f4f89418b33872a973274b5445c727b80969800000000001600146c540c1c9f546004539f45318b8d9f4d7b4857ef80969800000000001976a91422a6daa4a7b695c8a2dd104d47c5dc73d655c96f88ac809698000000000017a914a6885437e0762013facbda93894202a0fe86e35f8702473044022075ef5f04d7a63347064938e15a0c74277a79e5c9d32a26e39e8a517a44d565cc022015246790fb5b29c9bf3eded1b95699b1635bcfc6d521886fddf1135ba1b988ec012102801bc7170efb82c490e243204d86970f15966aa3bce6a06bef5c09a83a5bfffe02473044022061aa9b0d9649ffd7259bc54b35f678565dbbe11507d348dd8885522eaf1fa70c02202cc79de09e8e63e8d57fde6ef66c079ddac4d9828e1936a9db833d4c142615c3012103a8f58fc1f5625f18293403104874f2d38c9279f777e512570e4199c7d292b81b0247304402207744dc1ab0bf77c081b58540c4321d090c0a24a32742a361aa55ad86f0c7c24e02201a9b0dd78b63b495ab5a0b5b161c54cb085d70683c90e188bb4dc2e41e142f6601210361fb354f8259abfcbfbdda36b7cb4c3b05a3ca3d68dd391fd8376e920d93870d0247304402204803e423c321acc6c12cb0ebf196d2906842fdfed6de977cc78277052ee5f15002200634670c1dc25e6b1787a65d3e09c8e6bb0340238d90b9d98887e8fd53944e080121031104c60d027123bf8676bcaefaa66c001a0d3d379dc4a9492a567a9e1004452d02473044022050e4b5348d30011a22b6ae8b43921d29249d88ea71b1fbaa2d9c22dfdef58b7002201c5d5e143aa8835454f61b0742226ebf8cd466bcc2cdcb1f77b92e473d3b13190121030496b9d49aa8efece4f619876c60a77d2c0dc846390ecdc5d9acbfa1bb3128760247304402204d6a9b986e1a0e3473e8aef84b3eb7052442a76dfd7631e35377f141496a55490220131ab342853c01e31f111436f8461e28bc95883b871ca0e01b5f57146e79d7bb012103262ffbc88e25296056a3c65c880e3686297e07f360e6b80f1219d65b0900e84e02483045022100c8ffacf92efa1dddef7e858a241af7a80adcc2489bcc325195970733b1f35fac022076f40c26023a228041a9665c5290b9918d06f03b716e4d8f6d47e79121c7eb37012102d9ba7e02d7cd7dd24302f823b3114c99da21549c663f72440dc87e8ba412120902483045022100b55545d84e43d001bbc10a981f184e7d3b98a7ed6689863716cab053b3655a2f0220537eb76a695fbe86bf020b4b6f7ae93b506d778bbd0885f0a61067616a2c8bce0121034a57f2fa2c32c9246691f6a922fb1ebdf1468792bae7eff253a99fc9f2a5023902483045022100f1d4408463dbfe257f9f778d5e9c8cdb97c8b1d395dbd2e180bc08cad306492c022002a024e19e1a406eaa24467f033659de09ab58822987281e28bb6359288337bd012103e91daa18d924eea62011ce596e15b6d683975cf724ea5bf69a8e2022c26fc12f0247304402204f1e12b923872f396e5e1a3aa94b0b2e86b4ce448f4349a017631db26d7dff8a022069899a05de2ad2bbd8e0202c56ab1025a7db9a4998eea70744e3c367d2a7eb71012103b0eee86792dbef1d4a49bc4ea32d197c8c15d27e6e0c5c33e58e409e26d4a39a0247304402201787dacdb92e0df6ad90226649f0e8321287d0bd8fddc536a297dd19b5fc103e022001fe89300a76e5b46d0e3f7e39e0ee26cc83b71d59a2a5da1dd7b13350cd0c07012103afb1e43d7ec6b7999ef0f1093069e68fe1dfe5d73fc6cfb4f7a5022f7098758c02483045022100acc1212bba0fe4fcc6c3ae5cf8e25f221f140c8444d3c08dfc53a93630ac25da02203f12982847244bd9421ef340293f3a38d2ab5d028af60769e46fcc7d81312e7e012102801bc7170efb82c490e243204d86970f15966aa3bce6a06bef5c09a83a5bfffe024830450221009c04934102402949484b21899271c3991c007b783b8efc85a3c3d24641ac7c24022006fb1895ce969d08a2cb29413e1a85427c7e85426f7a185108ca44b5a0328cb301210360248db4c7d7f76fe231998d2967104fee04df8d8da34f10101cc5523e82648c02483045022100b11fe61b393fa5dbe18ab98f65c249345b429b13f69ee2d1b1335725b24a0e73022010960cdc5565cbc81885c8ed95142435d3c202dfa5a3dc5f50f3914c106335ce0121029c878610c34c21381cda12f6f36ab88bf60f5f496c1b82c357b8ac448713e7b50247304402200ca080db069c15bbf98e1d4dff68d0aea51227ff5d17a8cf67ceae464c22bbb0022051e7331c0918cbb71bb2cef29ca62411454508a16180b0fb5df94248890840df0121028f0be0cde43ff047edbda42c91c37152449d69789eb812bb2e148e4f22472c0f0247304402201fefe258938a2c481d5a745ef3aa8d9f8124bbe7f1f8c693e2ddce4ddc9a927c02204049e0060889ede8fda975edf896c03782d71ba53feb51b04f5ae5897d7431dc012103946730b480f52a43218a9edce240e8b234790e21df5e96482703d81c3c19d3f1024730440220126a6a56dbe69af78d156626fc9cf41d6aac0c07b8b5f0f8491f68db5e89cb5002207ee6ed6f2f41da256f3c1e79679a3de6cf34cc08b940b82be14aefe7da031a6b012102801bc7170efb82c490e243204d86970f15966aa3bce6a06bef5c09a83a5bfffe024730440220363204a1586d7f13c148295122cbf9ec7939685e3cadab81d6d9e921436d21b7022044626b8c2bd4aa7c167d74bc4e9eb9d0744e29ce0ad906d78e10d6d854f23d170121037fb9c51716739bb4c146857fab5a783372f72a65987d61f3b58c74360f4328dd0247304402207925a4c2a3a6b76e10558717ee28fcb8c6fde161b9dc6382239af9f372ace99902204a58e31ce0b4a4804a42d2224331289311ded2748062c92c8aca769e81417a4c012102e18a8c235b48e41ef98265a8e07fa005d2602b96d585a61ad67168d74e7391cb02483045022100bbfe060479174a8d846b5a897526003eb2220ba307a5fee6e1e8de3e4e8b38fd02206723857301d447f67ac98a5a5c2b80ef6820e98fae213db1720f93d91161803b01210386728e2ac3ecee15f58d0505ee26f86a68f08c702941ffaf2fb7213e5026aea10247304402203a2613ae68f697eb02b5b7d18e3c4236966dac2b3a760e3021197d76e9ad4239022046f9067d3df650fcabbdfd250308c64f90757dec86f0b08813c979a42d06a6ec012102a1d7ee1cb4dc502f899aaafae0a2eb6cbf80d9a1073ae60ddcaabc3b1d1f15df02483045022100ab1bea2cc5388428fd126c7801550208701e21564bd4bd00cfd4407cfafc1acd0220508ee587f080f3c80a5c0b2175b58edd84b755e659e2135b3152044d75ebc4b501210236dd1b7f27a296447d0eb3750e1bdb2d53af50b31a72a45511dc1ec3fe7a684a19391400')
        funding_txid = funding_tx.txid()
        self.assertEqual('98574bc5f6e75769eb0c93d41453cc1dfbd15c14e63cc3c42f37cdbd08858762', funding_txid)
        wallet_online.receive_tx_callback(funding_txid, funding_tx, TX_HEIGHT_UNCONFIRMED)

        # create unsigned tx
        outputs = [PartialTxOutput.from_address_and_value('tvips1qp0mv2sxsyxxfj5gl0332f9uyez93su9cu4jfzj', 2500000)]
        tx = wallet_online.mktx(outputs=outputs, password=None, fee=5000)
        tx.set_rbf(True)
        tx.locktime = 1325341
        tx.version = 1

        self.assertFalse(tx.is_complete())
        self.assertTrue(tx.is_segwit())
        self.assertEqual(1, len(tx.inputs()))
        partial_tx = tx.serialize_as_bytes().hex()
        self.assertEqual("70736274ff010072010000000162878508bdcd372fc4c33ce6145cd1fb1dcc5314d4930ceb6957e7f6c54b57980300000000fdffffff02a0252600000000001600140bf6c540d0218c99511f7c62a49784c88b1870b8585d72000000000017a914191e7373ae7b4829532220e8f281f4581ed52638871d39140000010120809698000000000017a914a6885437e0762013facbda93894202a0fe86e35f870104160014105db4dae7e5b8dd4dda7b7d3b1e588c9bf26f192206030dddd5d3c31738ca2d8b25391f648af6a8b08e6961e8f56d4173d03e9db82d3e0c105d19280000000002000000000001001600144f485261505d5cbd33dce02a723776c99240c28722020211ab9359cc49c95b3b9a87ee95fd4edf0cecce862f9e9f86ff63e10880baaba80c105d1928010000000000000000",
                         partial_tx)
        tx_copy = tx_from_any(partial_tx)  # simulates moving partial txn between cosigners
        self.assertTrue(wallet_online.is_mine(wallet_online.get_txin_address(tx_copy.inputs()[0])))

        self.assertEqual('3f0d188519237478258ad2bf881643618635d11c2bb95512e830fcf2eda3c522', tx_copy.txid())
        self.assertEqual(tx.txid(), tx_copy.txid())

        # sign tx
        tx = wallet_offline.sign_transaction(tx_copy, password=None)
        self.assertTrue(tx.is_complete())
        self.assertTrue(tx.is_segwit())
        self.assertEqual('3f0d188519237478258ad2bf881643618635d11c2bb95512e830fcf2eda3c522', tx.txid())
        self.assertEqual('27b78ec072a403b0545258e7a1a8d494e4b6fd48bf77f4251a12160c92207cbc', tx.wtxid())

    @mock.patch.object(wallet.Abstract_Wallet, 'save_db')
    def test_sending_offline_xprv_online_xpub_p2wpkh(self, mock_save_db):
        wallet_offline = WalletIntegrityHelper.create_standard_wallet(
            # bip39: "qwe", der: m/84'/1'/0'
            keystore.from_xprv('vprv9K9hbuA23Bidgj1KRSHUZMa59jJLeZBpXPVn4RP7sBLArNhZxJjw4AX7aQmVTErDt4YFC11ptMLjbwxgrsH8GLQ1cx77KggWeVPeDBjr9xM'),
            gap_limit=4,
            config=self.config
        )
        wallet_online = WalletIntegrityHelper.create_standard_wallet(
            keystore.from_xpub('vpub5Y941QgusZGvuD5nXTpUvVWohm8q41uftcRNronjRWs9jB2iVr4BbxqbRfAoQjWHgJtDCQEXChgfsPbEuBnidtkFztZSD3zDKTrtwXa2LCa'),
            gap_limit=4,
            config=self.config
        )

        # bootstrap wallet_online
        funding_tx = Transaction('01000000000116e9c9dac2651672316aab3b9553257b6942c5f762c5d795776d9cfa504f183c000000000000fdffffff8085019852fada9da84b58dcf753d292dde314a19f5a5527f6588fa2566142130000000000fdffffffa4154a48db20ce538b28722a89c6b578bd5b5d60d6d7b52323976339e39405230000000000fdffffff0b5ef43f843a96364aebd708e25ea1bdcf2c7df7d0d995560b8b1be5f357b64f0100000000fdffffffd41dfe1199c76fdb3f20e9947ea31136d032d9da48c5e45d85c8f440e2351a510100000000fdffffff5bd015d17e4a1837b01c24ebb4a6b394e3da96a85442bd7dc6abddfbf16f20510000000000fdffffff13a3e7f80b1bd46e38f2abc9e2f335c18a4b0af1778133c7f1c3caae9504345c0200000000fdffffffdf4fc1ab21bca69d18544ddb10a913cd952dbc730ab3d236dd9471445ff405680100000000fdffffffe0424d78a30d5e60ac6b26e2274d7d6e7c6b78fe0b49bdc3ac4dd2147c9535750100000000fdffffff7ab6dd6b3c0d44b0fef0fdc9ab0ad6eee23eef799eee29c005d52bc4461998760000000000fdffffff48a77e5053a21acdf4f235ce00c82c9bc1704700f54d217f6a30704711b9737d0000000000fdffffff86918b39c1d9bb6f34d9b082182f73cedd15504331164dc2b186e95c568ccb870000000000fdffffff15a847356cbb44be67f345965bb3f2589e2fec1c9a0ada21fd28225dcc602e8f0100000000fdffffff9a2875297f81dfd3b77426d63f621db350c270cc28c634ad86b9969ee33ac6960000000000fdffffffd6eeb1d1833e00967083d1ab86fa5a2e44355bd613d9277135240fe6f60148a20100000000fdffffffd8a6e5a9b68a65ff88220ca33e36faf6f826ae8c5c8a13fe818a5e63828b68a40100000000fdffffff73aab8471f82092e45ed1b1afeffdb49ea1ec74ce4853f971812f6a72a7e85aa0000000000fdffffffacd6459dec7c3c51048eb112630da756f5d4cb4752b8d39aa325407ae0885cba0000000000fdffffff1eddd5e13bef1aba1ff151762b5860837daa9b39db1eae8ea8227c81a5a1c8ba0000000000fdffffff67a096ff7c343d39e96929798097f6d7a61156bbdb905fbe534ba36f273271d40100000000fdffffff109a671eb7daf6dcd07c0ceff99f2de65864ab36d64fb3a890bab951569adeee0100000000fdffffff4f1bdc64da8056d08f79db7f5348d1de55946e57aa7c8279499c703889b6e0fd0200000000fdffffff042f280000000000001600149c756aa33f4f89418b33872a973274b5445c727b80969800000000001600146c540c1c9f546004539f45318b8d9f4d7b4857ef80969800000000001976a91422a6daa4a7b695c8a2dd104d47c5dc73d655c96f88ac809698000000000017a914a6885437e0762013facbda93894202a0fe86e35f8702473044022075ef5f04d7a63347064938e15a0c74277a79e5c9d32a26e39e8a517a44d565cc022015246790fb5b29c9bf3eded1b95699b1635bcfc6d521886fddf1135ba1b988ec012102801bc7170efb82c490e243204d86970f15966aa3bce6a06bef5c09a83a5bfffe02473044022061aa9b0d9649ffd7259bc54b35f678565dbbe11507d348dd8885522eaf1fa70c02202cc79de09e8e63e8d57fde6ef66c079ddac4d9828e1936a9db833d4c142615c3012103a8f58fc1f5625f18293403104874f2d38c9279f777e512570e4199c7d292b81b0247304402207744dc1ab0bf77c081b58540c4321d090c0a24a32742a361aa55ad86f0c7c24e02201a9b0dd78b63b495ab5a0b5b161c54cb085d70683c90e188bb4dc2e41e142f6601210361fb354f8259abfcbfbdda36b7cb4c3b05a3ca3d68dd391fd8376e920d93870d0247304402204803e423c321acc6c12cb0ebf196d2906842fdfed6de977cc78277052ee5f15002200634670c1dc25e6b1787a65d3e09c8e6bb0340238d90b9d98887e8fd53944e080121031104c60d027123bf8676bcaefaa66c001a0d3d379dc4a9492a567a9e1004452d02473044022050e4b5348d30011a22b6ae8b43921d29249d88ea71b1fbaa2d9c22dfdef58b7002201c5d5e143aa8835454f61b0742226ebf8cd466bcc2cdcb1f77b92e473d3b13190121030496b9d49aa8efece4f619876c60a77d2c0dc846390ecdc5d9acbfa1bb3128760247304402204d6a9b986e1a0e3473e8aef84b3eb7052442a76dfd7631e35377f141496a55490220131ab342853c01e31f111436f8461e28bc95883b871ca0e01b5f57146e79d7bb012103262ffbc88e25296056a3c65c880e3686297e07f360e6b80f1219d65b0900e84e02483045022100c8ffacf92efa1dddef7e858a241af7a80adcc2489bcc325195970733b1f35fac022076f40c26023a228041a9665c5290b9918d06f03b716e4d8f6d47e79121c7eb37012102d9ba7e02d7cd7dd24302f823b3114c99da21549c663f72440dc87e8ba412120902483045022100b55545d84e43d001bbc10a981f184e7d3b98a7ed6689863716cab053b3655a2f0220537eb76a695fbe86bf020b4b6f7ae93b506d778bbd0885f0a61067616a2c8bce0121034a57f2fa2c32c9246691f6a922fb1ebdf1468792bae7eff253a99fc9f2a5023902483045022100f1d4408463dbfe257f9f778d5e9c8cdb97c8b1d395dbd2e180bc08cad306492c022002a024e19e1a406eaa24467f033659de09ab58822987281e28bb6359288337bd012103e91daa18d924eea62011ce596e15b6d683975cf724ea5bf69a8e2022c26fc12f0247304402204f1e12b923872f396e5e1a3aa94b0b2e86b4ce448f4349a017631db26d7dff8a022069899a05de2ad2bbd8e0202c56ab1025a7db9a4998eea70744e3c367d2a7eb71012103b0eee86792dbef1d4a49bc4ea32d197c8c15d27e6e0c5c33e58e409e26d4a39a0247304402201787dacdb92e0df6ad90226649f0e8321287d0bd8fddc536a297dd19b5fc103e022001fe89300a76e5b46d0e3f7e39e0ee26cc83b71d59a2a5da1dd7b13350cd0c07012103afb1e43d7ec6b7999ef0f1093069e68fe1dfe5d73fc6cfb4f7a5022f7098758c02483045022100acc1212bba0fe4fcc6c3ae5cf8e25f221f140c8444d3c08dfc53a93630ac25da02203f12982847244bd9421ef340293f3a38d2ab5d028af60769e46fcc7d81312e7e012102801bc7170efb82c490e243204d86970f15966aa3bce6a06bef5c09a83a5bfffe024830450221009c04934102402949484b21899271c3991c007b783b8efc85a3c3d24641ac7c24022006fb1895ce969d08a2cb29413e1a85427c7e85426f7a185108ca44b5a0328cb301210360248db4c7d7f76fe231998d2967104fee04df8d8da34f10101cc5523e82648c02483045022100b11fe61b393fa5dbe18ab98f65c249345b429b13f69ee2d1b1335725b24a0e73022010960cdc5565cbc81885c8ed95142435d3c202dfa5a3dc5f50f3914c106335ce0121029c878610c34c21381cda12f6f36ab88bf60f5f496c1b82c357b8ac448713e7b50247304402200ca080db069c15bbf98e1d4dff68d0aea51227ff5d17a8cf67ceae464c22bbb0022051e7331c0918cbb71bb2cef29ca62411454508a16180b0fb5df94248890840df0121028f0be0cde43ff047edbda42c91c37152449d69789eb812bb2e148e4f22472c0f0247304402201fefe258938a2c481d5a745ef3aa8d9f8124bbe7f1f8c693e2ddce4ddc9a927c02204049e0060889ede8fda975edf896c03782d71ba53feb51b04f5ae5897d7431dc012103946730b480f52a43218a9edce240e8b234790e21df5e96482703d81c3c19d3f1024730440220126a6a56dbe69af78d156626fc9cf41d6aac0c07b8b5f0f8491f68db5e89cb5002207ee6ed6f2f41da256f3c1e79679a3de6cf34cc08b940b82be14aefe7da031a6b012102801bc7170efb82c490e243204d86970f15966aa3bce6a06bef5c09a83a5bfffe024730440220363204a1586d7f13c148295122cbf9ec7939685e3cadab81d6d9e921436d21b7022044626b8c2bd4aa7c167d74bc4e9eb9d0744e29ce0ad906d78e10d6d854f23d170121037fb9c51716739bb4c146857fab5a783372f72a65987d61f3b58c74360f4328dd0247304402207925a4c2a3a6b76e10558717ee28fcb8c6fde161b9dc6382239af9f372ace99902204a58e31ce0b4a4804a42d2224331289311ded2748062c92c8aca769e81417a4c012102e18a8c235b48e41ef98265a8e07fa005d2602b96d585a61ad67168d74e7391cb02483045022100bbfe060479174a8d846b5a897526003eb2220ba307a5fee6e1e8de3e4e8b38fd02206723857301d447f67ac98a5a5c2b80ef6820e98fae213db1720f93d91161803b01210386728e2ac3ecee15f58d0505ee26f86a68f08c702941ffaf2fb7213e5026aea10247304402203a2613ae68f697eb02b5b7d18e3c4236966dac2b3a760e3021197d76e9ad4239022046f9067d3df650fcabbdfd250308c64f90757dec86f0b08813c979a42d06a6ec012102a1d7ee1cb4dc502f899aaafae0a2eb6cbf80d9a1073ae60ddcaabc3b1d1f15df02483045022100ab1bea2cc5388428fd126c7801550208701e21564bd4bd00cfd4407cfafc1acd0220508ee587f080f3c80a5c0b2175b58edd84b755e659e2135b3152044d75ebc4b501210236dd1b7f27a296447d0eb3750e1bdb2d53af50b31a72a45511dc1ec3fe7a684a19391400')
        funding_txid = funding_tx.txid()
        self.assertEqual('98574bc5f6e75769eb0c93d41453cc1dfbd15c14e63cc3c42f37cdbd08858762', funding_txid)
        wallet_online.receive_tx_callback(funding_txid, funding_tx, TX_HEIGHT_UNCONFIRMED)

        # create unsigned tx
        outputs = [PartialTxOutput.from_address_and_value('tvips1qp0mv2sxsyxxfj5gl0332f9uyez93su9cu4jfzj', 2500000)]
        tx = wallet_online.mktx(outputs=outputs, password=None, fee=5000)
        tx.set_rbf(True)
        tx.locktime = 1325341
        tx.version = 1

        self.assertFalse(tx.is_complete())
        self.assertTrue(tx.is_segwit())
        self.assertEqual(1, len(tx.inputs()))
        partial_tx = tx.serialize_as_bytes().hex()
        self.assertEqual("70736274ff010071010000000162878508bdcd372fc4c33ce6145cd1fb1dcc5314d4930ceb6957e7f6c54b57980100000000fdffffff02a0252600000000001600140bf6c540d0218c99511f7c62a49784c88b1870b8585d7200000000001600145543fe1a1364b806b27a5c9dc92ac9bbf0d42aa31d3914000001011f80969800000000001600146c540c1c9f546004539f45318b8d9f4d7b4857ef220603fd88f32a81e812af0187677fc0e7ac9b7fb63ca68c2d98c2afbcf99aa311ac060cdf758ae500000000020000000000220202ac05f54ef082ac98302d57d532e728653565bd55f46fcf03cacbddb168fd6c760cdf758ae5010000000000000000",
                         partial_tx)
        tx_copy = tx_from_any(partial_tx)  # simulates moving partial txn between cosigners
        self.assertTrue(wallet_online.is_mine(wallet_online.get_txin_address(tx_copy.inputs()[0])))

        self.assertEqual('ee76c0c6da87f0eb5ab4d1ae05d3942512dcd3c4c42518f9d3619e74400cfc1f', tx_copy.txid())
        self.assertEqual(tx.txid(), tx_copy.txid())

        # sign tx
        tx = wallet_offline.sign_transaction(tx_copy, password=None)
        self.assertTrue(tx.is_complete())
        self.assertTrue(tx.is_segwit())
        self.assertEqual('ee76c0c6da87f0eb5ab4d1ae05d3942512dcd3c4c42518f9d3619e74400cfc1f', tx.txid())
        self.assertEqual('484e350beaa722a744bb3e2aa38de005baa8526d86536d6143e5814355acf775', tx.wtxid())

    @mock.patch.object(wallet.Abstract_Wallet, 'save_db')
    def test_offline_signing_beyond_gap_limit(self, mock_save_db):
        wallet_offline = WalletIntegrityHelper.create_standard_wallet(
            # bip39: "qwe", der: m/84'/1'/0'
            keystore.from_xprv('vprv9K9hbuA23Bidgj1KRSHUZMa59jJLeZBpXPVn4RP7sBLArNhZxJjw4AX7aQmVTErDt4YFC11ptMLjbwxgrsH8GLQ1cx77KggWeVPeDBjr9xM'),
            gap_limit=1,  # gap limit of offline wallet intentionally set too low
            config=self.config
        )
        wallet_online = WalletIntegrityHelper.create_standard_wallet(
            keystore.from_xpub('vpub5Y941QgusZGvuD5nXTpUvVWohm8q41uftcRNronjRWs9jB2iVr4BbxqbRfAoQjWHgJtDCQEXChgfsPbEuBnidtkFztZSD3zDKTrtwXa2LCa'),
            gap_limit=4,
            config=self.config
        )

        # bootstrap wallet_online
        funding_tx = Transaction('01000000000116e9c9dac2651672316aab3b9553257b6942c5f762c5d795776d9cfa504f183c000000000000fdffffff8085019852fada9da84b58dcf753d292dde314a19f5a5527f6588fa2566142130000000000fdffffffa4154a48db20ce538b28722a89c6b578bd5b5d60d6d7b52323976339e39405230000000000fdffffff0b5ef43f843a96364aebd708e25ea1bdcf2c7df7d0d995560b8b1be5f357b64f0100000000fdffffffd41dfe1199c76fdb3f20e9947ea31136d032d9da48c5e45d85c8f440e2351a510100000000fdffffff5bd015d17e4a1837b01c24ebb4a6b394e3da96a85442bd7dc6abddfbf16f20510000000000fdffffff13a3e7f80b1bd46e38f2abc9e2f335c18a4b0af1778133c7f1c3caae9504345c0200000000fdffffffdf4fc1ab21bca69d18544ddb10a913cd952dbc730ab3d236dd9471445ff405680100000000fdffffffe0424d78a30d5e60ac6b26e2274d7d6e7c6b78fe0b49bdc3ac4dd2147c9535750100000000fdffffff7ab6dd6b3c0d44b0fef0fdc9ab0ad6eee23eef799eee29c005d52bc4461998760000000000fdffffff48a77e5053a21acdf4f235ce00c82c9bc1704700f54d217f6a30704711b9737d0000000000fdffffff86918b39c1d9bb6f34d9b082182f73cedd15504331164dc2b186e95c568ccb870000000000fdffffff15a847356cbb44be67f345965bb3f2589e2fec1c9a0ada21fd28225dcc602e8f0100000000fdffffff9a2875297f81dfd3b77426d63f621db350c270cc28c634ad86b9969ee33ac6960000000000fdffffffd6eeb1d1833e00967083d1ab86fa5a2e44355bd613d9277135240fe6f60148a20100000000fdffffffd8a6e5a9b68a65ff88220ca33e36faf6f826ae8c5c8a13fe818a5e63828b68a40100000000fdffffff73aab8471f82092e45ed1b1afeffdb49ea1ec74ce4853f971812f6a72a7e85aa0000000000fdffffffacd6459dec7c3c51048eb112630da756f5d4cb4752b8d39aa325407ae0885cba0000000000fdffffff1eddd5e13bef1aba1ff151762b5860837daa9b39db1eae8ea8227c81a5a1c8ba0000000000fdffffff67a096ff7c343d39e96929798097f6d7a61156bbdb905fbe534ba36f273271d40100000000fdffffff109a671eb7daf6dcd07c0ceff99f2de65864ab36d64fb3a890bab951569adeee0100000000fdffffff4f1bdc64da8056d08f79db7f5348d1de55946e57aa7c8279499c703889b6e0fd0200000000fdffffff042f280000000000001600149c756aa33f4f89418b33872a973274b5445c727b80969800000000001600146c540c1c9f546004539f45318b8d9f4d7b4857ef80969800000000001976a91422a6daa4a7b695c8a2dd104d47c5dc73d655c96f88ac809698000000000017a914a6885437e0762013facbda93894202a0fe86e35f8702473044022075ef5f04d7a63347064938e15a0c74277a79e5c9d32a26e39e8a517a44d565cc022015246790fb5b29c9bf3eded1b95699b1635bcfc6d521886fddf1135ba1b988ec012102801bc7170efb82c490e243204d86970f15966aa3bce6a06bef5c09a83a5bfffe02473044022061aa9b0d9649ffd7259bc54b35f678565dbbe11507d348dd8885522eaf1fa70c02202cc79de09e8e63e8d57fde6ef66c079ddac4d9828e1936a9db833d4c142615c3012103a8f58fc1f5625f18293403104874f2d38c9279f777e512570e4199c7d292b81b0247304402207744dc1ab0bf77c081b58540c4321d090c0a24a32742a361aa55ad86f0c7c24e02201a9b0dd78b63b495ab5a0b5b161c54cb085d70683c90e188bb4dc2e41e142f6601210361fb354f8259abfcbfbdda36b7cb4c3b05a3ca3d68dd391fd8376e920d93870d0247304402204803e423c321acc6c12cb0ebf196d2906842fdfed6de977cc78277052ee5f15002200634670c1dc25e6b1787a65d3e09c8e6bb0340238d90b9d98887e8fd53944e080121031104c60d027123bf8676bcaefaa66c001a0d3d379dc4a9492a567a9e1004452d02473044022050e4b5348d30011a22b6ae8b43921d29249d88ea71b1fbaa2d9c22dfdef58b7002201c5d5e143aa8835454f61b0742226ebf8cd466bcc2cdcb1f77b92e473d3b13190121030496b9d49aa8efece4f619876c60a77d2c0dc846390ecdc5d9acbfa1bb3128760247304402204d6a9b986e1a0e3473e8aef84b3eb7052442a76dfd7631e35377f141496a55490220131ab342853c01e31f111436f8461e28bc95883b871ca0e01b5f57146e79d7bb012103262ffbc88e25296056a3c65c880e3686297e07f360e6b80f1219d65b0900e84e02483045022100c8ffacf92efa1dddef7e858a241af7a80adcc2489bcc325195970733b1f35fac022076f40c26023a228041a9665c5290b9918d06f03b716e4d8f6d47e79121c7eb37012102d9ba7e02d7cd7dd24302f823b3114c99da21549c663f72440dc87e8ba412120902483045022100b55545d84e43d001bbc10a981f184e7d3b98a7ed6689863716cab053b3655a2f0220537eb76a695fbe86bf020b4b6f7ae93b506d778bbd0885f0a61067616a2c8bce0121034a57f2fa2c32c9246691f6a922fb1ebdf1468792bae7eff253a99fc9f2a5023902483045022100f1d4408463dbfe257f9f778d5e9c8cdb97c8b1d395dbd2e180bc08cad306492c022002a024e19e1a406eaa24467f033659de09ab58822987281e28bb6359288337bd012103e91daa18d924eea62011ce596e15b6d683975cf724ea5bf69a8e2022c26fc12f0247304402204f1e12b923872f396e5e1a3aa94b0b2e86b4ce448f4349a017631db26d7dff8a022069899a05de2ad2bbd8e0202c56ab1025a7db9a4998eea70744e3c367d2a7eb71012103b0eee86792dbef1d4a49bc4ea32d197c8c15d27e6e0c5c33e58e409e26d4a39a0247304402201787dacdb92e0df6ad90226649f0e8321287d0bd8fddc536a297dd19b5fc103e022001fe89300a76e5b46d0e3f7e39e0ee26cc83b71d59a2a5da1dd7b13350cd0c07012103afb1e43d7ec6b7999ef0f1093069e68fe1dfe5d73fc6cfb4f7a5022f7098758c02483045022100acc1212bba0fe4fcc6c3ae5cf8e25f221f140c8444d3c08dfc53a93630ac25da02203f12982847244bd9421ef340293f3a38d2ab5d028af60769e46fcc7d81312e7e012102801bc7170efb82c490e243204d86970f15966aa3bce6a06bef5c09a83a5bfffe024830450221009c04934102402949484b21899271c3991c007b783b8efc85a3c3d24641ac7c24022006fb1895ce969d08a2cb29413e1a85427c7e85426f7a185108ca44b5a0328cb301210360248db4c7d7f76fe231998d2967104fee04df8d8da34f10101cc5523e82648c02483045022100b11fe61b393fa5dbe18ab98f65c249345b429b13f69ee2d1b1335725b24a0e73022010960cdc5565cbc81885c8ed95142435d3c202dfa5a3dc5f50f3914c106335ce0121029c878610c34c21381cda12f6f36ab88bf60f5f496c1b82c357b8ac448713e7b50247304402200ca080db069c15bbf98e1d4dff68d0aea51227ff5d17a8cf67ceae464c22bbb0022051e7331c0918cbb71bb2cef29ca62411454508a16180b0fb5df94248890840df0121028f0be0cde43ff047edbda42c91c37152449d69789eb812bb2e148e4f22472c0f0247304402201fefe258938a2c481d5a745ef3aa8d9f8124bbe7f1f8c693e2ddce4ddc9a927c02204049e0060889ede8fda975edf896c03782d71ba53feb51b04f5ae5897d7431dc012103946730b480f52a43218a9edce240e8b234790e21df5e96482703d81c3c19d3f1024730440220126a6a56dbe69af78d156626fc9cf41d6aac0c07b8b5f0f8491f68db5e89cb5002207ee6ed6f2f41da256f3c1e79679a3de6cf34cc08b940b82be14aefe7da031a6b012102801bc7170efb82c490e243204d86970f15966aa3bce6a06bef5c09a83a5bfffe024730440220363204a1586d7f13c148295122cbf9ec7939685e3cadab81d6d9e921436d21b7022044626b8c2bd4aa7c167d74bc4e9eb9d0744e29ce0ad906d78e10d6d854f23d170121037fb9c51716739bb4c146857fab5a783372f72a65987d61f3b58c74360f4328dd0247304402207925a4c2a3a6b76e10558717ee28fcb8c6fde161b9dc6382239af9f372ace99902204a58e31ce0b4a4804a42d2224331289311ded2748062c92c8aca769e81417a4c012102e18a8c235b48e41ef98265a8e07fa005d2602b96d585a61ad67168d74e7391cb02483045022100bbfe060479174a8d846b5a897526003eb2220ba307a5fee6e1e8de3e4e8b38fd02206723857301d447f67ac98a5a5c2b80ef6820e98fae213db1720f93d91161803b01210386728e2ac3ecee15f58d0505ee26f86a68f08c702941ffaf2fb7213e5026aea10247304402203a2613ae68f697eb02b5b7d18e3c4236966dac2b3a760e3021197d76e9ad4239022046f9067d3df650fcabbdfd250308c64f90757dec86f0b08813c979a42d06a6ec012102a1d7ee1cb4dc502f899aaafae0a2eb6cbf80d9a1073ae60ddcaabc3b1d1f15df02483045022100ab1bea2cc5388428fd126c7801550208701e21564bd4bd00cfd4407cfafc1acd0220508ee587f080f3c80a5c0b2175b58edd84b755e659e2135b3152044d75ebc4b501210236dd1b7f27a296447d0eb3750e1bdb2d53af50b31a72a45511dc1ec3fe7a684a19391400')
        funding_txid = funding_tx.txid()
        self.assertEqual('98574bc5f6e75769eb0c93d41453cc1dfbd15c14e63cc3c42f37cdbd08858762', funding_txid)
        wallet_online.receive_tx_callback(funding_txid, funding_tx, TX_HEIGHT_UNCONFIRMED)

        # create unsigned tx
        outputs = [PartialTxOutput.from_address_and_value('tvips1qp0mv2sxsyxxfj5gl0332f9uyez93su9cu4jfzj', 2500000)]
        tx = wallet_online.mktx(outputs=outputs, password=None, fee=5000)
        tx.set_rbf(True)
        tx.locktime = 1325341
        tx.version = 1

        self.assertFalse(tx.is_complete())
        self.assertTrue(tx.is_segwit())
        self.assertEqual(1, len(tx.inputs()))
        partial_tx = tx.serialize_as_bytes().hex()
        self.assertEqual("70736274ff010071010000000162878508bdcd372fc4c33ce6145cd1fb1dcc5314d4930ceb6957e7f6c54b57980100000000fdffffff02a0252600000000001600140bf6c540d0218c99511f7c62a49784c88b1870b8585d7200000000001600145543fe1a1364b806b27a5c9dc92ac9bbf0d42aa31d3914000001011f80969800000000001600146c540c1c9f546004539f45318b8d9f4d7b4857ef220603fd88f32a81e812af0187677fc0e7ac9b7fb63ca68c2d98c2afbcf99aa311ac060cdf758ae500000000020000000000220202ac05f54ef082ac98302d57d532e728653565bd55f46fcf03cacbddb168fd6c760cdf758ae5010000000000000000",
                         partial_tx)
        tx_copy = tx_from_any(partial_tx)  # simulates moving partial txn between cosigners
        self.assertTrue(wallet_online.is_mine(wallet_online.get_txin_address(tx_copy.inputs()[0])))

        self.assertEqual('ee76c0c6da87f0eb5ab4d1ae05d3942512dcd3c4c42518f9d3619e74400cfc1f', tx_copy.txid())
        self.assertEqual(tx.txid(), tx_copy.txid())

        # sign tx
        tx = wallet_offline.sign_transaction(tx_copy, password=None)
        self.assertTrue(tx.is_complete())
        self.assertTrue(tx.is_segwit())
        self.assertEqual('ee76c0c6da87f0eb5ab4d1ae05d3942512dcd3c4c42518f9d3619e74400cfc1f', tx.txid())
        self.assertEqual('484e350beaa722a744bb3e2aa38de005baa8526d86536d6143e5814355acf775', tx.wtxid())

    @mock.patch.object(wallet.Abstract_Wallet, 'save_db')
    def test_sending_offline_wif_online_addr_p2pkh(self, mock_save_db):  # compressed pubkey
        wallet_offline = WalletIntegrityHelper.create_imported_wallet(privkeys=True, config=self.config)
        wallet_offline.import_private_key('p2pkh:cQDxbmQfwRV3vP1mdnVHq37nJekHLsuD3wdSQseBRA2ct4MFk5Pq', password=None)
        wallet_online = WalletIntegrityHelper.create_imported_wallet(privkeys=False, config=self.config)
        wallet_online.import_address('v88QRNh8R3x6eV5xH9SePyELhPpbUwiWG1')


        # bootstrap wallet_online
        funding_tx = Transaction('01000000000101197a89cff51096b9dd4214cdee0eb90cb27a25477e739521d728a679724042730100000000fdffffff048096980000000000160014dab37af8fefbbb31887a0a5f9b2698f4a7b45f6a80969800000000001976a91405a20074ef7eb42c7c6fcd4f499faa699742783288ac809698000000000017a914b808938a8007bc54509cd946944c479c0fa6554f87131b2c0400000000160014a04dfdb9a9aeac3b3fada6f43c2a66886186e2440247304402204f5dbb9dda65eab26179f1ca7c37c8baf028153815085dd1bbb2b826296e3b870220379fcd825742d6e2bdff772f347b629047824f289a5499a501033f6c3495594901210363c9c98740fe0455c646215cea9b13807b758791c8af7b74e62968bef57ff8ae1e391400')
        funding_txid = funding_tx.txid()
        self.assertEqual('0a08ea26a49e2b80f253796d605b69e2d0403fac64bdf6f7db82ada4b7bb6b62', funding_txid)
        wallet_online.receive_tx_callback(funding_txid, funding_tx, TX_HEIGHT_UNCONFIRMED)

        # create unsigned tx
        outputs = [PartialTxOutput.from_address_and_value('tvips1quk7ahlhr3qmjndy0uvu9y9hxfesrtaht7zdlph', 2500000)]
        tx = wallet_online.mktx(outputs=outputs, password=None, fee=5000)
        tx.set_rbf(True)
        tx.locktime = 1325340
        tx.version = 1

        self.assertFalse(tx.is_complete())
        self.assertEqual(1, len(tx.inputs()))
        partial_tx = tx.serialize_as_bytes().hex()
        self.assertEqual("70736274ff0100740100000001626bbbb7a4ad82dbf7f6bd64ac3f40d0e2695b606d7953f2802b9ea426ea080a0100000000fdffffff02a025260000000000160014e5bddbfee3883729b48fe3385216e64e6035f6eb585d7200000000001976a91405a20074ef7eb42c7c6fcd4f499faa699742783288ac1c391400000100fd200101000000000101197a89cff51096b9dd4214cdee0eb90cb27a25477e739521d728a679724042730100000000fdffffff048096980000000000160014dab37af8fefbbb31887a0a5f9b2698f4a7b45f6a80969800000000001976a91405a20074ef7eb42c7c6fcd4f499faa699742783288ac809698000000000017a914b808938a8007bc54509cd946944c479c0fa6554f87131b2c0400000000160014a04dfdb9a9aeac3b3fada6f43c2a66886186e2440247304402204f5dbb9dda65eab26179f1ca7c37c8baf028153815085dd1bbb2b826296e3b870220379fcd825742d6e2bdff772f347b629047824f289a5499a501033f6c3495594901210363c9c98740fe0455c646215cea9b13807b758791c8af7b74e62968bef57ff8ae1e391400000000",
                         partial_tx)
        tx_copy = tx_from_any(partial_tx)  # simulates moving partial txn between cosigners
        self.assertTrue(wallet_online.is_mine(wallet_online.get_txin_address(tx_copy.inputs()[0])))

        self.assertEqual(None, tx_copy.txid())  # not segwit
        self.assertEqual(tx.txid(), tx_copy.txid())

        # sign tx
        tx = wallet_offline.sign_transaction(tx_copy, password=None)
        self.assertTrue(tx.is_complete())
        self.assertFalse(tx.is_segwit())
        self.assertEqual('e56da664631b8c666c6df38ec80c954c4ac3c4f56f040faf0070e4681e937fc4', tx.txid())
        self.assertEqual('e56da664631b8c666c6df38ec80c954c4ac3c4f56f040faf0070e4681e937fc4', tx.wtxid())

    @mock.patch.object(wallet.Abstract_Wallet, 'save_db')
    def test_sending_offline_wif_online_addr_p2wpkh_p2sh(self, mock_save_db):
        wallet_offline = WalletIntegrityHelper.create_imported_wallet(privkeys=True, config=self.config)
        wallet_offline.import_private_key('p2wpkh-p2sh:cU9hVzhpvfn91u2zTVn8uqF2ymS7ucYH8V5TmsTDmuyMHgRk9WsJ', password=None)
        wallet_online = WalletIntegrityHelper.create_imported_wallet(privkeys=False, config=self.config)
        wallet_online.import_address('mYxRv8rY3mRA8vKdKSo5fWT6Z6P7yk9As2')

        # bootstrap wallet_online
        funding_tx = Transaction('01000000000101197a89cff51096b9dd4214cdee0eb90cb27a25477e739521d728a679724042730100000000fdffffff048096980000000000160014dab37af8fefbbb31887a0a5f9b2698f4a7b45f6a80969800000000001976a91405a20074ef7eb42c7c6fcd4f499faa699742783288ac809698000000000017a914b808938a8007bc54509cd946944c479c0fa6554f87131b2c0400000000160014a04dfdb9a9aeac3b3fada6f43c2a66886186e2440247304402204f5dbb9dda65eab26179f1ca7c37c8baf028153815085dd1bbb2b826296e3b870220379fcd825742d6e2bdff772f347b629047824f289a5499a501033f6c3495594901210363c9c98740fe0455c646215cea9b13807b758791c8af7b74e62968bef57ff8ae1e391400')
        funding_txid = funding_tx.txid()
        self.assertEqual('0a08ea26a49e2b80f253796d605b69e2d0403fac64bdf6f7db82ada4b7bb6b62', funding_txid)
        wallet_online.receive_tx_callback(funding_txid, funding_tx, TX_HEIGHT_UNCONFIRMED)

        # create unsigned tx
        outputs = [PartialTxOutput.from_address_and_value('tvips1quk7ahlhr3qmjndy0uvu9y9hxfesrtaht7zdlph', 2500000)]
        tx = wallet_online.mktx(outputs=outputs, password=None, fee=5000)
        tx.set_rbf(True)
        tx.locktime = 1325340
        tx.version = 1

        self.assertFalse(tx.is_complete())
        self.assertEqual(1, len(tx.inputs()))
        partial_tx = tx.serialize_as_bytes().hex()
        self.assertEqual("70736274ff0100720100000001626bbbb7a4ad82dbf7f6bd64ac3f40d0e2695b606d7953f2802b9ea426ea080a0200000000fdffffff02a025260000000000160014e5bddbfee3883729b48fe3385216e64e6035f6eb585d72000000000017a914b808938a8007bc54509cd946944c479c0fa6554f871c391400000100fd200101000000000101197a89cff51096b9dd4214cdee0eb90cb27a25477e739521d728a679724042730100000000fdffffff048096980000000000160014dab37af8fefbbb31887a0a5f9b2698f4a7b45f6a80969800000000001976a91405a20074ef7eb42c7c6fcd4f499faa699742783288ac809698000000000017a914b808938a8007bc54509cd946944c479c0fa6554f87131b2c0400000000160014a04dfdb9a9aeac3b3fada6f43c2a66886186e2440247304402204f5dbb9dda65eab26179f1ca7c37c8baf028153815085dd1bbb2b826296e3b870220379fcd825742d6e2bdff772f347b629047824f289a5499a501033f6c3495594901210363c9c98740fe0455c646215cea9b13807b758791c8af7b74e62968bef57ff8ae1e391400000000",
                         partial_tx)
        tx_copy = tx_from_any(partial_tx)  # simulates moving partial txn between cosigners
        self.assertTrue(wallet_online.is_mine(wallet_online.get_txin_address(tx_copy.inputs()[0])))

        self.assertEqual(None, tx_copy.txid())  # redeem script not available
        self.assertEqual(tx.txid(), tx_copy.txid())

        # sign tx
        tx = wallet_offline.sign_transaction(tx_copy, password=None)
        self.assertTrue(tx.is_complete())
        self.assertTrue(tx.is_segwit())
        self.assertEqual('7642816d051aa3b333b6564bb6e44fe3a5885bfe7db9860dfbc9973a5c9a6562', tx.txid())
        self.assertEqual('9bb9949974954613945756c48ca5525cd5cba1b667ccb10c7a53e1ed076a1117', tx.wtxid())

    @mock.patch.object(wallet.Abstract_Wallet, 'save_db')
    def test_sending_offline_wif_online_addr_p2wpkh(self, mock_save_db):
        wallet_offline = WalletIntegrityHelper.create_imported_wallet(privkeys=True, config=self.config)
        wallet_offline.import_private_key('p2wpkh:cPuQzcNEgbeYZ5at9VdGkCwkPA9r34gvEVJjuoz384rTfYpahfe7', password=None)
        wallet_online = WalletIntegrityHelper.create_imported_wallet(privkeys=False, config=self.config)
        wallet_online.import_address('tvips1qm2eh4787lwanrzr6pf0ekf5c7jnmghm2367ruf')

        # bootstrap wallet_online
        funding_tx = Transaction('01000000000101197a89cff51096b9dd4214cdee0eb90cb27a25477e739521d728a679724042730100000000fdffffff048096980000000000160014dab37af8fefbbb31887a0a5f9b2698f4a7b45f6a80969800000000001976a91405a20074ef7eb42c7c6fcd4f499faa699742783288ac809698000000000017a914b808938a8007bc54509cd946944c479c0fa6554f87131b2c0400000000160014a04dfdb9a9aeac3b3fada6f43c2a66886186e2440247304402204f5dbb9dda65eab26179f1ca7c37c8baf028153815085dd1bbb2b826296e3b870220379fcd825742d6e2bdff772f347b629047824f289a5499a501033f6c3495594901210363c9c98740fe0455c646215cea9b13807b758791c8af7b74e62968bef57ff8ae1e391400')
        funding_txid = funding_tx.txid()
        self.assertEqual('0a08ea26a49e2b80f253796d605b69e2d0403fac64bdf6f7db82ada4b7bb6b62', funding_txid)
        wallet_online.receive_tx_callback(funding_txid, funding_tx, TX_HEIGHT_UNCONFIRMED)

        # create unsigned tx
        outputs = [PartialTxOutput.from_address_and_value('tvips1quk7ahlhr3qmjndy0uvu9y9hxfesrtaht7zdlph', 2500000)]
        tx = wallet_online.mktx(outputs=outputs, password=None, fee=5000)
        tx.set_rbf(True)
        tx.locktime = 1325340
        tx.version = 1

        self.assertFalse(tx.is_complete())
        self.assertEqual(1, len(tx.inputs()))
        partial_tx = tx.serialize_as_bytes().hex()
        self.assertEqual("70736274ff0100710100000001626bbbb7a4ad82dbf7f6bd64ac3f40d0e2695b606d7953f2802b9ea426ea080a0000000000fdffffff02a025260000000000160014e5bddbfee3883729b48fe3385216e64e6035f6eb585d720000000000160014dab37af8fefbbb31887a0a5f9b2698f4a7b45f6a1c3914000001011f8096980000000000160014dab37af8fefbbb31887a0a5f9b2698f4a7b45f6a000000",
                         partial_tx)
        tx_copy = tx_from_any(partial_tx)  # simulates moving partial txn between cosigners
        self.assertTrue(wallet_online.is_mine(wallet_online.get_txin_address(tx_copy.inputs()[0])))

        self.assertEqual('f8039bd85279f2b5698f15d47f2e338d067d09af391bd8a19467aa94d03f280c', tx_copy.txid())
        self.assertEqual(tx.txid(), tx_copy.txid())

        # sign tx
        tx = wallet_offline.sign_transaction(tx_copy, password=None)
        self.assertTrue(tx.is_complete())
        self.assertTrue(tx.is_segwit())
        self.assertEqual('f8039bd85279f2b5698f15d47f2e338d067d09af391bd8a19467aa94d03f280c', tx.txid())
        self.assertEqual('3b7cc3c3352bbb43ddc086487ac696e09f2863c3d9e8636721851b8008a83ffa', tx.wtxid())

    @mock.patch.object(wallet.Abstract_Wallet, 'save_db')
    def test_sending_offline_xprv_online_addr_p2pkh(self, mock_save_db):  # compressed pubkey
        wallet_offline = WalletIntegrityHelper.create_standard_wallet(
            # bip39: "qwe", der: m/44'/1'/0'
            keystore.from_xprv('tprv8gfKwjuAaqtHgqxMh1tosAQ28XvBMkcY5NeFRA3pZMpz6MR4H4YZ3MJM4fvNPnRKeXR1Td2vQGgjorNXfo94WvT5CYDsPAqjHxSn436G1Eu'),
            gap_limit=4,
            config=self.config
        )
        wallet_online = WalletIntegrityHelper.create_imported_wallet(privkeys=False, config=self.config)
        wallet_online.import_address('v88QRNh8R3x6eV5xH9SePyELhPpbUwiWG1')

        # bootstrap wallet_online
        funding_tx = Transaction('01000000000101197a89cff51096b9dd4214cdee0eb90cb27a25477e739521d728a679724042730100000000fdffffff048096980000000000160014dab37af8fefbbb31887a0a5f9b2698f4a7b45f6a80969800000000001976a91405a20074ef7eb42c7c6fcd4f499faa699742783288ac809698000000000017a914b808938a8007bc54509cd946944c479c0fa6554f87131b2c0400000000160014a04dfdb9a9aeac3b3fada6f43c2a66886186e2440247304402204f5dbb9dda65eab26179f1ca7c37c8baf028153815085dd1bbb2b826296e3b870220379fcd825742d6e2bdff772f347b629047824f289a5499a501033f6c3495594901210363c9c98740fe0455c646215cea9b13807b758791c8af7b74e62968bef57ff8ae1e391400')
        funding_txid = funding_tx.txid()
        self.assertEqual('0a08ea26a49e2b80f253796d605b69e2d0403fac64bdf6f7db82ada4b7bb6b62', funding_txid)
        wallet_online.receive_tx_callback(funding_txid, funding_tx, TX_HEIGHT_UNCONFIRMED)

        # create unsigned tx
        outputs = [PartialTxOutput.from_address_and_value('tvips1quk7ahlhr3qmjndy0uvu9y9hxfesrtaht7zdlph', 2500000)]
        tx = wallet_online.mktx(outputs=outputs, password=None, fee=5000)
        tx.set_rbf(True)
        tx.locktime = 1325340
        tx.version = 1

        self.assertFalse(tx.is_complete())
        self.assertEqual(1, len(tx.inputs()))
        partial_tx = tx.serialize_as_bytes().hex()
        self.assertEqual("70736274ff0100740100000001626bbbb7a4ad82dbf7f6bd64ac3f40d0e2695b606d7953f2802b9ea426ea080a0100000000fdffffff02a025260000000000160014e5bddbfee3883729b48fe3385216e64e6035f6eb585d7200000000001976a91405a20074ef7eb42c7c6fcd4f499faa699742783288ac1c391400000100fd200101000000000101197a89cff51096b9dd4214cdee0eb90cb27a25477e739521d728a679724042730100000000fdffffff048096980000000000160014dab37af8fefbbb31887a0a5f9b2698f4a7b45f6a80969800000000001976a91405a20074ef7eb42c7c6fcd4f499faa699742783288ac809698000000000017a914b808938a8007bc54509cd946944c479c0fa6554f87131b2c0400000000160014a04dfdb9a9aeac3b3fada6f43c2a66886186e2440247304402204f5dbb9dda65eab26179f1ca7c37c8baf028153815085dd1bbb2b826296e3b870220379fcd825742d6e2bdff772f347b629047824f289a5499a501033f6c3495594901210363c9c98740fe0455c646215cea9b13807b758791c8af7b74e62968bef57ff8ae1e391400000000",
                         partial_tx)
        tx_copy = tx_from_any(partial_tx)  # simulates moving partial txn between cosigners
        self.assertTrue(wallet_online.is_mine(wallet_online.get_txin_address(tx_copy.inputs()[0])))

        self.assertEqual(None, tx_copy.txid())  # not segwit
        self.assertEqual(tx.txid(), tx_copy.txid())

        # sign tx
        tx = wallet_offline.sign_transaction(tx_copy, password=None)
        self.assertTrue(tx.is_complete())
        self.assertFalse(tx.is_segwit())
        self.assertEqual('e56da664631b8c666c6df38ec80c954c4ac3c4f56f040faf0070e4681e937fc4', tx.txid())
        self.assertEqual('e56da664631b8c666c6df38ec80c954c4ac3c4f56f040faf0070e4681e937fc4', tx.wtxid())

    @mock.patch.object(wallet.Abstract_Wallet, 'save_db')
    def test_sending_offline_xprv_online_addr_p2wpkh_p2sh(self, mock_save_db):
        wallet_offline = WalletIntegrityHelper.create_standard_wallet(
            # bip39: "qwe", der: m/49'/1'/0'
            keystore.from_xprv('uprv8zHHrMQMQ26utWwNJ5MK2SXpB9hbmy7pbPaneii69xT8cZTyFpxQFxkknGWKP8dxBTZhzy7yP6cCnLrRCQjzJDk3G61SjZpxhFQuB2NR8a5'),
            gap_limit=4,
            config=self.config
        )
        wallet_online = WalletIntegrityHelper.create_imported_wallet(privkeys=False, config=self.config)
        wallet_online.import_address('mYxRv8rY3mRA8vKdKSo5fWT6Z6P7yk9As2')

        # bootstrap wallet_online
        funding_tx = Transaction('01000000000101197a89cff51096b9dd4214cdee0eb90cb27a25477e739521d728a679724042730100000000fdffffff048096980000000000160014dab37af8fefbbb31887a0a5f9b2698f4a7b45f6a80969800000000001976a91405a20074ef7eb42c7c6fcd4f499faa699742783288ac809698000000000017a914b808938a8007bc54509cd946944c479c0fa6554f87131b2c0400000000160014a04dfdb9a9aeac3b3fada6f43c2a66886186e2440247304402204f5dbb9dda65eab26179f1ca7c37c8baf028153815085dd1bbb2b826296e3b870220379fcd825742d6e2bdff772f347b629047824f289a5499a501033f6c3495594901210363c9c98740fe0455c646215cea9b13807b758791c8af7b74e62968bef57ff8ae1e391400')
        funding_txid = funding_tx.txid()
        self.assertEqual('0a08ea26a49e2b80f253796d605b69e2d0403fac64bdf6f7db82ada4b7bb6b62', funding_txid)
        wallet_online.receive_tx_callback(funding_txid, funding_tx, TX_HEIGHT_UNCONFIRMED)

        # create unsigned tx
        outputs = [PartialTxOutput.from_address_and_value('tvips1quk7ahlhr3qmjndy0uvu9y9hxfesrtaht7zdlph', 2500000)]
        tx = wallet_online.mktx(outputs=outputs, password=None, fee=5000)
        tx.set_rbf(True)
        tx.locktime = 1325340
        tx.version = 1

        self.assertFalse(tx.is_complete())
        self.assertEqual(1, len(tx.inputs()))
        partial_tx = tx.serialize_as_bytes().hex()
        self.assertEqual("70736274ff0100720100000001626bbbb7a4ad82dbf7f6bd64ac3f40d0e2695b606d7953f2802b9ea426ea080a0200000000fdffffff02a025260000000000160014e5bddbfee3883729b48fe3385216e64e6035f6eb585d72000000000017a914b808938a8007bc54509cd946944c479c0fa6554f871c391400000100fd200101000000000101197a89cff51096b9dd4214cdee0eb90cb27a25477e739521d728a679724042730100000000fdffffff048096980000000000160014dab37af8fefbbb31887a0a5f9b2698f4a7b45f6a80969800000000001976a91405a20074ef7eb42c7c6fcd4f499faa699742783288ac809698000000000017a914b808938a8007bc54509cd946944c479c0fa6554f87131b2c0400000000160014a04dfdb9a9aeac3b3fada6f43c2a66886186e2440247304402204f5dbb9dda65eab26179f1ca7c37c8baf028153815085dd1bbb2b826296e3b870220379fcd825742d6e2bdff772f347b629047824f289a5499a501033f6c3495594901210363c9c98740fe0455c646215cea9b13807b758791c8af7b74e62968bef57ff8ae1e391400000000",
                         partial_tx)
        tx_copy = tx_from_any(partial_tx)  # simulates moving partial txn between cosigners
        self.assertTrue(wallet_online.is_mine(wallet_online.get_txin_address(tx_copy.inputs()[0])))

        self.assertEqual(None, tx_copy.txid())  # redeem script not available
        self.assertEqual(tx.txid(), tx_copy.txid())

        # sign tx
        tx = wallet_offline.sign_transaction(tx_copy, password=None)
        self.assertTrue(tx.is_complete())
        self.assertTrue(tx.is_segwit())
        self.assertEqual('7642816d051aa3b333b6564bb6e44fe3a5885bfe7db9860dfbc9973a5c9a6562', tx.txid())
        self.assertEqual('9bb9949974954613945756c48ca5525cd5cba1b667ccb10c7a53e1ed076a1117', tx.wtxid())

    @mock.patch.object(wallet.Abstract_Wallet, 'save_db')
    def test_sending_offline_xprv_online_addr_p2wpkh(self, mock_save_db):
        wallet_offline = WalletIntegrityHelper.create_standard_wallet(
            # bip39: "qwe", der: m/84'/1'/0'
            keystore.from_xprv('vprv9K9hbuA23Bidgj1KRSHUZMa59jJLeZBpXPVn4RP7sBLArNhZxJjw4AX7aQmVTErDt4YFC11ptMLjbwxgrsH8GLQ1cx77KggWeVPeDBjr9xM'),
            gap_limit=4,
            config=self.config
        )
        wallet_online = WalletIntegrityHelper.create_imported_wallet(privkeys=False, config=self.config)
        wallet_online.import_address('tvips1qm2eh4787lwanrzr6pf0ekf5c7jnmghm2367ruf')

        # bootstrap wallet_online
        funding_tx = Transaction('01000000000101197a89cff51096b9dd4214cdee0eb90cb27a25477e739521d728a679724042730100000000fdffffff048096980000000000160014dab37af8fefbbb31887a0a5f9b2698f4a7b45f6a80969800000000001976a91405a20074ef7eb42c7c6fcd4f499faa699742783288ac809698000000000017a914b808938a8007bc54509cd946944c479c0fa6554f87131b2c0400000000160014a04dfdb9a9aeac3b3fada6f43c2a66886186e2440247304402204f5dbb9dda65eab26179f1ca7c37c8baf028153815085dd1bbb2b826296e3b870220379fcd825742d6e2bdff772f347b629047824f289a5499a501033f6c3495594901210363c9c98740fe0455c646215cea9b13807b758791c8af7b74e62968bef57ff8ae1e391400')
        funding_txid = funding_tx.txid()
        self.assertEqual('0a08ea26a49e2b80f253796d605b69e2d0403fac64bdf6f7db82ada4b7bb6b62', funding_txid)
        wallet_online.receive_tx_callback(funding_txid, funding_tx, TX_HEIGHT_UNCONFIRMED)

        # create unsigned tx
        outputs = [PartialTxOutput.from_address_and_value('tvips1quk7ahlhr3qmjndy0uvu9y9hxfesrtaht7zdlph', 2500000)]
        tx = wallet_online.mktx(outputs=outputs, password=None, fee=5000)
        tx.set_rbf(True)
        tx.locktime = 1325340
        tx.version = 1

        self.assertFalse(tx.is_complete())
        self.assertEqual(1, len(tx.inputs()))
        partial_tx = tx.serialize_as_bytes().hex()
        self.assertEqual("70736274ff0100710100000001626bbbb7a4ad82dbf7f6bd64ac3f40d0e2695b606d7953f2802b9ea426ea080a0000000000fdffffff02a025260000000000160014e5bddbfee3883729b48fe3385216e64e6035f6eb585d720000000000160014dab37af8fefbbb31887a0a5f9b2698f4a7b45f6a1c3914000001011f8096980000000000160014dab37af8fefbbb31887a0a5f9b2698f4a7b45f6a000000",
                         partial_tx)
        tx_copy = tx_from_any(partial_tx)  # simulates moving partial txn between cosigners
        self.assertTrue(wallet_online.is_mine(wallet_online.get_txin_address(tx_copy.inputs()[0])))

        self.assertEqual('f8039bd85279f2b5698f15d47f2e338d067d09af391bd8a19467aa94d03f280c', tx_copy.txid())
        self.assertEqual(tx.txid(), tx_copy.txid())

        # sign tx
        tx = wallet_offline.sign_transaction(tx_copy, password=None)
        self.assertTrue(tx.is_complete())
        self.assertTrue(tx.is_segwit())
        self.assertEqual('f8039bd85279f2b5698f15d47f2e338d067d09af391bd8a19467aa94d03f280c', tx.txid())
        self.assertEqual('3b7cc3c3352bbb43ddc086487ac696e09f2863c3d9e8636721851b8008a83ffa', tx.wtxid())

    @mock.patch.object(wallet.Abstract_Wallet, 'save_db')
    def test_sending_offline_hd_multisig_online_addr_p2sh(self, mock_save_db):
        # 2-of-3 legacy p2sh multisig
        wallet_offline1 = WalletIntegrityHelper.create_multisig_wallet(
            [
                keystore.from_seed('blast uniform dragon fiscal ensure vast young utility dinosaur abandon rookie sure', '', True),
                keystore.from_xpub('tpubD6NzVbkrYhZ4YTPEgwk4zzr8wyo7pXGmbbVUnfYNtx6SgAMF5q3LN3Kch58P9hxGNsTmP7Dn49nnrmpE6upoRb1Xojg12FGLuLHkVpVtS44'),
                keystore.from_xpub('tpubD6NzVbkrYhZ4XJzYkhsCbDCcZRmDAKSD7bXi9mdCni7acVt45fxbTVZyU6jRGh29ULKTjoapkfFsSJvQHitcVKbQgzgkkYsAmaovcro7Mhf')
            ],
            '2of3', gap_limit=2,
            config=self.config
        )
        wallet_offline2 = WalletIntegrityHelper.create_multisig_wallet(
            [
                keystore.from_seed('cycle rocket west magnet parrot shuffle foot correct salt library feed song', '', True),
                keystore.from_xpub('tpubD6NzVbkrYhZ4YTPEgwk4zzr8wyo7pXGmbbVUnfYNtx6SgAMF5q3LN3Kch58P9hxGNsTmP7Dn49nnrmpE6upoRb1Xojg12FGLuLHkVpVtS44'),
                keystore.from_xpub('tpubD6NzVbkrYhZ4YARFMEZPckrqJkw59GZD1PXtQnw14ukvWDofR7Z1HMeSCxfYEZVvg4VdZ8zGok5VxHwdrLqew5cMdQntWc5mT7mh1CSgrnX')
            ],
            '2of3', gap_limit=2,
            config=self.config
        )
        wallet_online = WalletIntegrityHelper.create_imported_wallet(privkeys=False, config=self.config)
        wallet_online.import_address('mTvATJpYYzcDTPvE6822GkUsNyBffe93BY')

        # bootstrap wallet_online
        funding_tx = Transaction('010000000001016207d958dc46508d706e4cd7d3bc46c5c2b02160e2578e5fad2efafc3927050301000000171600147a4fc8cdc1c2cf7abbcd88ef6d880e59269797acfdffffff02809698000000000017a91480c2353f6a7bc3c71e99e062655b19adb3dd2e48870d0916020000000017a914703f83ef20f3a52d908475dcad00c5144164d5a2870247304402203b1a5cb48cadeee14fa6c7bbf2bc581ca63104762ec5c37c703df778884cc5b702203233fa53a2a0bfbd85617c636e415da72214e359282cce409019319d031766c50121021112c01a48cc7ea13cba70493c6bffebb3e805df10ff4611d2bf559d26e25c04bf391400')
        funding_txid = funding_tx.txid()
        self.assertEqual('c59913a1fa9b1ef1f6928f0db490be67eeb9d7cb05aa565ee647e859642f3532', funding_txid)
        wallet_online.receive_tx_callback(funding_txid, funding_tx, TX_HEIGHT_UNCONFIRMED)

        # create unsigned tx
        outputs = [PartialTxOutput.from_address_and_value('mJ8XiwfbjLge5ivPZPZFU9m5GTfr6fuiJH', 2500000)]
        tx = wallet_online.mktx(outputs=outputs, password=None, fee=5000)
        tx.set_rbf(True)
        tx.locktime = 1325503
        tx.version = 1

        self.assertFalse(tx.is_complete())
        self.assertEqual(1, len(tx.inputs()))
        partial_tx = tx.serialize_as_bytes().hex()
        self.assertEqual("70736274ff010073010000000132352f6459e847e65e56aa05cbd7b9ee67be90b40d8f92f6f11e9bfaa11399c50000000000fdffffff02a02526000000000017a9141567b2578f300fa618ef0033611fd67087aff6d187585d72000000000017a91480c2353f6a7bc3c71e99e062655b19adb3dd2e4887bf391400000100f7010000000001016207d958dc46508d706e4cd7d3bc46c5c2b02160e2578e5fad2efafc3927050301000000171600147a4fc8cdc1c2cf7abbcd88ef6d880e59269797acfdffffff02809698000000000017a91480c2353f6a7bc3c71e99e062655b19adb3dd2e48870d0916020000000017a914703f83ef20f3a52d908475dcad00c5144164d5a2870247304402203b1a5cb48cadeee14fa6c7bbf2bc581ca63104762ec5c37c703df778884cc5b702203233fa53a2a0bfbd85617c636e415da72214e359282cce409019319d031766c50121021112c01a48cc7ea13cba70493c6bffebb3e805df10ff4611d2bf559d26e25c04bf391400000000",
                         partial_tx)
        tx_copy = tx_from_any(partial_tx)  # simulates moving partial txn between cosigners
        self.assertTrue(wallet_online.is_mine(wallet_online.get_txin_address(tx_copy.inputs()[0])))

        self.assertEqual(None, tx_copy.txid())  # not segwit
        self.assertEqual(tx.txid(), tx_copy.txid())

        # sign tx - first
        tx = wallet_offline1.sign_transaction(tx_copy, password=None)
        self.assertFalse(tx.is_complete())
        partial_tx = tx.serialize_as_bytes().hex()
        self.assertEqual("70736274ff010073010000000132352f6459e847e65e56aa05cbd7b9ee67be90b40d8f92f6f11e9bfaa11399c50000000000fdffffff02a02526000000000017a9141567b2578f300fa618ef0033611fd67087aff6d187585d72000000000017a91480c2353f6a7bc3c71e99e062655b19adb3dd2e4887bf391400000100f7010000000001016207d958dc46508d706e4cd7d3bc46c5c2b02160e2578e5fad2efafc3927050301000000171600147a4fc8cdc1c2cf7abbcd88ef6d880e59269797acfdffffff02809698000000000017a91480c2353f6a7bc3c71e99e062655b19adb3dd2e48870d0916020000000017a914703f83ef20f3a52d908475dcad00c5144164d5a2870247304402203b1a5cb48cadeee14fa6c7bbf2bc581ca63104762ec5c37c703df778884cc5b702203233fa53a2a0bfbd85617c636e415da72214e359282cce409019319d031766c50121021112c01a48cc7ea13cba70493c6bffebb3e805df10ff4611d2bf559d26e25c04bf391400220202afb4af9a91264e1c6dce3ebe5312801723270ac0ba8134b7b49129328fcb0f284730440220451f77cb18224adcb4981492d9be2c3fa7537f94f4b29eb405992dbdd5df04aa022071e6759d40dde810caa01ca7f16bad3cb742d64428c419c8fb4bad6f1c3f718101010469522102afb4af9a91264e1c6dce3ebe5312801723270ac0ba8134b7b49129328fcb0f2821030b482838721a38d94847699fed8818b5c5f56500ef72f13489e365b65e5749cf2103e5db7969ae2f2576e6a061bf3bb2db16571e77ffb41e0b27170734359235cbce53ae220602afb4af9a91264e1c6dce3ebe5312801723270ac0ba8134b7b49129328fcb0f280c0036e9ac00000000000000002206030b482838721a38d94847699fed8818b5c5f56500ef72f13489e365b65e5749cf0c48adc7a00000000000000000220603e5db7969ae2f2576e6a061bf3bb2db16571e77ffb41e0b27170734359235cbce0cdb69242700000000000000000000010069522102afb4af9a91264e1c6dce3ebe5312801723270ac0ba8134b7b49129328fcb0f2821030b482838721a38d94847699fed8818b5c5f56500ef72f13489e365b65e5749cf2103e5db7969ae2f2576e6a061bf3bb2db16571e77ffb41e0b27170734359235cbce53ae220202afb4af9a91264e1c6dce3ebe5312801723270ac0ba8134b7b49129328fcb0f280c0036e9ac00000000000000002202030b482838721a38d94847699fed8818b5c5f56500ef72f13489e365b65e5749cf0c48adc7a00000000000000000220203e5db7969ae2f2576e6a061bf3bb2db16571e77ffb41e0b27170734359235cbce0cdb692427000000000000000000",
                         partial_tx)
        tx = tx_from_any(partial_tx)  # simulates moving partial txn between cosigners

        # sign tx - second
        tx = wallet_offline2.sign_transaction(tx, password=None)
        self.assertTrue(tx.is_complete())
        tx = tx_from_any(tx.serialize())

        self.assertEqual('010000000132352f6459e847e65e56aa05cbd7b9ee67be90b40d8f92f6f11e9bfaa11399c500000000fc004730440220451f77cb18224adcb4981492d9be2c3fa7537f94f4b29eb405992dbdd5df04aa022071e6759d40dde810caa01ca7f16bad3cb742d64428c419c8fb4bad6f1c3f718101473044022052980154bdf2e43d6bd8775316cc220ef5ae13b4b9574a7a904a691ee3c5efd3022069b3eddf904cc645bd8fc8b2aaa7aaf7eb5bbfb7bbbd3b6e6cd89b37dfb2856c014c69522102afb4af9a91264e1c6dce3ebe5312801723270ac0ba8134b7b49129328fcb0f2821030b482838721a38d94847699fed8818b5c5f56500ef72f13489e365b65e5749cf2103e5db7969ae2f2576e6a061bf3bb2db16571e77ffb41e0b27170734359235cbce53aefdffffff02a02526000000000017a9141567b2578f300fa618ef0033611fd67087aff6d187585d72000000000017a91480c2353f6a7bc3c71e99e062655b19adb3dd2e4887bf391400',
                         str(tx))
        self.assertEqual('0e8fdc8257a85ebe7eeab14a53c2c258c61a511f64176b7f8fc016bc2263d307', tx.txid())
        self.assertEqual('0e8fdc8257a85ebe7eeab14a53c2c258c61a511f64176b7f8fc016bc2263d307', tx.wtxid())

    @mock.patch.object(wallet.Abstract_Wallet, 'save_db')
    def test_sending_offline_hd_multisig_online_addr_p2wsh_p2sh(self, mock_save_db):
        # 2-of-2 p2sh-embedded segwit multisig
        wallet_offline1 = WalletIntegrityHelper.create_multisig_wallet(
            [
                # bip39: finish seminar arrange erosion sunny coil insane together pretty lunch lunch rose, der: m/1234'/1'/0', p2wsh-p2sh multisig
                keystore.from_xprv('Uprv9CvELvByqm8k2dpecJVjgLMX1z5DufEjY4fBC5YvdGF5WjGCa7GVJJ2fYni1tyuF7Hw83E6W2ZBjAhaFLZv2ri3rEsubkCd5avg4EHKoDBN'),
                keystore.from_xpub('Upub5Qb8ik4Cnu8g97KLXKgVXHqY6tH8emQvqtBncjSKsyfTZuorPtTZgX7ovKKZHuuVGBVd1MTTBkWez1XXt2weN1sWBz6SfgRPQYEkNgz81QF')
            ],
            '2of2', gap_limit=2,
            config=self.config
        )
        wallet_offline2 = WalletIntegrityHelper.create_multisig_wallet(
            [
                # bip39: square page wood spy oil story rebel give milk screen slide shuffle, der: m/1234'/1'/0', p2wsh-p2sh multisig
                keystore.from_xprv('Uprv9BbnKEXJxXaNvdEsRJ9VA9toYrSeFJh5UfGBpM2iKe8Uh7UhrM9K8ioL53s8gvCoGfirHHaqpABDAE7VUNw8LNU1DMJKVoWyeNKu9XcDC19'),
                keystore.from_xpub('Upub5RuakRisg8h3F7u7iL2k3UJFa1uiK7xauHamzTxYBbn4PXbM7eajr6M9Q2VCr6cVGhfhqWQqxnABvtSATuVM1xzxk4nA189jJwzaMn1QX7V')
            ],
            '2of2', gap_limit=2,
            config=self.config
        )
        wallet_online = WalletIntegrityHelper.create_imported_wallet(privkeys=False, config=self.config)
        wallet_online.import_address('mGDXkRP3KCF9YVY6KstwuR3yGWxQVawxqM')

        # bootstrap wallet_online
        funding_tx = Transaction('0100000000010118d494d28e5c3bf61566ca0313e22c3b561b888a317d689cc8b47b947adebd440000000017160014aec84704ea8508ddb94a3c6e53f0992d33a2a529fdffffff020f0925000000000017a91409f7aae0265787a02de22839d41e9c927768230287809698000000000017a91400698bd11c38f887f17c99846d9be96321fbf989870247304402206b906369f4075ebcfc149f7429dcfc34e11e1b7bbfc85d1185d5e9c324be0d3702203ce7fc12fd3131920fbcbb733250f05dbf7d03e18a4656232ee69d5c54dd46bd0121028a4b697a37f3f57f6e53f90db077fa9696095b277454fda839c211d640d48649c0391400')
        funding_txid = funding_tx.txid()
        self.assertEqual('54356de9e156b85c8516fd4d51bdb68b5513f58b4a6147483978ae254627ee3e', funding_txid)
        wallet_online.receive_tx_callback(funding_txid, funding_tx, TX_HEIGHT_UNCONFIRMED)

        # create unsigned tx
        outputs = [PartialTxOutput.from_address_and_value('mX91d6KBXWQrFSX4XMdvrVsggBowuN5Sg8', 2500000)]
        tx = wallet_online.mktx(outputs=outputs, password=None, fee=5000)
        tx.set_rbf(True)
        tx.locktime = 1325504
        tx.version = 1

        self.assertFalse(tx.is_complete())
        self.assertEqual(1, len(tx.inputs()))
        partial_tx = tx.serialize_as_bytes().hex()
        self.assertEqual("70736274ff01007301000000013eee274625ae78394847614a8bf513558bb6bd514dfd16855cb856e1e96d35540100000000fdffffff02a02526000000000017a914a4189ef02c95cfe36f8e880c6cb54dff0837b22687585d72000000000017a91400698bd11c38f887f17c99846d9be96321fbf98987c0391400000100f70100000000010118d494d28e5c3bf61566ca0313e22c3b561b888a317d689cc8b47b947adebd440000000017160014aec84704ea8508ddb94a3c6e53f0992d33a2a529fdffffff020f0925000000000017a91409f7aae0265787a02de22839d41e9c927768230287809698000000000017a91400698bd11c38f887f17c99846d9be96321fbf989870247304402206b906369f4075ebcfc149f7429dcfc34e11e1b7bbfc85d1185d5e9c324be0d3702203ce7fc12fd3131920fbcbb733250f05dbf7d03e18a4656232ee69d5c54dd46bd0121028a4b697a37f3f57f6e53f90db077fa9696095b277454fda839c211d640d48649c0391400000000",
                         partial_tx)
        tx_copy = tx_from_any(partial_tx)  # simulates moving partial txn between cosigners
        self.assertTrue(wallet_online.is_mine(wallet_online.get_txin_address(tx_copy.inputs()[0])))

        self.assertEqual(None, tx_copy.txid())  # redeem script not available
        self.assertEqual(tx.txid(), tx_copy.txid())

        # sign tx - first
        tx = wallet_offline1.sign_transaction(tx_copy, password=None)
        self.assertFalse(tx.is_complete())
        self.assertEqual('6a58a51591142429203b62b6ddf6b799a6926882efac229998c51bee6c3573eb', tx.txid())
        partial_tx = tx.serialize_as_bytes().hex()
        # note re PSBT: online wallet had put a NON-WITNESS UTXO for input0, as they did not know if it was segwit.
        #               offline wallet now replaced this with a WITNESS-UTXO.
        #               this switch is needed to interop with bitcoin core... https://github.com/bitcoin/bitcoin/blob/fba574c908bb61eff1a0e83c935f3526ba9035f2/src/psbt.cpp#L163
        self.assertEqual("70736274ff01007301000000013eee274625ae78394847614a8bf513558bb6bd514dfd16855cb856e1e96d35540100000000fdffffff02a02526000000000017a914a4189ef02c95cfe36f8e880c6cb54dff0837b22687585d72000000000017a91400698bd11c38f887f17c99846d9be96321fbf98987c039140000010120809698000000000017a91400698bd11c38f887f17c99846d9be96321fbf98987220202d3f47041b424a84898e315cc8ef58190f6aec79c178c12de0790890ba7166e9c4730440220234f6648c5741eb195f0f4cd645298a10ce02f6ef557d05df93331e21c4f58cb022058ce2af0de1c238c4a8dd3b3c7a9a0da6e381ddad7593cddfc0480f9fe5baadf0101042200206ee8d4bb1277b7dbe1d4e49b880993aa993f417a9101cb23865c7c7258732704010547522102975c00f6af579f9a1d283f1e5a43032deadbab2308aef30fb307c0cfe54777462102d3f47041b424a84898e315cc8ef58190f6aec79c178c12de0790890ba7166e9c52ae220602975c00f6af579f9a1d283f1e5a43032deadbab2308aef30fb307c0cfe54777460c17cea9140000000001000000220602d3f47041b424a84898e315cc8ef58190f6aec79c178c12de0790890ba7166e9c0cd1dbcc210000000001000000000001002200206ee8d4bb1277b7dbe1d4e49b880993aa993f417a9101cb23865c7c7258732704010147522102975c00f6af579f9a1d283f1e5a43032deadbab2308aef30fb307c0cfe54777462102d3f47041b424a84898e315cc8ef58190f6aec79c178c12de0790890ba7166e9c52ae220202975c00f6af579f9a1d283f1e5a43032deadbab2308aef30fb307c0cfe54777460c17cea9140000000001000000220202d3f47041b424a84898e315cc8ef58190f6aec79c178c12de0790890ba7166e9c0cd1dbcc21000000000100000000",
                         partial_tx)
        tx = tx_from_any(partial_tx)  # simulates moving partial txn between cosigners

        # sign tx - second
        tx = wallet_offline2.sign_transaction(tx, password=None)
        self.assertTrue(tx.is_complete())
        tx = tx_from_any(tx.serialize())

        self.assertEqual('010000000001013eee274625ae78394847614a8bf513558bb6bd514dfd16855cb856e1e96d355401000000232200206ee8d4bb1277b7dbe1d4e49b880993aa993f417a9101cb23865c7c7258732704fdffffff02a02526000000000017a914a4189ef02c95cfe36f8e880c6cb54dff0837b22687585d72000000000017a91400698bd11c38f887f17c99846d9be96321fbf98987040047304402205a9dd9eb5676196893fb08f60079a2e9f567ee39614075d8c5d9fab0f11cbbc7022039640855188ebb7bccd9e3f00b397a888766d42d00d006f1ca7457c15449285f014730440220234f6648c5741eb195f0f4cd645298a10ce02f6ef557d05df93331e21c4f58cb022058ce2af0de1c238c4a8dd3b3c7a9a0da6e381ddad7593cddfc0480f9fe5baadf0147522102975c00f6af579f9a1d283f1e5a43032deadbab2308aef30fb307c0cfe54777462102d3f47041b424a84898e315cc8ef58190f6aec79c178c12de0790890ba7166e9c52aec0391400',
                         str(tx))
        self.assertEqual('6a58a51591142429203b62b6ddf6b799a6926882efac229998c51bee6c3573eb', tx.txid())
        self.assertEqual('96d0bca1001778c54e4c3a07929fab5562c5b5a23fd1ca3aa3870cc5df2bf97d', tx.wtxid())

    @mock.patch.object(wallet.Abstract_Wallet, 'save_db')
    def test_sending_offline_hd_multisig_online_addr_p2wsh(self, mock_save_db):
        # 2-of-3 p2wsh multisig
        wallet_offline1 = WalletIntegrityHelper.create_multisig_wallet(
            [
                keystore.from_seed('bitter grass shiver impose acquire brush forget axis eager alone wine silver', '', True),
                keystore.from_xpub('Vpub5fcdcgEwTJmbmqAktuK8Kyq92fMf7sWkcP6oqAii2tG47dNbfkGEGUbfS9NuZaRywLkHE6EmUksrqo32ZL3ouLN1HTar6oRiHpDzKMAF1tf'),
                keystore.from_xpub('Vpub5fjkKyYnvSS4wBuakWTkNvZDaBM2vQ1MeXWq368VJHNr2eT8efqhpmZ6UUkb7s2dwCXv2Vuggjdhk4vZVyiAQTwUftvff73XcUGq2NQmWra')
            ],
            '2of3', gap_limit=2,
            config=self.config
        )
        wallet_offline2 = WalletIntegrityHelper.create_multisig_wallet(
            [
                keystore.from_seed('snow nest raise royal more walk demise rotate smooth spirit canyon gun', '', True),
                keystore.from_xpub('Vpub5fjkKyYnvSS4wBuakWTkNvZDaBM2vQ1MeXWq368VJHNr2eT8efqhpmZ6UUkb7s2dwCXv2Vuggjdhk4vZVyiAQTwUftvff73XcUGq2NQmWra'),
                keystore.from_xpub('Vpub5gSKXzxK7FeKQedu2q1z9oJWxqvX72AArW3HSWpEhc8othDH8xMDu28gr7gf17sp492BuJod8Tn7anjvJrKpETwqnQqX7CS8fcYyUtedEMk')
            ],
            '2of3', gap_limit=2,
            config=self.config
        )
        # ^ third seed: hedgehog sunset update estate number jungle amount piano friend donate upper wool
        wallet_online = WalletIntegrityHelper.create_imported_wallet(privkeys=False, config=self.config)
        wallet_online.import_address('tvips1q83p6eqxkuvq4eumcha46crpzg4nj84s9p0hnynkxg8nhvfzqcc7qrt65lh')

        # bootstrap wallet_online
        funding_tx = Transaction('0100000000010132352f6459e847e65e56aa05cbd7b9ee67be90b40d8f92f6f11e9bfaa11399c501000000171600142e5d579693b2a7679622935df94d9f3c84909b24fdffffff0280969800000000002200203c43ac80d6e3015cf378bf6bac0c22456723d6050bef324ec641e7762440c63c83717d010000000017a91441b772909ad301b41b76f4a3c5058888a7fe6f9a8702483045022100de54689f74b8efcce7fdc91e40761084686003bcd56c886ee97e75a7e803526102204dea51ae5e7d01bd56a8c336c64841f7fe02a8b101fa892e13f2d079bb14e6bf012102024e2f73d632c49f4b821ccd3b6da66b155427b1e5b1c4688cefd5a4b4bfa404c1391400')
        funding_txid = funding_tx.txid()
        self.assertEqual('643a7ab9083d0227dd9df314ce56b18d279e6018ff975079dfaab82cd7a66fa3', funding_txid)
        wallet_online.receive_tx_callback(funding_txid, funding_tx, TX_HEIGHT_UNCONFIRMED)

        # create unsigned tx
        outputs = [PartialTxOutput.from_address_and_value('mNjgpdVfxNHie4nXDpUogE37U8mfuQEPaw', 2500000)]
        tx = wallet_online.mktx(outputs=outputs, password=None, fee=5000)
        tx.set_rbf(True)
        tx.locktime = 1325505
        tx.version = 1

        self.assertFalse(tx.is_complete())
        self.assertEqual(1, len(tx.inputs()))
        partial_tx = tx.serialize_as_bytes().hex()
        self.assertEqual("70736274ff01007e0100000001a36fa6d72cb8aadf795097ff18609e278db156ce14f39ddd27023d08b97a3a640000000000fdffffff02a02526000000000017a91447ee5a659f6ffb53f7e3afc1681b6415f3c00fa187585d7200000000002200203c43ac80d6e3015cf378bf6bac0c22456723d6050bef324ec641e7762440c63cc13914000001012b80969800000000002200203c43ac80d6e3015cf378bf6bac0c22456723d6050bef324ec641e7762440c63c000000",
                         partial_tx)
        tx_copy = tx_from_any(partial_tx)  # simulates moving partial txn between cosigners
        self.assertTrue(wallet_online.is_mine(wallet_online.get_txin_address(tx_copy.inputs()[0])))

        self.assertEqual('32e946761b4e718c1fa8d044db9e72d5831f6395eb284faf2fb5c4af0743e501', tx_copy.txid())
        self.assertEqual(tx.txid(), tx_copy.txid())

        # sign tx - first
        tx = wallet_offline1.sign_transaction(tx_copy, password=None)
        self.assertFalse(tx.is_complete())
        self.assertEqual('32e946761b4e718c1fa8d044db9e72d5831f6395eb284faf2fb5c4af0743e501', tx.txid())
        partial_tx = tx.serialize_as_bytes().hex()
        self.assertEqual("70736274ff01007e0100000001a36fa6d72cb8aadf795097ff18609e278db156ce14f39ddd27023d08b97a3a640000000000fdffffff02a02526000000000017a91447ee5a659f6ffb53f7e3afc1681b6415f3c00fa187585d7200000000002200203c43ac80d6e3015cf378bf6bac0c22456723d6050bef324ec641e7762440c63cc13914000001012b80969800000000002200203c43ac80d6e3015cf378bf6bac0c22456723d6050bef324ec641e7762440c63c22020223f815ab09f6bfc8519165c5232947ae89d9d43d678fb3486f3b28382a2371fa4730440220629d89626585f563202e6b38ceddc26ccd00737e0b7ee4239b9266ef9174ea2f02200b74828399a2e35ed46c9b484af4817438d5fea890606ebb201b821944db1fdc0101056952210223f815ab09f6bfc8519165c5232947ae89d9d43d678fb3486f3b28382a2371fa210273c529c2c9a99592f2066cebc2172a48991af2b471cb726b9df78c6497ce984e2102aa8fc578b445a1e4257be6b978fcece92980def98dce0e1eb89e7364635ae94153ae22060223f815ab09f6bfc8519165c5232947ae89d9d43d678fb3486f3b28382a2371fa0cb5c37672000000000000000022060273c529c2c9a99592f2066cebc2172a48991af2b471cb726b9df78c6497ce984e0c043b02bf0000000000000000220602aa8fc578b445a1e4257be6b978fcece92980def98dce0e1eb89e7364635ae9410c3b1da3ef0000000000000000000001016952210223f815ab09f6bfc8519165c5232947ae89d9d43d678fb3486f3b28382a2371fa210273c529c2c9a99592f2066cebc2172a48991af2b471cb726b9df78c6497ce984e2102aa8fc578b445a1e4257be6b978fcece92980def98dce0e1eb89e7364635ae94153ae22020223f815ab09f6bfc8519165c5232947ae89d9d43d678fb3486f3b28382a2371fa0cb5c37672000000000000000022020273c529c2c9a99592f2066cebc2172a48991af2b471cb726b9df78c6497ce984e0c043b02bf0000000000000000220202aa8fc578b445a1e4257be6b978fcece92980def98dce0e1eb89e7364635ae9410c3b1da3ef000000000000000000",
                         partial_tx)
        tx = tx_from_any(partial_tx)  # simulates moving partial txn between cosigners

        # sign tx - second
        tx = wallet_offline2.sign_transaction(tx, password=None)
        self.assertTrue(tx.is_complete())
        tx = tx_from_any(tx.serialize())

        self.assertEqual('01000000000101a36fa6d72cb8aadf795097ff18609e278db156ce14f39ddd27023d08b97a3a640000000000fdffffff02a02526000000000017a91447ee5a659f6ffb53f7e3afc1681b6415f3c00fa187585d7200000000002200203c43ac80d6e3015cf378bf6bac0c22456723d6050bef324ec641e7762440c63c04004730440220629d89626585f563202e6b38ceddc26ccd00737e0b7ee4239b9266ef9174ea2f02200b74828399a2e35ed46c9b484af4817438d5fea890606ebb201b821944db1fdc0147304402205d1a59c84c419992069e9764a7992abca6a812cc5dfd4f0d6515d4283e660ce802202597a38899f31545aaf305629bd488f36bf54e4a05fe983932cafbb3906efb8f016952210223f815ab09f6bfc8519165c5232947ae89d9d43d678fb3486f3b28382a2371fa210273c529c2c9a99592f2066cebc2172a48991af2b471cb726b9df78c6497ce984e2102aa8fc578b445a1e4257be6b978fcece92980def98dce0e1eb89e7364635ae94153aec1391400',
                         str(tx))
        self.assertEqual('32e946761b4e718c1fa8d044db9e72d5831f6395eb284faf2fb5c4af0743e501', tx.txid())
        self.assertEqual('4376fa5f1f6cb37b1f3956175d3bd4ef6882169294802b250a3c672f3ff431c1', tx.wtxid())


class TestWalletHistory_SimpleRandomOrder(TestCaseForTestnet):
    transactions = {
        "0f4972c84974b908a58dda2614b68cf037e6c03e8291898c719766f213217b67": "01000000029d1bdbe67f0bd0d7bd700463f5c29302057c7b52d47de9e2ca5069761e139da2000000008b483045022100a146a2078a318c1266e42265a369a8eef8993750cb3faa8dd80754d8d541d5d202207a6ab8864986919fd1a7fd5854f1e18a8a0431df924d7a878ec3dc283e3d75340141045f7ba332df2a7b4f5d13f246e307c9174cfa9b8b05f3b83410a3c23ef8958d610be285963d67c7bc1feb082f168fa9877c25999963ff8b56b242a852b23e25edfeffffff9d1bdbe67f0bd0d7bd700463f5c29302057c7b52d47de9e2ca5069761e139da2010000008a47304402201c7fa37b74a915668b0244c01f14a9756bbbec1031fb69390bcba236148ab37e02206151581f9aa0e6758b503064c1e661a726d75c6be3364a5a121a8c12cf618f64014104dc28da82e141416aaf771eb78128d00a55fdcbd13622afcbb7a3b911e58baa6a99841bfb7b99bcb7e1d47904fda5d13fdf9675cdbbe73e44efcc08165f49bac6feffffff02b0183101000000001976a914ca14915184a2662b5d1505ce7142c8ca066c70e288ac005a6202000000001976a9145eb4eeaefcf9a709f8671444933243fbd05366a388ac54c51200",
        "2791cdc98570cc2b6d9d5b197dc2d002221b074101e3becb19fab4b79150446d": "010000000132201ff125888a326635a2fc6e971cd774c4d0c1a757d742d0f6b5b020f7203a050000006a47304402201d20bb5629a35b84ff9dd54788b98e265623022894f12152ac0e6158042550fe02204e98969e1f7043261912dd0660d3da64e15acf5435577fc02a00eccfe76b323f012103a336ad86546ab66b6184238fe63bb2955314be118b32fa45dd6bd9c4c5875167fdffffff0254959800000000001976a9148d2db0eb25b691829a47503006370070bc67400588ac80969800000000001976a914f96669095e6df76cfdf5c7e49a1909f002e123d088ace8ca1200",
        "2d216451b20b6501e927d85244bcc1c7c70598332717df91bb571359c358affd": "010000000001036cdf8d2226c57d7cc8485636d8e823c14790d5f24e6cf38ba9323babc7f6db2901000000171600143fc0dbdc2f939c322aed5a9c3544468ec17f5c3efdffffff507dce91b2a8731636e058ccf252f02b5599489b624e003435a29b9862ccc38c0200000017160014c50ff91aa2a790b99aa98af039ae1b156e053375fdffffff6254162cf8ace3ddfb3ec242b8eade155fa91412c5bde7f55decfac5793743c1010000008b483045022100de9599dcd7764ca8d4fcbe39230602e130db296c310d4abb7f7ae4d139c4d46402200fbfd8e6dc94d90afa05b0c0eab3b84feb465754db3f984fbf059447282771c30141045eecefd39fabba7b0098c3d9e85794e652bdbf094f3f85a3de97a249b98b9948857ea1e8209ee4f196a6bbcfbad103a38698ee58766321ba1cdee0cbfb60e7b2fdffffff01e85af70100000000160014e8d29f07cd5f813317bec4defbef337942d85d74024730440220218049aee7bbd34a7fa17f972a8d24a0469b0131d943ef3e30860401eaa2247402203495973f006e6ee6ae74a83228623029f238f37390ee4b587d95cdb1d1aaee9901210392ba263f3a2b260826943ff0df25e9ca4ef603b98b0a916242c947ae0626575f02473044022002603e5ceabb4406d11aedc0cccbf654dd391ce68b6b2228a40e51cf8129310d0220533743120d93be8b6c1453973935b911b0a2322e74708d23e8b5f90e74b0f192012103221b4ee0f508ba595fc1b9c2252ed9d03e99c73b97344dae93263c68834f034800ed161300",
        "31494e7e9f42f4bd736769b07cc602e2a1019617b2c72a03ec945b667aada78f": "0100000000010454022b1b4d3b45e7fcac468de2d6df890a9f41050c05d80e68d4b083f728e76a000000008b483045022100ea8fe74db2aba23ad36ac66aaa481bad2b4d1b3c331869c1d60a28ce8cfad43c02206fa817281b33fbf74a6dd7352bdc5aa1d6d7966118a4ad5b7e153f37205f1ae80141045f7ba332df2a7b4f5d13f246e307c9174cfa9b8b05f3b83410a3c23ef8958d610be285963d67c7bc1feb082f168fa9877c25999963ff8b56b242a852b23e25edfdffffff54022b1b4d3b45e7fcac468de2d6df890a9f41050c05d80e68d4b083f728e76a01000000171600146dfe07e12af3db7c715bf1c455f8517e19c361e7fdffffff54022b1b4d3b45e7fcac468de2d6df890a9f41050c05d80e68d4b083f728e76a020000006a47304402200b1fb89e9a772a8519294acd61a53a29473ce76077165447f49a686f1718db5902207466e2e8290f84114dc9d6c56419cb79a138f03d7af8756de02c810f19e4e03301210222bfebe09c2638cfa5aa8223fb422fe636ba9675c5e2f53c27a5d10514f49051fdffffff54022b1b4d3b45e7fcac468de2d6df890a9f41050c05d80e68d4b083f728e76a0300000000fdffffff018793140d000000001600144b3e27ddf4fc5f367421ee193da5332ef351b700000247304402207ba52959938a3853bcfd942d8a7e6a181349069cde3ea73dbde43fa9669b8d5302207a686b92073863203305cb5d5550d88bdab0d21b9e9761ba4a106ea3970e08d901210265c1e014112ed19c9f754143fb6a2ff89f8630d62b33eb5ae708c9ea576e61b50002473044022029e868a905aa3ecae6eafcbd5959aefff0e5f39c1fc7a131a174828806e74e5202202f0aaa7c3cb3d9a9d526e5428ce37c0f0af0d774aa30b09ded8bc2230e7ffaf2012102fe0104455dc52b1689bba130664e452642180eb865217acfc6997260b7d946ae22c71200",
        "336eee749da7d1c537fd5679157fae63005bfd4bb8cf47ae73600999cbc9beaa": "0100000000010232201ff125888a326635a2fc6e971cd774c4d0c1a757d742d0f6b5b020f7203a020000006a4730440220198c0ba2b2aefa78d8cca01401d408ecdebea5ac05affce36f079f6e5c8405ca02200eabb1b9a01ff62180cf061dfacedba6b2e07355841b9308de2d37d83489c7b80121031c663e5534fe2a6de816aded6bb9afca09b9e540695c23301f772acb29c64a05fdfffffffb28ff16811d3027a2405be68154be8fdaff77284dbce7a2314c4107c2c941600000000000fdffffff015e104f01000000001976a9146dfd56a0b5d0c9450d590ad21598ecfeaa438bd788ac000247304402207d6dc521e3a4577685535f098e5bac4601aa03658b924f30bf7afef1850e437e022045b76771d8b6ca1939352d6b759fca31029e5b2edffa44dc747fe49770e746cd012102c7f36d4ceed353b90594ebaf3907972b6d73289bdf4707e120de31ec4e1eb11679f31200",
        "3a6ed17d34c49dfdf413398e113cf5f71710d59e9f4050bbc601d513a77eb308": "010000000168091e76227e99b098ef8d6d5f7c1bb2a154dd49103b93d7b8d7408d49f07be0000000008a47304402202f683a63af571f405825066bd971945a35e7142a75c9a5255d364b25b7115d5602206c59a7214ae729a519757e45fdc87061d357813217848cf94df74125221267ac014104aecb9d427e10f0c370c32210fe75b6e72ccc4f415076cf1a6318fbed5537388862c914b29269751ab3a04962df06d96f5f4f54e393a0afcbfa44b590385ae61afdffffff0240420f00000000001976a9145f917fd451ca6448978ebb2734d2798274daf00b88aca8063d00000000001976a914e1232622a96a04f5e5a24ca0792bb9c28b089d6e88ace9ca1200",
        "475c149be20c8a73596fad6cb8861a5af46d4fcf8e26a9dbf6cedff7ff80b70d": "01000000013a7e6f19a963adc7437d2f3eb0936f1fc9ef4ba7e083e19802eb1111525a59c2000000008b483045022100958d3931051306489d48fe69b32561e0a16e82a2447c07be9d1069317084b5e502202f70c2d9be8248276d334d07f08f934ffeea83977ad241f9c2de954a2d577f94014104d950039cec15ad10ad4fb658873bc746148bc861323959e0c84bf10f8633104aa90b64ce9f80916ab0a4238e025dcddf885b9a2dd6e901fe043a433731db8ab4fdffffff02a086010000000000160014bbfab2cc3267cea2df1b68c392cb3f0294978ca922940d00000000001976a914760f657c67273a06cad5b1d757a95f4ed79f5a4b88ac4c8d1300",
        "56a65810186f82132cea35357819499468e4e376fca685c023700c75dc3bd216": "01000000000101614b142aeeb827d35d2b77a5b11f16655b6776110ddd9f34424ff49d85706cf90200000000fdffffff02784a4c00000000001600148464f47f35cbcda2e4e5968c5a3a862c43df65a1404b4c00000000001976a914c9efecf0ecba8b42dce0ae2b28e3ea0573d351c988ac0247304402207d8e559ed1f56cb2d02c4cb6c95b95c470f4b3cb3ce97696c3a58e39e55cd9b2022005c9c6f66a7154032a0bb2edc1af1f6c8f488bec52b6581a3a780312fb55681b0121024f83b87ac3440e9b30cec707b7e1461ecc411c2f45520b45a644655528b0a68ae9ca1200",
        "6ae728f783b0d4680ed8050c05419f0a89dfd6e28d46acfce7453b4d1b2b0254": "0100000000010496941b9f18710b39bacde890e39a7fa401e6bf49985857cb7adfb8a45147ef1e000000001716001441aec99157d762708339d7faf7a63a8c479ed84cfdffffff96941b9f18710b39bacde890e39a7fa401e6bf49985857cb7adfb8a45147ef1e0100000000fdffffff1a5d1e4ca513983635b0df49fd4f515c66dd26d7bff045cfbd4773aa5d93197f000000006a4730440220652145460092ef42452437b942cb3f563bf15ad90d572d0b31d9f28449b7a8dd022052aae24f58b8f76bd2c9cf165cc98623f22870ccdbef1661b6dbe01c0ef9010f01210375b63dd8e93634bbf162d88b25d6110b5f5a9638f6fe080c85f8b21c2199a1fdfdffffff1a5d1e4ca513983635b0df49fd4f515c66dd26d7bff045cfbd4773aa5d93197f010000008a47304402207517c52b241e6638a84b05385e0b3df806478c2e444f671ca34921f6232ee2e70220624af63d357b83e3abe7cdf03d680705df0049ec02f02918ee371170e3b4a73d014104de408e142c00615294813233cdfe9e7774615ae25d18ba4a1e3b70420bb6666d711464518457f8b947034076038c6f0cfc8940d85d3de0386e0ad88614885c7cfdffffff0480969800000000001976a9149cd3dfb0d87a861770ae4e268e74b45335cf00ab88ac809698000000000017a914f2a76207d7b54bd34282281205923841341d9e1f87002d3101000000001976a914b8d4651937cd7db5bcf5fc98e6d2d8cfa131e85088ac743db20a00000000160014c7d0df09e03173170aed0247243874c6872748ed02483045022100b932cda0aeb029922e126568a48c05d79317747dcd77e61dce44e190e140822002202d13f84338bb272c531c4086277ac11e166c59612f4aefa6e20f78455bdc09970121028e6808a8ac1e9ede621aaabfcad6f86662dbe0ace0236f078eb23c24bc88bd5e02483045022100d74a253262e3898626c12361ba9bb5866f9303b42eec0a55ced0578829e2e61e022059c08e61d90cd63c84de61c796c9d1bc1e2f8217892a7c07b383af357ddd7a730121028641e89822127336fc12ff99b1089eb1a124847639a0e98d17ff03a135ad578b000020c71200",
        "72419d187c61cfc67a011095566b374dc2c01f5397e36eafe68e40fc44474112": "0100000002677b2113f26697718c8991823ec0e637f08cb61426da8da508b97449c872490f000000008b4830450221009c50c0f56f34781dfa7b3d540ac724436c67ffdc2e5b2d5a395c9ebf72116ef802205a94a490ea14e4824f36f1658a384aeaecadd54839600141eb20375a49d476d1014104c291245c2ee3babb2a35c39389df56540867f93794215f743b9aa97f5ba114c4cdee8d49d877966728b76bc649bb349efd73adef1d77452a9aac26f8c51ae1ddfdffffff677b2113f26697718c8991823ec0e637f08cb61426da8da508b97449c872490f010000008b483045022100ae0b286493491732e7d3f91ab4ac4cebf8fe8a3397e979cb689e62d350fdcf2802206cf7adf8b29159dd797905351da23a5f6dab9b9dbf5028611e86ccef9ff9012e014104c62c4c4201d5c6597e5999f297427139003fdb82e97c2112e84452d1cfdef31f92dd95e00e4d31a6f5f9af0dadede7f6f4284b84144e912ff15531f36358bda7fdffffff019f7093030000000022002027ce908c4ee5f5b76b4722775f23e20c5474f459619b94040258290395b88afb6ec51200",
        "76bcf540b27e75488d95913d0950624511900ae291a37247c22d996bb7cde0b4": "0100000001f4ba9948cdc4face8315c7f0819c76643e813093ffe9fbcf83d798523c7965db000000006a473044022061df431a168483d144d4cffe1c5e860c0a431c19fc56f313a899feb5296a677c02200208474cc1d11ad89b9bebec5ec00b1e0af0adaba0e8b7f28eed4aaf8d409afb0121039742bf6ab70f12f6353e9455da6ed88f028257950450139209b6030e89927997fdffffff01d4f84b00000000001976a9140b93db89b6bf67b5c2db3370b73d806f458b3d0488ac0a171300",
        "7f19935daa7347bdcf45f0bfd726dd665c514ffd49dfb035369813a54c1e5d1a": "01000000000102681b6a8dd3a406ee10e4e4aece3c2e69f6680c02f53157be6374c5c98322823a00000000232200209adfa712053a06cc944237148bcefbc48b16eb1dbdc43d1377809bcef1bea9affdffffff681b6a8dd3a406ee10e4e4aece3c2e69f6680c02f53157be6374c5c98322823a0100000023220020f40ed2e3fbffd150e5b74f162c3ce5dae0dfeba008a7f0f8271cf1cf58bfb442fdffffff02801d2c04000000001976a9140cc01e19090785d629cdcc98316f328df554de4f88ac6d455d05000000001976a914b9e828990a8731af4527bcb6d0cddf8d5ffe90ce88ac040047304402206eb65bd302eefae24eea05781e8317503e68584067d35af028a377f0751bb55b0220226453d00db341a4373f1bcac2391f886d3a6e4c30dd15133d1438018d2aad24014730440220343e578591fab0236d28fb361582002180d82cb1ba79eec9139a7a9519fca4260220723784bd708b4a8ed17bb4b83a5fd2e667895078e80eec55119015beb3592fd2016952210222eca5665ed166d090a5241d9a1eb27a92f85f125aaf8df510b2b5f701f3f534210227bca514c22353a7ae15c61506522872afecf10df75e599aabe4d562d0834fce2103601d7d49bada5a57a4832eafe4d1f1096d7b0b051de4a29cd5fc8ad62865e0a553ae0400483045022100b15ea9daacd809eb4d783a1449b7eb33e2965d4229e1a698db10869299dddc670220128871ffd27037a3e9dac6748ce30c14b145dd7f9d56cc9dcde482461fb6882601483045022100cb659e1de65f8b87f64d1b9e62929a5d565bbd13f73a1e6e9dd5f4efa024b6560220667b13ce2e1a3af2afdcedbe83e2120a6e8341198a79efb855b8bc5f93b4729f0169522102d038600af253cf5019f9d5637ca86763eca6827ed7b2b7f8cc6326dffab5eb68210315cdb32b7267e9b366fb93efe29d29705da3db966e8c8feae0c8eb51a7cf48e82103f0335f730b9414acddad5b3ee405da53961796efd8c003e76e5cd306fcc8600c53ae1fc71200",
        "9de08bcafc602a3d2270c46cbad1be0ef2e96930bec3944739089f960652e7cb": "010000000001013409c10fd732d9e4b3a9a1c4beb511fa5eb32bc51fd169102a21aa8519618f800000000000fdffffff0640420f00000000001976a9149cd3dfb0d87a861770ae4e268e74b45335cf00ab88ac40420f00000000001976a9149cd3dfb0d87a861770ae4e268e74b45335cf00ab88ac40420f00000000001976a9149cd3dfb0d87a861770ae4e268e74b45335cf00ab88ac80841e00000000001976a9149cd3dfb0d87a861770ae4e268e74b45335cf00ab88ac64064a000000000016001469825d422ca80f2a5438add92d741c7df45211f280969800000000001976a9149cd3dfb0d87a861770ae4e268e74b45335cf00ab88ac02483045022100b4369b18bccb74d72b6a38bd6db59122a9e8af3356890a5ecd84bdb8c7ffe317022076a5aa2b817be7b3637d179106fccebb91acbc34011343c8e8177acc2da4882e0121033c8112bbf60855f4c3ae489954500c4b8f3408665d8e1f63cf3216a76125c69865281300",
        "a29d131e766950cae2e97dd4527b7c050293c2f5630470bdd7d00b7fe6db1b9d": "010000000400899af3606e93106a5d0f470e4e2e480dfc2fd56a7257a1f0f4d16fd5961a0f000000006a47304402205b32a834956da303f6d124e1626c7c48a30b8624e33f87a2ae04503c87946691022068aa7f936591fb4b3272046634cf526e4f8a018771c38aff2432a021eea243b70121034bb61618c932b948b9593d1b506092286d9eb70ea7814becef06c3dfcc277d67fdffffff4bc2dcc375abfc7f97d8e8c482f4c7b8bc275384f5271678a32c35d955170753000000006b483045022100de775a580c6cb47061d5a00c6739033f468420c5719f9851f32c6992610abd3902204e6b296e812bb84a60c18c966f6166718922780e6344f243917d7840398eb3db0121025d7317c6910ad2ad3d29a748c7796ddf01e4a8bc5e3bf2a98032f0a20223e4aafdffffff4bc2dcc375abfc7f97d8e8c482f4c7b8bc275384f5271678a32c35d955170753010000006a4730440220615a26f38bf6eb7043794c08fb81f273896b25783346332bec4de8dfaf7ed4d202201c2bc4515fc9b07ded5479d5be452c61ce785099f5e33715e9abd4dbec410e11012103caa46fcb1a6f2505bf66c17901320cc2378057c99e35f0630c41693e97ebb7cffdffffff4bc2dcc375abfc7f97d8e8c482f4c7b8bc275384f5271678a32c35d955170753030000006b483045022100c8fba762dc50041ee3d5c7259c01763ed913063019eefec66678fb8603624faa02200727783ccbdbda8537a6201c63e30c0b2eb9afd0e26cb568d885e6151ef2a8540121027254a862a288cfd98853161f575c49ec0b38f79c3ef0bf1fb89986a3c36a8906fdffffff0240787d01000000001976a9149cd3dfb0d87a861770ae4e268e74b45335cf00ab88ac3bfc1502000000001976a914c30f2af6a79296b6531bf34dba14c8419be8fb7d88ac52c51200",
        "c1433779c5faec5df5e7bdc51214a95f15deeab842c23efbdde3acf82c165462": "0100000003aabec9cb99096073ae47cfb84bfd5b0063ae7f157956fd37c5d1a79d74ee6e33000000008b4830450221008136fc880d5e24fdd9d2a43f5085f374fef013b814f625d44a8075104981d92a0220744526ec8fc7887c586968f22403f0180d54c9b7ff8db9b553a3c4497982e8250141047b8b4c91c5a93a1f2f171c619ca41770427aa07d6de5130c3ba23204b05510b3bd58b7a1b35b9c4409104cfe05e1677fc8b51c03eac98b206e5d6851b31d2368fdffffff16d23bdc750c7023c085a6fc76e3e468944919783535ea2c13826f181058a656010000008a47304402204148410f2d796b1bb976b83904167d28b65dcd7c21b3876022b4fa70abc86280022039ea474245c3dc8cd7e5a572a155df7a6a54496e50c73d9fed28e76a1cf998c00141044702781daed201e35aa07e74d7bda7069e487757a71e3334dc238144ad78819de4120d262e8488068e16c13eea6092e3ab2f729c13ef9a8c42136d6365820f7dfdffffff68091e76227e99b098ef8d6d5f7c1bb2a154dd49103b93d7b8d7408d49f07be0010000008b4830450221008228af51b61a4ee09f58b4a97f204a639c9c9d9787f79b2fc64ea54402c8547902201ed81fca828391d83df5fbd01a3fa5dd87168c455ed7451ba8ccb5bf06942c3b0141046fcdfab26ac08c827e68328dbbf417bbe7577a2baaa5acc29d3e33b3cc0c6366df34455a9f1754cb0952c48461f71ca296b379a574e33bcdbb5ed26bad31220bfdffffff0210791c00000000001976a914a4b991e7c72996c424fe0215f70be6aa7fcae22c88ac80c3c901000000001976a914b0f6e64ea993466f84050becc101062bb502b4e488ac7af31200",
        "c2595a521111eb0298e183e0a74befc91f6f93b03e2f7d43c7ad63a9196f7e3a": "01000000018557003cb450f53922f63740f0f77db892ef27e15b2614b56309bfcee96a0ad3010000006a473044022041923c905ae4b5ed9a21aa94c60b7dbcb8176d58d1eb1506d9fb1e293b65ce01022015d6e9d2e696925c6ad46ce97cc23dec455defa6309b839abf979effc83b8b160121029332bf6bed07dcca4be8a5a9d60648526e205d60c75a21291bffcdefccafdac3fdffffff01c01c0f00000000001976a914a2185918aa1006f96ed47897b8fb620f28a1b09988ac01171300",
        "e07bf0498d40d7b8d7933b1049dd54a1b21b7c5f6d8def98b0997e22761e0968": "01000000016d445091b7b4fa19cbbee30141071b2202d0c27d195b9d6d2bcc7085c9cd9127010000008b483045022100daf671b52393af79487667eddc92ebcc657e8ae743c387b25d1c1a2e19c7a4e7022015ef2a52ea7e94695de8898821f9da539815775516f18329896e5fc52a3563b30141041704a3daafaace77c8e6e54cf35ed27d0bf9bb8bcd54d1b955735ff63ec54fe82a80862d455c12e739108b345d585014bf6aa0cbd403817c89efa18b3c06d6b5fdffffff02144a4c00000000001976a9148942ac692ace81019176c4fb0ac408b18b49237f88ac404b4c00000000001976a914dd36d773acb68ac1041bc31b8a40ee504b164b2e88ace9ca1200",
        "e453e7346693b507561691b5ea73f8eba60bfc8998056226df55b2fac88ba306": "010000000125af87b0c2ebb9539d644e97e6159ccb8e1aa80fe986d01f60d2f3f37f207ae8010000008b483045022100baed0747099f7b28a5624005d50adf1069120356ac68c471a56c511a5bf6972b022046fbf8ec6950a307c3c18ca32ad2955c559b0d9bbd9ec25b64f4806f78cadf770141041ea9afa5231dc4d65a2667789ebf6806829b6cf88bfe443228f95263730b7b70fb8b00b2b33777e168bcc7ad8e0afa5c7828842794ce3814c901e24193700f6cfdffffff02a0860100000000001976a914ade907333744c953140355ff60d341cedf7609fd88ac68830a00000000001976a9145d48feae4c97677e4ca7dcd73b0d9fd1399c962b88acc9cc1300",
        "e87a207ff3f3d2601fd086e90fa81a8ecb9c15e6974e649d53b9ebc2b087af25": "01000000010db780fff7dfcef6dba9268ecf4f6df45a1a86b86cad6f59738a0ce29b145c47010000008a47304402202887ec6ec200e4e2b4178112633011cbdbc999e66d398b1ff3998e23f7c5541802204964bd07c0f18c48b7b9c00fbe34c7bc035efc479e21a4fa196027743f06095f0141044f1714ed25332bb2f74be169784577d0838aa66f2374f5d8cbbf216063626822d536411d13cbfcef1ff3cc1d58499578bc4a3c4a0be2e5184b2dd7963ef67713fdffffff02a0860100000000001600145bbdf3ba178f517d4812d286a40c436a9088076e6a0b0c00000000001976a9143fc16bef782f6856ff6638b1b99e4d3f863581d388acfbcb1300"
    }
    txid_list = sorted(list(transactions))

    def setUp(self):
        super().setUp()
        self.config = SimpleConfig({'electrum_path': self.electrum_path})

    def create_old_wallet(self):
        ks = keystore.from_old_mpk('e9d4b7866dd1e91c862aebf62a49548c7dbf7bcc6e4b7b8c9da820c7737968df9c09d5a3e271dc814a29981f81b3faaf2737b551ef5dcc6189cf0f8252c442b3')
        # seed words: powerful random nobody notice nothing important anyway look away hidden message over
        w = WalletIntegrityHelper.create_standard_wallet(ks, gap_limit=20, config=self.config)
        # some txns are beyond gap limit:
        w.create_new_address(for_change=True)
        return w

    @mock.patch.object(wallet.Abstract_Wallet, 'save_db')
    def test_restoring_old_wallet_txorder1(self, mock_save_db):
        w = self.create_old_wallet()
        for i in [2, 12, 7, 9, 11, 10, 16, 6, 17, 1, 13, 15, 5, 8, 4, 0, 14, 18, 3]:
            tx = Transaction(self.transactions[self.txid_list[i]])
            w.receive_tx_callback(tx.txid(), tx, TX_HEIGHT_UNCONFIRMED)
        self.assertEqual(27633300, sum(w.get_balance()))

    @mock.patch.object(wallet.Abstract_Wallet, 'save_db')
    def test_restoring_old_wallet_txorder2(self, mock_save_db):
        w = self.create_old_wallet()
        for i in [9, 18, 2, 0, 13, 3, 1, 11, 4, 17, 7, 14, 12, 15, 10, 8, 5, 6, 16]:
            tx = Transaction(self.transactions[self.txid_list[i]])
            w.receive_tx_callback(tx.txid(), tx, TX_HEIGHT_UNCONFIRMED)
        self.assertEqual(27633300, sum(w.get_balance()))

    @mock.patch.object(wallet.Abstract_Wallet, 'save_db')
    def test_restoring_old_wallet_txorder3(self, mock_save_db):
        w = self.create_old_wallet()
        for i in [5, 8, 17, 0, 9, 10, 12, 3, 15, 18, 2, 11, 14, 7, 16, 1, 4, 6, 13]:
            tx = Transaction(self.transactions[self.txid_list[i]])
            w.receive_tx_callback(tx.txid(), tx, TX_HEIGHT_UNCONFIRMED)
        self.assertEqual(27633300, sum(w.get_balance()))


class TestWalletHistory_EvilGapLimit(TestCaseForTestnet):
    transactions = {
        # txn A:
        "511a35e240f4c8855de4c548dad932d03611a37e94e9203fdb6fc79911fe1dd4": "010000000001018aacc3c8f98964232ebb74e379d8ff4e800991eecfcf64bd1793954f5e50a8790100000000fdffffff0340420f0000000000160014dbf321e905d544b54b86a2f3ed95b0ac66a3ddb0ff0514000000000016001474f1c130d3db22894efb3b7612b2c924628d0d7e80841e000000000016001488492707677190c073b6555fb08d37e91bbb75d802483045022100cf2904e09ea9d2670367eccc184d92fcb8a9b9c79a12e4efe81df161077945db02203530276a3401d944cf7a292e0660f36ee1df4a1c92c131d2c0d31d267d52524901210215f523a412a5262612e1a5ef9842dc864b0d73dc61fb4c6bfd480a867bebb1632e181400",
        # txn B:
        "fde0b68938709c4979827caa576e9455ded148537fdb798fd05680da64dc1b4f": "01000000000101a317998ac6cc717de17213804e1459900fe257b9f4a3b9b9edd29806728277530100000000fdffffff03c0c62d00000000001600149543301687b1ca2c67718d55fbe10413c73ddec200093d00000000001600141bc12094a4475dcfbf24f9920dafddf9104ca95b3e4a4c0000000000160014b226a59f2609aa7da4026fe2c231b5ae7be12ac302483045022100f1082386d2ce81612a3957e2801803938f6c0066d76cfbd853918d4119f396df022077d05a2b482b89707a8a600013cb08448cf211218a462f2a23c2c0d80a8a0ca7012103f4aac7e189de53d95e0cb2e45d3c0b2be18e93420734934c61a6a5ad88dd541033181400",
        # txn C:
        "268fce617aaaa4847835c2212b984d7b7741fdab65de22813288341819bc5656": "010000000001014f1bdc64da8056d08f79db7f5348d1de55946e57aa7c8279499c703889b6e0fd0100000000fdffffff0260e316000000000016001445e9879cf7cd5b4a15df7ddcaf5c6dca0e1508bacc242600000000001600141bc12094a4475dcfbf24f9920dafddf9104ca95b02483045022100ae3618912f341fefee11b67e0047c47c88c4fa031561c3fafe993259dd14d846022056fa0a5b5d8a65942fa68bcc2f848fd71fa455ba42bc2d421b67eb49ba62aa4e01210394d8f4f06c2ea9c569eb050c897737a7315e7f2104d9b536b49968cc89a1f11033181400",
    }

    def setUp(self):
        super().setUp()
        self.config = SimpleConfig({
            'electrum_path': self.electrum_path,
            'skipmerklecheck': True,  # needed for Synchronizer to generate new addresses without SPV
        })

    def create_wallet(self):
        ks = keystore.from_xpub('vpub5Vhmk4dEJKanDTTw6immKXa3thw45u3gbd1rPYjREB6viP13sVTWcH6kvbR2YeLtGjradr6SFLVt9PxWDBSrvw1Dc1nmd3oko3m24CQbfaJ')
        # seed words: nephew work weather maze pyramid employ check permit garment scene kiwi smooth
        w = WalletIntegrityHelper.create_standard_wallet(ks, gap_limit=20, config=self.config)
        return w

    @mock.patch.object(wallet.Abstract_Wallet, 'save_db')
    def test_restoring_wallet_txorder1(self, mock_save_db):
        w = self.create_wallet()
        w.db.put('stored_height', 1316917 + 100)
        for txid in self.transactions:
            tx = Transaction(self.transactions[txid])
            w.add_transaction(tx)
        # txn A is an external incoming txn paying to addr (3) and (15)
        # txn B is an external incoming txn paying to addr (4) and (25)
        # txn C is an internal transfer txn from addr (25) -- to -- (1) and (25)
        w.receive_history_callback('tbc1qgh5c088he4d559wl0hw27hrdeg8p2z96pefn4q',  # HD index 1
                                   [('268fce617aaaa4847835c2212b984d7b7741fdab65de22813288341819bc5656', 1316917)],
                                   {})
        w.synchronize()
        w.receive_history_callback('tbc1qm0ejr6g964zt2jux5te7m9ds43n28hdsdz9ull',  # HD index 3
                                   [('511a35e240f4c8855de4c548dad932d03611a37e94e9203fdb6fc79911fe1dd4', 1316912)],
                                   {})
        w.synchronize()
        w.receive_history_callback('tbc1qj4pnq958k89zcem3342lhcgyz0rnmhkzl6x0cl',  # HD index 4
                                   [('fde0b68938709c4979827caa576e9455ded148537fdb798fd05680da64dc1b4f', 1316917)],
                                   {})
        w.synchronize()
        w.receive_history_callback('tbc1q3pyjwpm8wxgvquak240mprfhaydmkawcsl25je',  # HD index 15
                                   [('511a35e240f4c8855de4c548dad932d03611a37e94e9203fdb6fc79911fe1dd4', 1316912)],
                                   {})
        w.synchronize()
        w.receive_history_callback('tbc1qr0qjp99ygawul0eylxfqmt7alygye22mj33vej',  # HD index 25
                                   [('fde0b68938709c4979827caa576e9455ded148537fdb798fd05680da64dc1b4f', 1316917),
                                    ('268fce617aaaa4847835c2212b984d7b7741fdab65de22813288341819bc5656', 1316917)],
                                   {})
        w.synchronize()
        self.assertEqual(7500000, sum(w.get_balance()))


class TestWalletHistory_DoubleSpend(TestCaseForTestnet):
    transactions = {
        # txn A:
        "a3849040f82705151ba12a4389310b58a17b78025d81116a3338595bdefa1625": "020000000001011b7eb29921187b40209c234344f57a3365669c8883a3d511fbde5155f11f64d10000000000fdffffff024c400f0000000000160014b50d21483fb5e088db90bf766ea79219fb377fef40420f0000000000160014aaf5fc4a6297375c32403a9c2768e7029c8dbd750247304402206efd510954b289829f8f778163b98a2a4039deb93c3b0beb834b00cd0add14fd02201c848315ddc52ced0350a981fe1a7f3cbba145c7a43805db2f126ed549eaa500012103083a50d63264743456a3e812bfc91c11bd2a673ba4628c09f02d78f62157e56d788d1700",
        # txn B:
        "0e2182ead6660790290371516cb0b80afa8baebd30dad42b5e58a24ceea17f1c": "020000000001012516fade5b5938336a11815d02787ba1580b3189432aa11b150527f8409084a30100000000fdffffff02a086010000000000160014cb893c9fbb565363556fb18a3bcdda6f20af0bf8d8ba0d0000000000160014478902f02c2b6cd405bb6bd1f90e9860bec173e20247304402206940671b5bdb230a9721aa57396af73d399fb210d795e7dbb8ec1977e101a5470220625505de035d4006b72bd6dfcf09468d1e8da53071080b37b16b0dbbf776db78012102254b5b20ed21c3bba75ec2a9ff230257d13a2493f6b7da066d8195dcdd484310788d1700",
        # txn C:
        "2c9aa33d9c8ec649f9bfb84af027a5414b760be5231fe9eca4a95b9eb3f8a017": "020000000001012516fade5b5938336a11815d02787ba1580b3189432aa11b150527f8409084a30100000000fdffffff01d2410f00000000001600147880a7c79744b908a5f6d6235f2eb46c174c84f002483045022100974d27c872f09115e57c6acb674cd4da6d0b26656ad967ddb2678ff409714b9502206d91b49cf778ced6ca9e40b4094fb57b86c86fac09ce46ce53aea4afa68ff311012102254b5b20ed21c3bba75ec2a9ff230257d13a2493f6b7da066d8195dcdd484310788d1700",
    }

    def setUp(self):
        super().setUp()
        self.config = SimpleConfig({'electrum_path': self.electrum_path})

    @mock.patch.object(wallet.Abstract_Wallet, 'save_db')
    def test_restoring_wallet_without_manual_delete(self, mock_save_db):
        w = restore_wallet_from_text("small rapid pattern language comic denial donate extend tide fever burden barrel",
                                     path='if_this_exists_mocking_failed_648151893',
                                     gap_limit=5,
                                     config=self.config)['wallet']  # type: Abstract_Wallet
        for txid in self.transactions:
            tx = Transaction(self.transactions[txid])
            w.add_transaction(tx)
        # txn A is an external incoming txn funding the wallet
        # txn B is an outgoing payment to an external address
        # txn C is double-spending txn B, to a wallet address
        self.assertEqual(999890, sum(w.get_balance()))

    @mock.patch.object(wallet.Abstract_Wallet, 'save_db')
    def test_restoring_wallet_with_manual_delete(self, mock_save_db):
        w = restore_wallet_from_text("small rapid pattern language comic denial donate extend tide fever burden barrel",
                                     path='if_this_exists_mocking_failed_648151893',
                                     gap_limit=5,
                                     config=self.config)['wallet']  # type: Abstract_Wallet
        # txn A is an external incoming txn funding the wallet
        txA = Transaction(self.transactions["a3849040f82705151ba12a4389310b58a17b78025d81116a3338595bdefa1625"])
        w.add_transaction(txA)
        # txn B is an outgoing payment to an external address
        txB = Transaction(self.transactions["0e2182ead6660790290371516cb0b80afa8baebd30dad42b5e58a24ceea17f1c"])
        w.add_transaction(txB)
        # now the user manually deletes txn B to attempt the double spend
        # txn C is double-spending txn B, to a wallet address
        # rationale1: user might do this with opt-in RBF transactions
        # rationale2: this might be a local transaction, in which case the GUI even allows it
        w.remove_transaction(txB.txid())
        txC = Transaction(self.transactions["2c9aa33d9c8ec649f9bfb84af027a5414b760be5231fe9eca4a95b9eb3f8a017"])
        w.add_transaction(txC)
        self.assertEqual(999890, sum(w.get_balance()))<|MERGE_RESOLUTION|>--- conflicted
+++ resolved
@@ -175,18 +175,10 @@
 
 #        xprv1, xpub1, xprv2, xpub2 = trustedcoin.TrustedCoinPlugin.xkeys_from_seed(seed_words, '')
 
-<<<<<<< HEAD
-#        ks1 = keystore.from_xprv(xprv1)
-#        self.assertTrue(isinstance(ks1, keystore.BIP32_KeyStore))
-#        self.assertEqual(ks1.xprv, 'ZprvAm1R3RZMrkSLYKZer8QECGoc8oA1RQuKfsztHkBTmi2yF8RhmN1JRb7Ag69mMrL88sP67WiaegaSSDnKndorWEpFr7a5B2QgrD7TkERSYX6')
-#        self.assertEqual(ks1.xpub, 'Zpub6yzmSw6Fh7zdkoe7x9wEZQkLgpzVpsdB36vV68b5L3Zx7vkrJuKYyPReXMSjBegmtUjFBxP2uZEdL87cYvtTtGaVuwtRRCTSFUsoAdKZMge')
-#        self.assertEqual(ks1.xpub, xpub1)
-=======
-    @mock.patch.object(wallet.Abstract_Wallet, 'save_db')
-    def test_electrum_seed_2fa_segwit(self, mock_save_db):
-        seed_words = 'universe topic remind silver february ranch shine worth innocent cattle enhance wise'
-        self.assertEqual(seed_type(seed_words), '2fa_segwit')
->>>>>>> 300888f2
+#    @mock.patch.object(wallet.Abstract_Wallet, 'save_db')
+#    def test_electrum_seed_2fa_segwit(self, mock_save_db):
+#        seed_words = 'universe topic remind silver february ranch shine worth innocent cattle enhance wise'
+#        self.assertEqual(seed_type(seed_words), '2fa_segwit')
 
 #        ks2 = keystore.from_xprv(xprv2)
 #        self.assertTrue(isinstance(ks2, keystore.BIP32_KeyStore))
@@ -1489,7 +1481,7 @@
         wallet_2of2.receive_tx_callback(funding_txid, funding_tx, TX_HEIGHT_UNCONFIRMED)
 
         # create tx
-        outputs = [PartialTxOutput.from_address_and_value('tb1qfrlx5pza9vmez6vpx7swt8yp0nmgz3qa7jjkuf', 100_000)]
+        outputs = [PartialTxOutput.from_address_and_value('tvips1qfrlx5pza9vmez6vpx7swt8yp0nmgz3qatd6p29', 100_000)]
         coins = wallet_2of2.get_spendable_coins(domain=None)
         tx = wallet_2of2.make_unsigned_transaction(coins=coins, outputs=outputs, fee=5000)
         tx.set_rbf(True)
@@ -1504,9 +1496,9 @@
         self.assertTrue(tx.is_segwit())
         self.assertEqual('652c1a903a659c9fabb9caf4a2281a9fbcc59cd598bf6edc88cd60f940c2352c', tx.txid())
 
-        self.assertEqual('tb1qxq5crk6yadw66rdt8xr3xj5ctvmq4c3z0fl85yx0ar8l6ga6ehysk0rjrk', tx.inputs()[0].address)
-        self.assertEqual('tb1qfrlx5pza9vmez6vpx7swt8yp0nmgz3qa7jjkuf',                     tx.outputs()[0].address)
-        self.assertEqual('tb1qadpg5z77egkpkde34mdcrsz3s3tgwk5ew4w3wlfqf4j3dk8kkvrs3t3mn0', tx.outputs()[1].address)
+        self.assertEqual('tvips1qxq5crk6yadw66rdt8xr3xj5ctvmq4c3z0fl85yx0ar8l6ga6ehysqa65qm', tx.inputs()[0].address)
+        self.assertEqual('tvips1qfrlx5pza9vmez6vpx7swt8yp0nmgz3qatd6p29',                     tx.outputs()[0].address)
+        self.assertEqual('tvips1qadpg5z77egkpkde34mdcrsz3s3tgwk5ew4w3wlfqf4j3dk8kkvrs8egasz', tx.outputs()[1].address)
 
         # check that wallet_frost does not mistakenly think tx is related to it in any way
         tx.add_info_from_wallet(wallet_frost)
