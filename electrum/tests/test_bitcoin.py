import base64
import sys

from electrum.bitcoin import (public_key_to_p2pkh, address_from_private_key,
                              is_address, is_private_key,
                              var_int, _op_push, address_to_script,
                              deserialize_privkey, serialize_privkey, is_segwit_address,
                              is_b58_address, address_to_scripthash, is_minikey,
                              is_compressed_privkey, EncodeBase58Check, DecodeBase58Check,
                              script_num_to_hex, push_script, add_number_to_script, int_to_hex,
                              opcodes, base_encode, base_decode, BitcoinException)
from electrum.bip32 import (BIP32Node, convert_bip32_intpath_to_strpath,
                            xpub_from_xprv, xpub_type, is_xprv, is_bip32_derivation,
                            is_xpub, convert_bip32_path_to_list_of_uint32,
                            normalize_bip32_derivation, is_all_public_derivation)
from electrum.crypto import sha256d, SUPPORTED_PW_HASH_VERSIONS
from electrum import ecc, crypto, constants
from electrum.ecc import number_to_string, string_to_number
from electrum.util import bfh, bh2u, InvalidPassword
from electrum.storage import WalletStorage
from electrum.keystore import xtype_from_derivation

from electrum import ecc_fast

from . import ElectrumTestCase
from . import TestCaseForTestnet
from . import FAST_TESTS


try:
    import ecdsa
except ImportError:
    sys.exit("Error: python-ecdsa does not seem to be installed. Try 'sudo python3 -m pip install ecdsa'")


def needs_test_with_all_ecc_implementations(func):
    """Function decorator to run a unit test twice:
    once when libsecp256k1 is not available, once when it is.

    NOTE: this is inherently sequential;
    tests running in parallel would break things
    """
    def run_test(*args, **kwargs):
        if FAST_TESTS:  # if set, only run tests once, using fastest implementation
            func(*args, **kwargs)
            return
        ecc_fast.undo_monkey_patching_of_python_ecdsa_internals_with_libsecp256k1()
        try:
            # first test without libsecp
            func(*args, **kwargs)
        finally:
            ecc_fast.do_monkey_patching_of_python_ecdsa_internals_with_libsecp256k1()
        # if libsecp is not available, we are done
        if not ecc_fast._libsecp256k1:
            return
        # if libsecp is available, test again now
        func(*args, **kwargs)
    return run_test


def needs_test_with_all_aes_implementations(func):
    """Function decorator to run a unit test twice:
    once when pycryptodomex is not available, once when it is.

    NOTE: this is inherently sequential;
    tests running in parallel would break things
    """
    def run_test(*args, **kwargs):
        if FAST_TESTS:  # if set, only run tests once, using fastest implementation
            func(*args, **kwargs)
            return
        _aes = crypto.AES
        crypto.AES = None
        try:
            # first test without pycryptodomex
            func(*args, **kwargs)
        finally:
            crypto.AES = _aes
        # if pycryptodomex is not available, we are done
        if not _aes:
            return
        # if pycryptodomex is available, test again now
        func(*args, **kwargs)
    return run_test


class Test_bitcoin(ElectrumTestCase):

    def test_libsecp256k1_is_available(self):
        # we want the unit testing framework to test with libsecp256k1 available.
        self.assertTrue(bool(ecc_fast._libsecp256k1))

    def test_pycryptodomex_is_available(self):
        # we want the unit testing framework to test with pycryptodomex available.
        self.assertTrue(bool(crypto.AES))

    @needs_test_with_all_aes_implementations
    @needs_test_with_all_ecc_implementations
    def test_crypto(self):
        for message in [b"Chancellor on brink of second bailout for banks", b'\xff'*512]:
            self._do_test_crypto(message)

    def _do_test_crypto(self, message):
        G = ecc.generator()
        _r  = G.order()
        pvk = ecdsa.util.randrange(_r)

        Pub = pvk*G
        pubkey_c = Pub.get_public_key_bytes(True)
        #pubkey_u = point_to_ser(Pub,False)
        addr_c = public_key_to_p2pkh(pubkey_c)

        #print "Private key            ", '%064x'%pvk
        eck = ecc.ECPrivkey(number_to_string(pvk,_r))

        #print "Compressed public key  ", pubkey_c.encode('hex')
        enc = ecc.ECPubkey(pubkey_c).encrypt_message(message)
        dec = eck.decrypt_message(enc)
        self.assertEqual(message, dec)

        #print "Uncompressed public key", pubkey_u.encode('hex')
        #enc2 = EC_KEY.encrypt_message(message, pubkey_u)
        dec2 = eck.decrypt_message(enc)
        self.assertEqual(message, dec2)

        signature = eck.sign_message(message, True)
        #print signature
        eck.verify_message_for_address(signature, message)

    @needs_test_with_all_ecc_implementations
    def test_ecc_sanity(self):
        G = ecc.generator()
        n = G.order()
        self.assertEqual(ecc.CURVE_ORDER, n)
        inf = n * G
        self.assertEqual(ecc.point_at_infinity(), inf)
        self.assertTrue(inf.is_at_infinity())
        self.assertFalse(G.is_at_infinity())
        self.assertEqual(11 * G, 7 * G + 4 * G)
        self.assertEqual((n + 2) * G, 2 * G)
        self.assertEqual((n - 2) * G, -2 * G)
        A = (n - 2) * G
        B = (n - 1) * G
        C = n * G
        D = (n + 1) * G
        self.assertFalse(A.is_at_infinity())
        self.assertFalse(B.is_at_infinity())
        self.assertTrue(C.is_at_infinity())
        self.assertTrue((C * 5).is_at_infinity())
        self.assertFalse(D.is_at_infinity())
        self.assertEqual(inf, C)
        self.assertEqual(inf, A + 2 * G)
        self.assertEqual(inf, D + (-1) * G)
        self.assertNotEqual(A, B)
        self.assertEqual(2 * G, inf + 2 * G)
        self.assertEqual(inf, 3 * G + (-3 * G))

    @needs_test_with_all_ecc_implementations
    def test_msg_signing(self):
        msg1 = b'Chancellor on brink of second bailout for banks'
        msg2 = b'Electrum'

        def sign_message_with_wif_privkey(wif_privkey, msg):
            txin_type, privkey, compressed = deserialize_privkey(wif_privkey)
            key = ecc.ECPrivkey(privkey)
            return key.sign_message(msg, compressed)

        sig1 = sign_message_with_wif_privkey(
            'KwqmxP2G5pjqSTTCij6uDp9DDSbYS2Lb49r8hnt7ZYGouje76Ng9', msg1)
        addr1 = 'VR1HHTPq86MCvcNo3eCDxUERzXemxP5rvj'
        sig2 = sign_message_with_wif_privkey(
            'L3n3B8vKzj5GmeykZFpVktpfT6dKi7tZpjtD2QUxQ2rosxoRpMBC', msg2)
        addr2 = 'VLykx31DCZ4CarDoyZgqtZ4DTSweBqv7SJ'

        sig1_b64 = base64.b64encode(sig1)
        sig2_b64 = base64.b64encode(sig2)

<<<<<<< HEAD
        self.assertEqual(sig1_b64, b'IFOdxRPvXomCUEyenrIOAk4OA+xvfe9wYboCNOayTce7fBiuB5AGFGXG+qVFWKzTLezyoauyAboqsVRAtLcD01w=')
        self.assertEqual(sig2_b64, b'H16eV2is7D7pMs9OXgWkAp+9eJJQk9NcyQPB/A6YP/nLefiNRWwYQOtYMJ69WF+fDXszN/ry3ozLNUHL6nk0ouI=')
=======
        self.assertEqual(sig1_b64, b'Hzsu0U/THAsPz/MSuXGBKSULz2dTfmrg1NsAhFp+wH5aKfmX4Db7ExLGa7FGn0m6Mf43KsbEOWpvUUUBTM3Uusw=')
        self.assertEqual(sig2_b64, b'HBQdYfv7kOrxmRewLJnG7sV6KlU71O04hUnE4tai97p7Pg+D+yKaWXsdGgHTrKw90caQMo/D6b//qX50ge9P9iI=')
>>>>>>> 308517d4

        self.assertTrue(ecc.verify_message_with_address(addr1, sig1, msg1))
        self.assertTrue(ecc.verify_message_with_address(addr2, sig2, msg2))

        self.assertFalse(ecc.verify_message_with_address(addr1, b'wrong', msg1))
        self.assertFalse(ecc.verify_message_with_address(addr1, sig2, msg1))

    @needs_test_with_all_aes_implementations
    @needs_test_with_all_ecc_implementations
    def test_decrypt_message(self):
        key = WalletStorage.get_eckey_from_password('pw123')
        self.assertEqual(b'me<(s_s)>age', key.decrypt_message(b'QklFMQMDFtgT3zWSQsa+Uie8H/WvfUjlu9UN9OJtTt3KlgKeSTi6SQfuhcg1uIz9hp3WIUOFGTLr4RNQBdjPNqzXwhkcPi2Xsbiw6UCNJncVPJ6QBg=='))
        self.assertEqual(b'me<(s_s)>age', key.decrypt_message(b'QklFMQKXOXbylOQTSMGfo4MFRwivAxeEEkewWQrpdYTzjPhqjHcGBJwdIhB7DyRfRQihuXx1y0ZLLv7XxLzrILzkl/H4YUtZB4uWjuOAcmxQH4i/Og=='))
        self.assertEqual(b'hey_there' * 100, key.decrypt_message(b'QklFMQLOOsabsXtGQH8edAa6VOUa5wX8/DXmxX9NyHoAx1a5bWgllayGRVPeI2bf0ZdWK0tfal0ap0ZIVKbd2eOJybqQkILqT6E1/Syzq0Zicyb/AA1eZNkcX5y4gzloxinw00ubCA8M7gcUjJpOqbnksATcJ5y2YYXcHMGGfGurWu6uJ/UyrNobRidWppRMW5yR9/6utyNvT6OHIolCMEf7qLcmtneoXEiz51hkRdZS7weNf9mGqSbz9a2NL3sdh1A0feHIjAZgcCKcAvksNUSauf0/FnIjzTyPRpjRDMeDC8Ci3sGiuO3cvpWJwhZfbjcS26KmBv2CHWXfRRNFYOInHZNIXWNAoBB47Il5bGSMd+uXiGr+SQ9tNvcu+BiJNmFbxYqg+oQ8dGAl1DtvY2wJVY8k7vO9BIWSpyIxfGw7EDifhc5vnOmGe016p6a01C3eVGxgl23UYMrP7+fpjOcPmTSF4rk5U5ljEN3MSYqlf1QEv0OqlI9q1TwTK02VBCjMTYxDHsnt04OjNBkNO8v5uJ4NR+UUDBEp433z53I59uawZ+dbk4v4ZExcl8EGmKm3Gzbal/iJ/F7KQuX2b/ySEhLOFVYFWxK73X1nBvCSK2mC2/8fCw8oI5pmvzJwQhcCKTdEIrz3MMvAHqtPScDUOjzhXxInQOCb3+UBj1PPIdqkYLvZss1TEaBwYZjLkVnK2MBj7BaqT6Rp6+5A/fippUKHsnB6eYMEPR2YgDmCHL+4twxHJG6UWdP3ybaKiiAPy2OHNP6PTZ0HrqHOSJzBSDD+Z8YpaRg29QX3UEWlqnSKaan0VYAsV1VeaN0XFX46/TWO0L5tjhYVXJJYGqo6tIQJymxATLFRF6AZaD1Mwd27IAL04WkmoQoXfO6OFfwdp/shudY/1gBkDBvGPICBPtnqkvhGF+ZF3IRkuPwiFWeXmwBxKHsRx/3+aJu32Ml9+za41zVk2viaxcGqwTc5KMexQFLAUwqhv+aIik7U+5qk/gEVSuRoVkihoweFzKolNF+BknH2oB4rZdPixag5Zje3DvgjsSFlOl69W/67t/Gs8htfSAaHlsB8vWRQr9+v/lxTbrAw+O0E+sYGoObQ4qQMyQshNZEHbpPg63eWiHtJJnrVBvOeIbIHzoLDnMDsWVWZSMzAQ1vhX1H5QLgSEbRlKSliVY03kDkh/Nk/KOn+B2q37Ialq4JcRoIYFGJ8AoYEAD0tRuTqFddIclE75HzwaNG7NyKW1plsa72ciOPwsPJsdd5F0qdSQ3OSKtooTn7uf6dXOc4lDkfrVYRlZ0PX'))

    @needs_test_with_all_aes_implementations
    @needs_test_with_all_ecc_implementations
    def test_encrypt_message(self):
        key = WalletStorage.get_eckey_from_password('secret_password77')
        msgs = [
            bytes([0] * 555),
            b'cannot think of anything funny'
        ]
        for plaintext in msgs:
            ciphertext1 = key.encrypt_message(plaintext)
            ciphertext2 = key.encrypt_message(plaintext)
            self.assertEqual(plaintext, key.decrypt_message(ciphertext1))
            self.assertEqual(plaintext, key.decrypt_message(ciphertext2))
            self.assertNotEqual(ciphertext1, ciphertext2)

    @needs_test_with_all_ecc_implementations
    def test_sign_transaction(self):
        eckey1 = ecc.ECPrivkey(bfh('7e1255fddb52db1729fc3ceb21a46f95b8d9fe94cc83425e936a6c5223bb679d'))
        sig1 = eckey1.sign_transaction(bfh('5a548b12369a53faaa7e51b5081829474ebdd9c924b3a8230b69aa0be254cd94'))
        self.assertEqual('3044022066e7d6a954006cce78a223f5edece8aaedcf3607142e9677acef1cfcb91cfdde022065cb0b5401bf16959ce7b785ea7fd408be5e4cb7d8f1b1a32c78eac6f73678d9', sig1.hex())

        eckey2 = ecc.ECPrivkey(bfh('c7ce8c1462c311eec24dff9e2532ac6241e50ae57e7d1833af21942136972f23'))
        sig2 = eckey2.sign_transaction(bfh('642a2e66332f507c92bda910158dfe46fc10afbf72218764899d3af99a043fac'))
        self.assertEqual('30440220618513f4cfc87dde798ce5febae7634c23e7b9254a1eabf486be820f6a7c2c4702204fef459393a2b931f949e63ced06888f35e286e446dc46feb24b5b5f81c6ed52', sig2.hex())

    @needs_test_with_all_aes_implementations
    def test_aes_homomorphic(self):
        """Make sure AES is homomorphic."""
        payload = u'\u66f4\u7a33\u5b9a\u7684\u4ea4\u6613\u5e73\u53f0'
        password = u'secret'
        for version in SUPPORTED_PW_HASH_VERSIONS:
            enc = crypto.pw_encode(payload, password, version=version)
            dec = crypto.pw_decode(enc, password, version=version)
            self.assertEqual(dec, payload)

    @needs_test_with_all_aes_implementations
    def test_aes_encode_without_password(self):
        """When not passed a password, pw_encode is noop on the payload."""
        payload = u'\u66f4\u7a33\u5b9a\u7684\u4ea4\u6613\u5e73\u53f0'
        for version in SUPPORTED_PW_HASH_VERSIONS:
            enc = crypto.pw_encode(payload, None, version=version)
            self.assertEqual(payload, enc)

    @needs_test_with_all_aes_implementations
    def test_aes_deencode_without_password(self):
        """When not passed a password, pw_decode is noop on the payload."""
        payload = u'\u66f4\u7a33\u5b9a\u7684\u4ea4\u6613\u5e73\u53f0'
        for version in SUPPORTED_PW_HASH_VERSIONS:
            enc = crypto.pw_decode(payload, None, version=version)
            self.assertEqual(payload, enc)

    @needs_test_with_all_aes_implementations
    def test_aes_decode_with_invalid_password(self):
        """pw_decode raises an Exception when supplied an invalid password."""
        payload = u"blah"
        password = u"uber secret"
        wrong_password = u"not the password"
        for version in SUPPORTED_PW_HASH_VERSIONS:
            enc = crypto.pw_encode(payload, password, version=version)
            with self.assertRaises(InvalidPassword):
                crypto.pw_decode(enc, wrong_password, version=version)

    def test_sha256d(self):
        self.assertEqual(b'\x95MZI\xfdp\xd9\xb8\xbc\xdb5\xd2R&x)\x95\x7f~\xf7\xfalt\xf8\x84\x19\xbd\xc5\xe8"\t\xf4',
                         sha256d(u"test"))

    def test_int_to_hex(self):
        self.assertEqual('00', int_to_hex(0, 1))
        self.assertEqual('ff', int_to_hex(-1, 1))
        self.assertEqual('00000000', int_to_hex(0, 4))
        self.assertEqual('01000000', int_to_hex(1, 4))
        self.assertEqual('7f', int_to_hex(127, 1))
        self.assertEqual('7f00', int_to_hex(127, 2))
        self.assertEqual('80', int_to_hex(128, 1))
        self.assertEqual('80', int_to_hex(-128, 1))
        self.assertEqual('8000', int_to_hex(128, 2))
        self.assertEqual('ff', int_to_hex(255, 1))
        self.assertEqual('ff7f', int_to_hex(32767, 2))
        self.assertEqual('0080', int_to_hex(-32768, 2))
        self.assertEqual('ffff', int_to_hex(65535, 2))
        with self.assertRaises(OverflowError): int_to_hex(256, 1)
        with self.assertRaises(OverflowError): int_to_hex(-129, 1)
        with self.assertRaises(OverflowError): int_to_hex(-257, 1)
        with self.assertRaises(OverflowError): int_to_hex(65536, 2)
        with self.assertRaises(OverflowError): int_to_hex(-32769, 2)

    def test_var_int(self):
        for i in range(0xfd):
            self.assertEqual(var_int(i), "{:02x}".format(i) )

        self.assertEqual(var_int(0xfd), "fdfd00")
        self.assertEqual(var_int(0xfe), "fdfe00")
        self.assertEqual(var_int(0xff), "fdff00")
        self.assertEqual(var_int(0x1234), "fd3412")
        self.assertEqual(var_int(0xffff), "fdffff")
        self.assertEqual(var_int(0x10000), "fe00000100")
        self.assertEqual(var_int(0x12345678), "fe78563412")
        self.assertEqual(var_int(0xffffffff), "feffffffff")
        self.assertEqual(var_int(0x100000000), "ff0000000001000000")
        self.assertEqual(var_int(0x0123456789abcdef), "ffefcdab8967452301")

    def test_op_push(self):
        self.assertEqual(_op_push(0x00), '00')
        self.assertEqual(_op_push(0x12), '12')
        self.assertEqual(_op_push(0x4b), '4b')
        self.assertEqual(_op_push(0x4c), '4c4c')
        self.assertEqual(_op_push(0xfe), '4cfe')
        self.assertEqual(_op_push(0xff), '4cff')
        self.assertEqual(_op_push(0x100), '4d0001')
        self.assertEqual(_op_push(0x1234), '4d3412')
        self.assertEqual(_op_push(0xfffe), '4dfeff')
        self.assertEqual(_op_push(0xffff), '4dffff')
        self.assertEqual(_op_push(0x10000), '4e00000100')
        self.assertEqual(_op_push(0x12345678), '4e78563412')

    def test_script_num_to_hex(self):
        # test vectors from https://github.com/btcsuite/btcd/blob/fdc2bc867bda6b351191b5872d2da8270df00d13/txscript/scriptnum.go#L77
        self.assertEqual(script_num_to_hex(127), '7f')
        self.assertEqual(script_num_to_hex(-127), 'ff')
        self.assertEqual(script_num_to_hex(128), '8000')
        self.assertEqual(script_num_to_hex(-128), '8080')
        self.assertEqual(script_num_to_hex(129), '8100')
        self.assertEqual(script_num_to_hex(-129), '8180')
        self.assertEqual(script_num_to_hex(256), '0001')
        self.assertEqual(script_num_to_hex(-256), '0081')
        self.assertEqual(script_num_to_hex(32767), 'ff7f')
        self.assertEqual(script_num_to_hex(-32767), 'ffff')
        self.assertEqual(script_num_to_hex(32768), '008000')
        self.assertEqual(script_num_to_hex(-32768), '008080')

    def test_push_script(self):
        # https://github.com/bitcoin/bips/blob/master/bip-0062.mediawiki#push-operators
        self.assertEqual(push_script(''), bh2u(bytes([opcodes.OP_0])))
        self.assertEqual(push_script('07'), bh2u(bytes([opcodes.OP_7])))
        self.assertEqual(push_script('10'), bh2u(bytes([opcodes.OP_16])))
        self.assertEqual(push_script('81'), bh2u(bytes([opcodes.OP_1NEGATE])))
        self.assertEqual(push_script('11'), '0111')
        self.assertEqual(push_script(75 * '42'), '4b' + 75 * '42')
        self.assertEqual(push_script(76 * '42'), bh2u(bytes([opcodes.OP_PUSHDATA1]) + bfh('4c' + 76 * '42')))
        self.assertEqual(push_script(100 * '42'), bh2u(bytes([opcodes.OP_PUSHDATA1]) + bfh('64' + 100 * '42')))
        self.assertEqual(push_script(255 * '42'), bh2u(bytes([opcodes.OP_PUSHDATA1]) + bfh('ff' + 255 * '42')))
        self.assertEqual(push_script(256 * '42'), bh2u(bytes([opcodes.OP_PUSHDATA2]) + bfh('0001' + 256 * '42')))
        self.assertEqual(push_script(520 * '42'), bh2u(bytes([opcodes.OP_PUSHDATA2]) + bfh('0802' + 520 * '42')))

    def test_add_number_to_script(self):
        # https://github.com/bitcoin/bips/blob/master/bip-0062.mediawiki#numbers
        self.assertEqual(add_number_to_script(0), bytes([opcodes.OP_0]))
        self.assertEqual(add_number_to_script(7), bytes([opcodes.OP_7]))
        self.assertEqual(add_number_to_script(16), bytes([opcodes.OP_16]))
        self.assertEqual(add_number_to_script(-1), bytes([opcodes.OP_1NEGATE]))
        self.assertEqual(add_number_to_script(-127), bfh('01ff'))
        self.assertEqual(add_number_to_script(-2), bfh('0182'))
        self.assertEqual(add_number_to_script(17), bfh('0111'))
        self.assertEqual(add_number_to_script(127), bfh('017f'))
        self.assertEqual(add_number_to_script(-32767), bfh('02ffff'))
        self.assertEqual(add_number_to_script(-128), bfh('028080'))
        self.assertEqual(add_number_to_script(128), bfh('028000'))
        self.assertEqual(add_number_to_script(32767), bfh('02ff7f'))
        self.assertEqual(add_number_to_script(-8388607), bfh('03ffffff'))
        self.assertEqual(add_number_to_script(-32768), bfh('03008080'))
        self.assertEqual(add_number_to_script(32768), bfh('03008000'))
        self.assertEqual(add_number_to_script(8388607), bfh('03ffff7f'))
        self.assertEqual(add_number_to_script(-2147483647), bfh('04ffffffff'))
        self.assertEqual(add_number_to_script(-8388608 ), bfh('0400008080'))
        self.assertEqual(add_number_to_script(8388608), bfh('0400008000'))
        self.assertEqual(add_number_to_script(2147483647), bfh('04ffffff7f'))

    def test_address_to_script(self):
        # bech32 native segwit
        # test vectors from BIP-0173
        self.assertEqual(address_to_script('VIPS1QW508D6QEJXTDG4Y5R3ZARVARY0C5XW7KT9G2VS'), '0014751e76e8199196d454941c45d1b3a323f1433bd6')
        self.assertEqual(address_to_script('vips1pw508d6qejxtdg4y5r3zarvary0c5xw7kw508d6qejxtdg4y5r3zarvary0c5xw7kasxad6'), '5128751e76e8199196d454941c45d1b3a323f1433bd6751e76e8199196d454941c45d1b3a323f1433bd6')
        self.assertEqual(address_to_script('VIPS1SW50Q09FCH2'), '6002751e')
        self.assertEqual(address_to_script('vips1zw508d6qejxtdg4y5r3zarvaryvl872h2'), '5210751e76e8199196d454941c45d1b3a323')

        # base58 P2PKH
        self.assertEqual(address_to_script('VELqMQnzSqEbzY8FSHiVsiAiw79gU8Azt9'), '76a91428662c67561b95c79d2257d2a93d9d151c977e9188ac')
        self.assertEqual(address_to_script('VLu4bbZEEgSKb9diz5FK7etfHdXXr8AKXt'), '76a914704f4b81cadb7bf7e68c08cd3657220f680f863c88ac')

        # base58 P2SH
        self.assertEqual(address_to_script('MBmyiC29MUQSfPC2gKtdrazbSWHvGqJCnU'), 'a9142a84cf00d47f699ee7bbc1dea5ec1bdecb4ac15487')
        self.assertEqual(address_to_script('MWBtJBTgiEWYQ7m17wFktku2dvSFZXqhWZ'), 'a914f47c8954e421031ad04ecd8e7752c9479206b9d387')


class Test_bitcoin_testnet(TestCaseForTestnet):

    def test_address_to_script(self):
        # bech32 native segwit
        # test vectors from BIP-0173
        self.assertEqual(address_to_script('tvips1qrp33g0q5c5txsp9arysrx4k6zdkfs4nce4xj0gdcccefvpysxf3qezxj4n'), '00201863143c14c5166804bd19203356da136c985678cd4d27a1b8c6329604903262')
        self.assertEqual(address_to_script('tvips1qqqqqp399et2xygdj5xreqhjjvcmzhxw4aywxecjdzew6hylgvses45wu5f'), '0020000000c4a5cad46221b2a187905e5266362b99d5e91c6ce24d165dab93e86433')

        # base58 P2PKH
        self.assertEqual(address_to_script('vMzCHZ9476N9c2TisqxWAfZRNkpMPbrCDZ'), '76a9149da64e300c5e4eb4aaffc9c2fd465348d5618ad488ac')
        self.assertEqual(address_to_script('vAwZFhioNqCY36s973HeEJqmfaY5DVKgtH'), '76a914247d2d5b6334bdfa2038e85b20fc15264f8e5d2788ac')

        # base58 P2SH
        self.assertEqual(address_to_script('mSGaFWQvrZP9JPdQrbP9HsCzv4Goe1JU4t'), 'a9146eae23d8c4a941316017946fc761a7a6c85561fb87')
        self.assertEqual(address_to_script('mczgxSKUhxqbZoxSZiicyiP4qyXJ4bbDKt'), 'a914e4567743d378957cd2ee7072da74b1203c1a7a0b87')


class Test_xprv_xpub(ElectrumTestCase):

    xprv_xpub = (
        # Taken from test vectors in https://en.bitcoin.it/wiki/BIP_0032_TestVectors
        {'xprv': 'xprvA41z7zogVVwxVSgdKUHDy1SKmdb533PjDz7J6N6mV6uS3ze1ai8FHa8kmHScGpWmj4WggLyQjgPie1rFSruoUihUZREPSL39UNdE3BBDu76',
         'xpub': 'xpub6H1LXWLaKsWFhvm6RVpEL9P4KfRZSW7abD2ttkWP3SSQvnyA8FSVqNTEcYFgJS2UaFcxupHiYkro49S8yGasTvXEYBVPamhGW6cFJodrTHy',
         'xtype': 'standard'},
        {'xprv': 'yprvAJEYHeNEPcyBoQYM7sGCxDiNCTX65u4ANgZuSGTrKN5YCC9MP84SBayrgaMyZV7zvkHrr3HVPTK853s2SPk4EttPazBZBmz6QfDkXeE8Zr7',
         'xpub': 'ypub6XDth9u8DzXV1tcpDtoDKMf6kVMaVMn1juVWEesTshcX4zUVvfNgjPJLXrD9N7AdTLnbHFL64KmBn3SNaTe69iZYbYCqLCCNPZKbLz9niQ4',
         'xtype': 'p2wpkh-p2sh'},
        {'xprv': 'zprvAWgYBBk7JR8GkraNZJeEodAp2UR1VRWJTXyV1ywuUVs1awUgTiBS1ZTDtLA5F3MFDn1LZzu8dUpSKdT7ToDpvEG6PQu4bJs7zQY47Sd3sEZ',
         'xpub': 'zpub6jftahH18ngZyLeqfLBFAm7YaWFVttE9pku5pNMX2qPzTjoq1FVgZMmhjecyB2nqFb31gHE9vNvbaggU6vvWpNZbXEWLLUjYjFqG95LNyT8',
         'xtype': 'p2wpkh'},
    )

    def _do_test_bip32(self, seed: str, sequence):
        node = BIP32Node.from_rootseed(bfh(seed), xtype='standard')
        xprv, xpub = node.to_xprv(), node.to_xpub()
        self.assertEqual("m/", sequence[0:2])
        sequence = sequence[2:]
        for n in sequence.split('/'):
            if n[-1] != "'":
                xpub2 = BIP32Node.from_xkey(xpub).subkey_at_public_derivation(n).to_xpub()
            node = BIP32Node.from_xkey(xprv).subkey_at_private_derivation(n)
            xprv, xpub = node.to_xprv(), node.to_xpub()
            if n[-1] != "'":
                self.assertEqual(xpub, xpub2)

        return xpub, xprv

    @needs_test_with_all_ecc_implementations
    def test_bip32(self):
        # see https://en.bitcoin.it/wiki/BIP_0032_TestVectors
        xpub, xprv = self._do_test_bip32("000102030405060708090a0b0c0d0e0f", "m/0'/1/2'/2/1000000000")
        self.assertEqual("xpub6H1LXWLaKsWFhvm6RVpEL9P4KfRZSW7abD2ttkWP3SSQvnyA8FSVqNTEcYFgJS2UaFcxupHiYkro49S8yGasTvXEYBVPamhGW6cFJodrTHy", xpub)
        self.assertEqual("xprvA41z7zogVVwxVSgdKUHDy1SKmdb533PjDz7J6N6mV6uS3ze1ai8FHa8kmHScGpWmj4WggLyQjgPie1rFSruoUihUZREPSL39UNdE3BBDu76", xprv)

        xpub, xprv = self._do_test_bip32("fffcf9f6f3f0edeae7e4e1dedbd8d5d2cfccc9c6c3c0bdbab7b4b1aeaba8a5a29f9c999693908d8a8784817e7b7875726f6c696663605d5a5754514e4b484542","m/0/2147483647'/1/2147483646'/2")
        self.assertEqual("xpub6FnCn6nSzZAw5Tw7cgR9bi15UV96gLZhjDstkXXxvCLsUXBGXPdSnLFbdpq8p9HmGsApME5hQTZ3emM2rnY5agb9rXpVGyy3bdW6EEgAtqt", xpub)
        self.assertEqual("xprvA2nrNbFZABcdryreWet9Ea4LvTJcGsqrMzxHx98MMrotbir7yrKCEXw7nadnHM8Dq38EGfSh6dqA9QWTyefMLEcBYJUuekgW4BYPJcr9E7j", xprv)

    @needs_test_with_all_ecc_implementations
    def test_xpub_from_xprv(self):
        """We can derive the xpub key from a xprv."""
        for xprv_details in self.xprv_xpub:
            result = xpub_from_xprv(xprv_details['xprv'])
            self.assertEqual(result, xprv_details['xpub'])

    @needs_test_with_all_ecc_implementations
    def test_is_xpub(self):
        for xprv_details in self.xprv_xpub:
            xpub = xprv_details['xpub']
            self.assertTrue(is_xpub(xpub))
        self.assertFalse(is_xpub('xpub1nval1d'))
        self.assertFalse(is_xpub('xpub661MyMwAqRbcFWohJWt7PHsFEJfZAvw9ZxwQoDa4SoMgsDDM1T7WK3u9E4edkC4ugRnZ8E4xDZRpk8Rnts3Nbt97dPwT52WRONGBADWRONG'))

    @needs_test_with_all_ecc_implementations
    def test_xpub_type(self):
        for xprv_details in self.xprv_xpub:
            xpub = xprv_details['xpub']
            self.assertEqual(xprv_details['xtype'], xpub_type(xpub))

    @needs_test_with_all_ecc_implementations
    def test_is_xprv(self):
        for xprv_details in self.xprv_xpub:
            xprv = xprv_details['xprv']
            self.assertTrue(is_xprv(xprv))
        self.assertFalse(is_xprv('xprv1nval1d'))
        self.assertFalse(is_xprv('xprv661MyMwAqRbcFWohJWt7PHsFEJfZAvw9ZxwQoDa4SoMgsDDM1T7WK3u9E4edkC4ugRnZ8E4xDZRpk8Rnts3Nbt97dPwT52WRONGBADWRONG'))

    def test_is_bip32_derivation(self):
        self.assertTrue(is_bip32_derivation("m/0'/1"))
        self.assertTrue(is_bip32_derivation("m/0'/0'"))
        self.assertTrue(is_bip32_derivation("m/3'/-5/8h/"))
        self.assertTrue(is_bip32_derivation("m/44'/1919'/0'/0/0"))
        self.assertTrue(is_bip32_derivation("m/49'/1919'/0'/0/0"))
        self.assertTrue(is_bip32_derivation("m"))
        self.assertTrue(is_bip32_derivation("m/"))
        self.assertFalse(is_bip32_derivation("m5"))
        self.assertFalse(is_bip32_derivation("mmmmmm"))
        self.assertFalse(is_bip32_derivation("n/"))
        self.assertFalse(is_bip32_derivation(""))
        self.assertFalse(is_bip32_derivation("m/q8462"))
        self.assertFalse(is_bip32_derivation("m/-8h"))

    def test_convert_bip32_path_to_list_of_uint32(self):
        self.assertEqual([0, 0x80000001, 0x80000001], convert_bip32_path_to_list_of_uint32("m/0/-1/1'"))
        self.assertEqual([], convert_bip32_path_to_list_of_uint32("m/"))
        self.assertEqual([2147483692, 2147488889, 221], convert_bip32_path_to_list_of_uint32("m/44'/5241h/221"))

    def test_convert_bip32_intpath_to_strpath(self):
        self.assertEqual("m/0/1'/1'", convert_bip32_intpath_to_strpath([0, 0x80000001, 0x80000001]))
        self.assertEqual("m", convert_bip32_intpath_to_strpath([]))
        self.assertEqual("m/44'/5241'/221", convert_bip32_intpath_to_strpath([2147483692, 2147488889, 221]))

    def test_normalize_bip32_derivation(self):
        self.assertEqual("m/0/1'/1'", normalize_bip32_derivation("m/0/1h/1'"))
        self.assertEqual("m", normalize_bip32_derivation("m////"))
        self.assertEqual("m/0/2/1'", normalize_bip32_derivation("m/0/2/-1/"))
        self.assertEqual("m/0/1'/1'/5'", normalize_bip32_derivation("m/0//-1/1'///5h"))

    def test_is_all_public_derivation(self):
        self.assertFalse(is_all_public_derivation("m/0/1'/1'"))
        self.assertFalse(is_all_public_derivation("m/0/2/1'"))
        self.assertFalse(is_all_public_derivation("m/0/1'/1'/5"))
        self.assertTrue(is_all_public_derivation("m"))
        self.assertTrue(is_all_public_derivation("m/0"))
        self.assertTrue(is_all_public_derivation("m/75/22/3"))

    def test_xtype_from_derivation(self):
        self.assertEqual('standard', xtype_from_derivation("m/44'"))
        self.assertEqual('standard', xtype_from_derivation("m/44'/"))
        self.assertEqual('standard', xtype_from_derivation("m/44'/0'/0'"))
        self.assertEqual('standard', xtype_from_derivation("m/44'/5241'/221"))
        self.assertEqual('standard', xtype_from_derivation("m/45'"))
        self.assertEqual('standard', xtype_from_derivation("m/45'/56165/271'"))
        self.assertEqual('p2wpkh-p2sh', xtype_from_derivation("m/49'"))
        self.assertEqual('p2wpkh-p2sh', xtype_from_derivation("m/49'/134"))
        self.assertEqual('p2wpkh', xtype_from_derivation("m/84'"))
        self.assertEqual('p2wpkh', xtype_from_derivation("m/84'/112'/992/112/33'/0/2"))
        self.assertEqual('p2wsh-p2sh', xtype_from_derivation("m/48'/0'/0'/1'"))
        self.assertEqual('p2wsh-p2sh', xtype_from_derivation("m/48'/0'/0'/1'/52112/52'"))
        self.assertEqual('p2wsh-p2sh', xtype_from_derivation("m/48'/9'/2'/1'"))
        self.assertEqual('p2wsh', xtype_from_derivation("m/48'/0'/0'/2'"))
        self.assertEqual('p2wsh', xtype_from_derivation("m/48'/1'/0'/2'/77'/0"))

    def test_version_bytes(self):
        xprv_headers_b58 = {
            'standard':    'xprv',
            'p2wpkh-p2sh': 'yprv',
            'p2wsh-p2sh':  'Yprv',
            'p2wpkh':      'zprv',
            'p2wsh':       'Zprv',
        }
        xpub_headers_b58 = {
            'standard':    'xpub',
            'p2wpkh-p2sh': 'ypub',
            'p2wsh-p2sh':  'Ypub',
            'p2wpkh':      'zpub',
            'p2wsh':       'Zpub',
        }
        for xtype, xkey_header_bytes in constants.net.XPRV_HEADERS.items():
            xkey_header_bytes = bfh("%08x" % xkey_header_bytes)
            xkey_bytes = xkey_header_bytes + bytes([0] * 74)
            xkey_b58 = EncodeBase58Check(xkey_bytes)
            self.assertTrue(xkey_b58.startswith(xprv_headers_b58[xtype]))

            xkey_bytes = xkey_header_bytes + bytes([255] * 74)
            xkey_b58 = EncodeBase58Check(xkey_bytes)
            self.assertTrue(xkey_b58.startswith(xprv_headers_b58[xtype]))

        for xtype, xkey_header_bytes in constants.net.XPUB_HEADERS.items():
            xkey_header_bytes = bfh("%08x" % xkey_header_bytes)
            xkey_bytes = xkey_header_bytes + bytes([0] * 74)
            xkey_b58 = EncodeBase58Check(xkey_bytes)
            self.assertTrue(xkey_b58.startswith(xpub_headers_b58[xtype]))

            xkey_bytes = xkey_header_bytes + bytes([255] * 74)
            xkey_b58 = EncodeBase58Check(xkey_bytes)
            self.assertTrue(xkey_b58.startswith(xpub_headers_b58[xtype]))


class Test_xprv_xpub_testnet(TestCaseForTestnet):

    def test_version_bytes(self):
        xprv_headers_b58 = {
            'standard':    'tprv',
            'p2wpkh-p2sh': 'uprv',
            'p2wsh-p2sh':  'Uprv',
            'p2wpkh':      'vprv',
            'p2wsh':       'Vprv',
        }
        xpub_headers_b58 = {
            'standard':    'tpub',
            'p2wpkh-p2sh': 'upub',
            'p2wsh-p2sh':  'Upub',
            'p2wpkh':      'vpub',
            'p2wsh':       'Vpub',
        }
        for xtype, xkey_header_bytes in constants.net.XPRV_HEADERS.items():
            xkey_header_bytes = bfh("%08x" % xkey_header_bytes)
            xkey_bytes = xkey_header_bytes + bytes([0] * 74)
            xkey_b58 = EncodeBase58Check(xkey_bytes)
            self.assertTrue(xkey_b58.startswith(xprv_headers_b58[xtype]))

            xkey_bytes = xkey_header_bytes + bytes([255] * 74)
            xkey_b58 = EncodeBase58Check(xkey_bytes)
            self.assertTrue(xkey_b58.startswith(xprv_headers_b58[xtype]))

        for xtype, xkey_header_bytes in constants.net.XPUB_HEADERS.items():
            xkey_header_bytes = bfh("%08x" % xkey_header_bytes)
            xkey_bytes = xkey_header_bytes + bytes([0] * 74)
            xkey_b58 = EncodeBase58Check(xkey_bytes)
            self.assertTrue(xkey_b58.startswith(xpub_headers_b58[xtype]))

            xkey_bytes = xkey_header_bytes + bytes([255] * 74)
            xkey_b58 = EncodeBase58Check(xkey_bytes)
            self.assertTrue(xkey_b58.startswith(xpub_headers_b58[xtype]))


class Test_keyImport(ElectrumTestCase):

    priv_pub_addr = (
           {'priv': 'KzMFjMC2MPadjvX5Cd7b8AKKjjpBSoRKUTpoAtN6B3J9ezWYyXS6',
            'exported_privkey': 'p2pkh:KzMFjMC2MPadjvX5Cd7b8AKKjjpBSoRKUTpoAtN6B3J9ezWYyXS6',
            'pub': '02c6467b7e621144105ed3e4835b0b4ab7e35266a2ae1c4f8baa19e9ca93452997',
            'address': 'VHFDm3zchj48g7GPFd3MRX3NyGkab3WXGR',
            'minikey' : False,
            'txin_type': 'p2pkh',
            'compressed': True,
            'addr_encoding': 'base58',
            'scripthash': 'c9aecd1fef8d661a42c560bf75c8163e337099800b8face5ca3d1393a30508a7'},
           {'priv': 'p2pkh:Kzj8VjwpZ99bQqVeUiRXrKuX9mLr1o6sWxFMCBJn1umC38BMiQTD',
            'exported_privkey': 'p2pkh:Kzj8VjwpZ99bQqVeUiRXrKuX9mLr1o6sWxFMCBJn1umC38BMiQTD',
            'pub': '0352d78b4b37e0f6d4e164423436f2925fa57817467178eca550a88f2821973c41',
            'address': 'VSBuUgGsoKCrhdFWXqhsHk7GmLpdQU3PkK',
            'minikey': False,
            'txin_type': 'p2pkh',
            'compressed': True,
            'addr_encoding': 'base58',
            'scripthash': 'a9b2a76fc196c553b352186dfcca81fcf323a721cd8431328f8e9d54216818c1'},
           {'priv': '5Hxn5C4SQuiV6e62A1MtZmbSeQyrLFhu5uYks62pU5VBUygK2KD',
            'exported_privkey': 'p2pkh:5Hxn5C4SQuiV6e62A1MtZmbSeQyrLFhu5uYks62pU5VBUygK2KD',
            'pub': '04e5fe91a20fac945845a5518450d23405ff3e3e1ce39827b47ee6d5db020a9075422d56a59195ada0035e4a52a238849f68e7a325ba5b2247013e0481c5c7cb3f',
            'address': 'VS3WR4QJAqb7DSW36SCtyEbNzndFNTe9hd',
            'minikey': False,
            'txin_type': 'p2pkh',
            'compressed': False,
            'addr_encoding': 'base58',
            'scripthash': 'f5914651408417e1166f725a5829ff9576d0dbf05237055bf13abd2af7f79473'},
           {'priv': 'p2pkh:5KhYQCe1xd5g2tqpmmGpUWDpDuTbA8vnpbiCNDwMPAx29WNQYfN',
            'exported_privkey': 'p2pkh:5KhYQCe1xd5g2tqpmmGpUWDpDuTbA8vnpbiCNDwMPAx29WNQYfN',
            'pub': '048f0431b0776e8210376c81280011c2b68be43194cb00bd47b7e9aa66284b713ce09556cde3fee606051a07613f3c159ef3953b8927c96ae3dae94a6ba4182e0e',
            'address': 'VDmye29TTn7AthAWQCyNgp8c4DYN5iKoL7',
            'minikey': False,
            'txin_type': 'p2pkh',
            'compressed': False,
            'addr_encoding': 'base58',
            'scripthash': '6dd2e07ad2de9ba8eec4bbe8467eb53f8845acff0d9e6f5627391acc22ff62df'},
           {'priv': 'LHJnnvRzsdrTX2j5QeWVsaBkabK7gfMNqNNqxnbBVRaJYfk24iJz',
            'exported_privkey': 'p2wpkh-p2sh:Kz9XebiCXL2BZzhYJViiHDzn5iup1povWV8aqstzWU4sz1K5nVva',
            'pub': '0279ad237ca0d812fb503ab86f25e15ebd5fa5dd95c193639a8a738dcd1acbad81',
            'address': 'MNrdc4TmGxyFgBbKC4SsGbaHqBM7uzsjTf',
            'minikey': False,
            'txin_type': 'p2wpkh-p2sh',
            'compressed': True,
            'addr_encoding': 'base58',
            'scripthash': 'd7b04e882fa6b13246829ac552a2b21461d9152eb00f0a6adb58457a3e63d7c5'},
           {'priv': 'p2wpkh-p2sh:L3CZH1pm87X4bbE6mSGvZnAZ1KcFDRomBudUkrkBG7EZhDtBVXMW',
            'exported_privkey': 'p2wpkh-p2sh:L3CZH1pm87X4bbE6mSGvZnAZ1KcFDRomBudUkrkBG7EZhDtBVXMW',
            'pub': '0229da20a15b3363b2c28e3c5093c180b56c439df0b968a970366bb1f38435361e',
            'address': 'MJKHzgmuQEqsGEogVgC1v8VfVV5GVjm822',
            'minikey': False,
            'txin_type': 'p2wpkh-p2sh',
            'compressed': True,
            'addr_encoding': 'base58',
            'scripthash': '714bf6bfe1083e69539f40d4c7a7dca85d187471b35642e55f20d7e866494cf7'},
           {'priv': 'L8g5V8kFFeg2WbecahRSdobARbHz2w2STH9S8ePHVSY4fmia7Rsj',
            'exported_privkey': 'p2wpkh:Kz6SuyPM5VktY5dr2d2YqdVgBA6LCWkiHqXJaC3BzxnMPSUuYzmF',
            'pub': '03e9f948421aaa89415dc5f281a61b60dde12aae3181b3a76cd2d849b164fc6d0b',
            'address': 'vips1qqmpt7u5e9hfznljta5gnvhyvfd2kdd0rzdk4mu',
            'minikey': False,
            'txin_type': 'p2wpkh',
            'compressed': True,
            'addr_encoding': 'bech32',
            'scripthash': '1929acaaef3a208c715228e9f1ca0318e3a6b9394ab53c8d026137f847ecf97b'},
           {'priv': 'p2wpkh:KyDWy5WbjLA58Zesh1o8m3pADGdJ3v33DKk4m7h8BD5zDKDmDFwo',
            'exported_privkey': 'p2wpkh:KyDWy5WbjLA58Zesh1o8m3pADGdJ3v33DKk4m7h8BD5zDKDmDFwo',
            'pub': '038c57657171c1f73e34d5b3971d05867d50221ad94980f7e87cbc2344425e6a1e',
            'address': 'vips1qpakeeg4d9ydyjxd8paqrw4xy9htsg532pq8gn2',
            'minikey': False,
            'txin_type': 'p2wpkh',
            'compressed': True,
            'addr_encoding': 'bech32',
            'scripthash': '242f02adde84ebb2a7dd778b2f3a81b3826f111da4d8960d826d7a4b816cb261'},
           # from http://bitscan.com/articles/security/spotlight-on-mini-private-keys
           {'priv': 'SzavMBLoXU6kDrqtUVmffv',
            'exported_privkey': 'p2pkh:5Kb8kLf9zgWQnogidDA76MzPL6TsZZY36hWXMssSzNydYXYB9KF',
            'pub': '04588d202afcc1ee4ab5254c7847ec25b9a135bbda0f2bc69ee1a714749fd77dc9f88ff2a00d7e752d44cbe16e1ebcf0890b76ec7c78886109dee76ccfc8445424',
            'address': 'VMrGSdZ4mm4SBsEa52z8rmRDMUhVFW31ii',
            'minikey': True,
            'txin_type': 'p2pkh',
            'compressed': False,  # this is actually ambiguous... issue #2748
            'addr_encoding': 'base58',
            'scripthash': '5b07ddfde826f5125ee823900749103cea37808038ecead5505a766a07c34445'},
    )

    @needs_test_with_all_ecc_implementations
    def test_public_key_from_private_key(self):
        for priv_details in self.priv_pub_addr:
            txin_type, privkey, compressed = deserialize_privkey(priv_details['priv'])
            result = ecc.ECPrivkey(privkey).get_public_key_hex(compressed=compressed)
            self.assertEqual(priv_details['pub'], result)
            self.assertEqual(priv_details['txin_type'], txin_type)
            self.assertEqual(priv_details['compressed'], compressed)

    @needs_test_with_all_ecc_implementations
    def test_address_from_private_key(self):
        for priv_details in self.priv_pub_addr:
            addr2 = address_from_private_key(priv_details['priv'])
            self.assertEqual(priv_details['address'], addr2)

    @needs_test_with_all_ecc_implementations
    def test_is_valid_address(self):
        for priv_details in self.priv_pub_addr:
            addr = priv_details['address']
            self.assertFalse(is_address(priv_details['priv']))
            self.assertFalse(is_address(priv_details['pub']))
            self.assertTrue(is_address(addr))

            is_enc_b58 = priv_details['addr_encoding'] == 'base58'
            self.assertEqual(is_enc_b58, is_b58_address(addr))

            is_enc_bech32 = priv_details['addr_encoding'] == 'bech32'
            self.assertEqual(is_enc_bech32, is_segwit_address(addr))

        self.assertFalse(is_address("not an address"))

    def test_is_address_bad_checksums(self):
        self.assertTrue(is_address('1819s5TxxbBtuRPr3qYskMVC8sb1pqapWx'))
        self.assertFalse(is_address('1819s5TxxbBtuRPr3qYskMVC8sb1pqapWw'))

        self.assertTrue(is_address('3LrjLVnngqnaJeo3BQwMBg34iqYsjZjQUe'))
        self.assertFalse(is_address('3LrjLVnngqnaJeo3BQwMBg34iqYsjZjQUd'))

        self.assertTrue(is_address('bc1qxq64lrwt02hm7tu25lr3hm9tgzh58snfe67yt6'))
        self.assertFalse(is_address('bc1qxq64lrwt02hm7tu25lr3hm9tgzh58snfe67yt5'))

    @needs_test_with_all_ecc_implementations
    def test_is_private_key(self):
        for priv_details in self.priv_pub_addr:
            self.assertTrue(is_private_key(priv_details['priv']))
            self.assertTrue(is_private_key(priv_details['exported_privkey']))
            self.assertFalse(is_private_key(priv_details['pub']))
            self.assertFalse(is_private_key(priv_details['address']))
        self.assertFalse(is_private_key("not a privkey"))

    @needs_test_with_all_ecc_implementations
    def test_serialize_privkey(self):
        for priv_details in self.priv_pub_addr:
            txin_type, privkey, compressed = deserialize_privkey(priv_details['priv'])
            priv2 = serialize_privkey(privkey, compressed, txin_type)
            self.assertEqual(priv_details['exported_privkey'], priv2)

    @needs_test_with_all_ecc_implementations
    def test_address_to_scripthash(self):
        for priv_details in self.priv_pub_addr:
            sh = address_to_scripthash(priv_details['address'])
            self.assertEqual(priv_details['scripthash'], sh)

    @needs_test_with_all_ecc_implementations
    def test_is_minikey(self):
        for priv_details in self.priv_pub_addr:
            minikey = priv_details['minikey']
            priv = priv_details['priv']
            self.assertEqual(minikey, is_minikey(priv))

    @needs_test_with_all_ecc_implementations
    def test_is_compressed_privkey(self):
        for priv_details in self.priv_pub_addr:
            self.assertEqual(priv_details['compressed'],
                             is_compressed_privkey(priv_details['priv']))

    @needs_test_with_all_ecc_implementations
    def test_segwit_uncompressed_pubkey(self):
        with self.assertRaises(BitcoinException):
            is_private_key("p2wpkh-p2sh:5JKXxT3wAZHcybJ9YNkuHur9vou6uuAnorBV9A8vVxGNFH5wvTW",
                           raise_on_error=True)

    @needs_test_with_all_ecc_implementations
    def test_wif_with_invalid_magic_byte_for_compressed_pubkey(self):
        with self.assertRaises(BitcoinException):
            is_private_key("KwFAa6AumokBD2dVqQLPou42jHiVsvThY1n25HJ8Ji8REf1wxAQb",
                           raise_on_error=True)


class TestBaseEncode(ElectrumTestCase):

    def test_base43(self):
        tx_hex = "020000000001021cd0e96f9ca202e017ca3465e3c13373c0df3a4cdd91c1fd02ea42a1a65d2a410000000000fdffffff757da7cf8322e5063785e2d8ada74702d2648fa2add2d533ba83c52eb110df690200000000fdffffff02d07e010000000000160014b544c86eaf95e3bb3b6d2cabb12ab40fc59cad9ca086010000000000232102ce0d066fbfcf150a5a1bbc4f312cd2eb080e8d8a47e5f2ce1a63b23215e54fb5ac02483045022100a9856bf10a950810abceeabc9a86e6ba533e130686e3d7863971b9377e7c658a0220288a69ef2b958a7c2ecfa376841d4a13817ed24fa9a0e0a6b9cb48e6439794c701210324e291735f83ff8de47301b12034950b80fa4724926a34d67e413d8ff8817c53024830450221008f885978f7af746679200ed55fe2e86c1303620824721f95cc41eb7965a3dfcf02207872082ac4a3c433d41a203e6d685a459e70e551904904711626ac899238c20a0121023d4c9deae1aacf3f822dd97a28deaec7d4e4ff97be746d124a63d20e582f5b290a971600"
        tx_bytes = bfh(tx_hex)
        tx_base43 = base_encode(tx_bytes, base=43)
        self.assertEqual("3E2DH7.J3PKVZJ3RCOXQVS3Y./6-WE.75DDU0K58-0N1FRL565N8ZH-DG1Z.1IGWTE5HK8F7PWH5P8+V3XGZZ6GQBPHNDE+RD8CAQVV1/6PQEMJIZTGPMIJ93B8P$QX+Y2R:TGT9QW8S89U4N2.+FUT8VG+34USI/N/JJ3CE*KLSW:REE8T5Y*9:U6515JIUR$6TODLYHSDE3B5DAF:5TF7V*VAL3G40WBOM0DO2+CFKTTM$G-SO:8U0EW:M8V:4*R9ZDX$B1IRBP9PLMDK8H801PNTFB4$HL1+/U3F61P$4N:UAO88:N5D+J:HI4YR8IM:3A7K1YZ9VMRC/47$6GGW5JEL1N690TDQ4XW+TWHD:V.1.630QK*JN/.EITVU80YS3.8LWKO:2STLWZAVHUXFHQ..NZ0:.J/FTZM.KYDXIE1VBY7/:PHZMQ$.JZQ2.XT32440X/HM+UY/7QP4I+HTD9.DUSY-8R6HDR-B8/PF2NP7I2-MRW9VPW3U9.S0LQ.*221F8KVMD5ANJXZJ8WV4UFZ4R.$-NXVE+-FAL:WFERGU+WHJTHAP",
                         tx_base43)
        self.assertEqual(tx_bytes,
                         base_decode(tx_base43, base=43))

    def test_base58(self):
        data_hex = '0cd394bef396200774544c58a5be0189f3ceb6a41c8da023b099ce547dd4d8071ed6ed647259fba8c26382edbf5165dfd2404e7a8885d88437db16947a116e451a5d1325e3fd075f9d370120d2ab537af69f32e74fc0ba53aaaa637752964b3ac95cfea7'
        data_bytes = bfh(data_hex)
        data_base58 = base_encode(data_bytes, base=58)
        self.assertEqual("VuvZ2K5UEcXCVcogny7NH4Evd9UfeYipsTdWuU4jLDhyaESijKtrGWZTFzVZJPjaoC9jFBs3SFtarhDhQhAxkXosUD8PmUb5UXW1tafcoPiCp8jHy7Fe2CUPXAbYuMvAyrkocbe6",
                         data_base58)
        self.assertEqual(data_bytes,
                         base_decode(data_base58, base=58))

    def test_base58check(self):
        data_hex = '0cd394bef396200774544c58a5be0189f3ceb6a41c8da023b099ce547dd4d8071ed6ed647259fba8c26382edbf5165dfd2404e7a8885d88437db16947a116e451a5d1325e3fd075f9d370120d2ab537af69f32e74fc0ba53aaaa637752964b3ac95cfea7'
        data_bytes = bfh(data_hex)
        data_base58check = EncodeBase58Check(data_bytes)
        self.assertEqual("4GCCJsjHqFbHxWbFBvRg35cSeNLHKeNqkXqFHW87zRmz6iP1dJU9Tk2KHZkoKj45jzVsSV4ZbQ8GpPwko6V3Z7cRfux3zJhUw7TZB6Kpa8Vdya8cMuUtL5Ry3CLtMetaY42u52X7Ey6MAH",
                         data_base58check)
        self.assertEqual(data_bytes,
                         DecodeBase58Check(data_base58check))<|MERGE_RESOLUTION|>--- conflicted
+++ resolved
@@ -175,13 +175,8 @@
         sig1_b64 = base64.b64encode(sig1)
         sig2_b64 = base64.b64encode(sig2)
 
-<<<<<<< HEAD
         self.assertEqual(sig1_b64, b'IFOdxRPvXomCUEyenrIOAk4OA+xvfe9wYboCNOayTce7fBiuB5AGFGXG+qVFWKzTLezyoauyAboqsVRAtLcD01w=')
         self.assertEqual(sig2_b64, b'H16eV2is7D7pMs9OXgWkAp+9eJJQk9NcyQPB/A6YP/nLefiNRWwYQOtYMJ69WF+fDXszN/ry3ozLNUHL6nk0ouI=')
-=======
-        self.assertEqual(sig1_b64, b'Hzsu0U/THAsPz/MSuXGBKSULz2dTfmrg1NsAhFp+wH5aKfmX4Db7ExLGa7FGn0m6Mf43KsbEOWpvUUUBTM3Uusw=')
-        self.assertEqual(sig2_b64, b'HBQdYfv7kOrxmRewLJnG7sV6KlU71O04hUnE4tai97p7Pg+D+yKaWXsdGgHTrKw90caQMo/D6b//qX50ge9P9iI=')
->>>>>>> 308517d4
 
         self.assertTrue(ecc.verify_message_with_address(addr1, sig1, msg1))
         self.assertTrue(ecc.verify_message_with_address(addr2, sig2, msg2))
@@ -717,14 +712,14 @@
         self.assertFalse(is_address("not an address"))
 
     def test_is_address_bad_checksums(self):
-        self.assertTrue(is_address('1819s5TxxbBtuRPr3qYskMVC8sb1pqapWx'))
-        self.assertFalse(is_address('1819s5TxxbBtuRPr3qYskMVC8sb1pqapWw'))
-
-        self.assertTrue(is_address('3LrjLVnngqnaJeo3BQwMBg34iqYsjZjQUe'))
-        self.assertFalse(is_address('3LrjLVnngqnaJeo3BQwMBg34iqYsjZjQUd'))
-
-        self.assertTrue(is_address('bc1qxq64lrwt02hm7tu25lr3hm9tgzh58snfe67yt6'))
-        self.assertFalse(is_address('bc1qxq64lrwt02hm7tu25lr3hm9tgzh58snfe67yt5'))
+        self.assertTrue(is_address('VHfNngL8fDdE9m9umCsBh8YGCBd3YKBfm1'))
+        self.assertFalse(is_address('VHfNngL8fDdE9m9umCsBh8YGCBd3YKBfm0'))
+
+        self.assertTrue(is_address('MT4sePCkdxe17A4wHHvh1KHU3Y9KjZbpsQ'))
+        self.assertFalse(is_address('MT4sePCkdxe17A4wHHvh1KHU3Y9KjZbpsP'))
+
+        self.assertTrue(is_address('vips1qxq64lrwt02hm7tu25lr3hm9tgzh58snf7cllvl'))
+        self.assertFalse(is_address('vips1qxq64lrwt02hm7tu25lr3hm9tgzh58snf7cllvk'))
 
     @needs_test_with_all_ecc_implementations
     def test_is_private_key(self):
