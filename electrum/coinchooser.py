#!/usr/bin/env python
#
# Electrum - lightweight Bitcoin client
# Copyright (C) 2015 kyuupichan@gmail
#
# Permission is hereby granted, free of charge, to any person
# obtaining a copy of this software and associated documentation files
# (the "Software"), to deal in the Software without restriction,
# including without limitation the rights to use, copy, modify, merge,
# publish, distribute, sublicense, and/or sell copies of the Software,
# and to permit persons to whom the Software is furnished to do so,
# subject to the following conditions:
#
# The above copyright notice and this permission notice shall be
# included in all copies or substantial portions of the Software.
#
# THE SOFTWARE IS PROVIDED "AS IS", WITHOUT WARRANTY OF ANY KIND,
# EXPRESS OR IMPLIED, INCLUDING BUT NOT LIMITED TO THE WARRANTIES OF
# MERCHANTABILITY, FITNESS FOR A PARTICULAR PURPOSE AND
# NONINFRINGEMENT. IN NO EVENT SHALL THE AUTHORS OR COPYRIGHT HOLDERS
# BE LIABLE FOR ANY CLAIM, DAMAGES OR OTHER LIABILITY, WHETHER IN AN
# ACTION OF CONTRACT, TORT OR OTHERWISE, ARISING FROM, OUT OF OR IN
# CONNECTION WITH THE SOFTWARE OR THE USE OR OTHER DEALINGS IN THE
# SOFTWARE.
from collections import defaultdict
from math import floor, log10
from typing import NamedTuple, List, Callable, Sequence, Union, Dict, Tuple
from decimal import Decimal

<<<<<<< HEAD
from .bitcoin import sha256, COIN, TYPE_ADDRESS, is_address
from .i18n import _
from .transaction import Transaction, TxOutput
=======
from .bitcoin import sha256, COIN, is_address
from .transaction import Transaction, TxOutput, PartialTransaction, PartialTxInput, PartialTxOutput
>>>>>>> 4057140e
from .util import NotEnoughFunds
from .logging import Logger


# A simple deterministic PRNG.  Used to deterministically shuffle a
# set of coins - the same set of coins should produce the same output.
# Although choosing UTXOs "randomly" we want it to be deterministic,
# so if sending twice from the same UTXO set we choose the same UTXOs
# to spend.  This prevents attacks on users by malicious or stale
# servers.
class PRNG:
    def __init__(self, seed):
        self.sha = sha256(seed)
        self.pool = bytearray()

    def get_bytes(self, n):
        while len(self.pool) < n:
            self.pool.extend(self.sha)
            self.sha = sha256(self.sha)
        result, self.pool = self.pool[:n], self.pool[n:]
        return result

    def randint(self, start, end):
        # Returns random integer in [start, end)
        n = end - start
        r = 0
        p = 1
        while p < n:
            r = self.get_bytes(1)[0] + (r << 8)
            p = p << 8
        return start + (r % n)

    def choice(self, seq):
        return seq[self.randint(0, len(seq))]

    def shuffle(self, x):
        for i in reversed(range(1, len(x))):
            # pick an element in x[:i+1] with which to exchange x[i]
            j = self.randint(0, i+1)
            x[i], x[j] = x[j], x[i]


class Bucket(NamedTuple):
    desc: str
    weight: int                   # as in BIP-141
    value: int                    # in satoshis
    effective_value: int          # estimate of value left after subtracting fees. in satoshis
    coins: List[PartialTxInput]   # UTXOs
    min_height: int               # min block height where a coin was confirmed
    witness: bool                 # whether any coin uses segwit


class ScoredCandidate(NamedTuple):
    penalty: float
    tx: PartialTransaction
    buckets: List[Bucket]


def strip_unneeded(bkts: List[Bucket], sufficient_funds) -> List[Bucket]:
    '''Remove buckets that are unnecessary in achieving the spend amount'''
    if sufficient_funds([], bucket_value_sum=0):
        # none of the buckets are needed
        return []
    bkts = sorted(bkts, key=lambda bkt: bkt.value, reverse=True)
    bucket_value_sum = 0
    for i in range(len(bkts)):
        bucket_value_sum += (bkts[i]).value
        if sufficient_funds(bkts[:i+1], bucket_value_sum=bucket_value_sum):
            return bkts[:i+1]
    raise Exception("keeping all buckets is still not enough")


class CoinChooserBase(Logger):

    enable_output_value_rounding = False

    def __init__(self):
        Logger.__init__(self)

    def keys(self, coins: Sequence[PartialTxInput]) -> Sequence[str]:
        raise NotImplementedError

    def bucketize_coins(self, coins: Sequence[PartialTxInput], *, fee_estimator_vb):
        keys = self.keys(coins)
        buckets = defaultdict(list)  # type: Dict[str, List[PartialTxInput]]
        for key, coin in zip(keys, coins):
            buckets[key].append(coin)
        # fee_estimator returns fee to be paid, for given vbytes.
        # guess whether it is just returning a constant as follows.
        constant_fee = fee_estimator_vb(2000) == fee_estimator_vb(200)

        def make_Bucket(desc: str, coins: List[PartialTxInput]):
            witness = any(Transaction.is_segwit_input(coin, guess_for_address=True) for coin in coins)
            # note that we're guessing whether the tx uses segwit based
            # on this single bucket
            weight = sum(Transaction.estimated_input_weight(coin, witness)
                         for coin in coins)
            value = sum(coin.value_sats() for coin in coins)
            min_height = min(coin.block_height for coin in coins)
            assert min_height is not None
            # the fee estimator is typically either a constant or a linear function,
            # so the "function:" effective_value(bucket) will be homomorphic for addition
            # i.e. effective_value(b1) + effective_value(b2) = effective_value(b1 + b2)
            if constant_fee:
                effective_value = value
            else:
                # when converting from weight to vBytes, instead of rounding up,
                # keep fractional part, to avoid overestimating fee
                fee = fee_estimator_vb(Decimal(weight) / 4)
                effective_value = value - fee
            return Bucket(desc=desc,
                          weight=weight,
                          value=value,
                          effective_value=effective_value,
                          coins=coins,
                          min_height=min_height,
                          witness=witness)

        return list(map(make_Bucket, buckets.keys(), buckets.values()))

    def penalty_func(self, base_tx, *,
                     tx_from_buckets: Callable[[List[Bucket]], Tuple[PartialTransaction, List[PartialTxOutput]]]) \
            -> Callable[[List[Bucket]], ScoredCandidate]:
        raise NotImplementedError

    def _change_amounts(self, tx: PartialTransaction, count: int, fee_estimator_numchange) -> List[int]:
        # Break change up if bigger than max_change
        output_amounts = [o.value for o in tx.outputs()]
        # Don't split change of less than 0.02 BTC
        max_change = max(max(output_amounts) * 1.25, 0.02 * COIN)

        # Use N change outputs
        for n in range(1, count + 1):
            # How much is left if we add this many change outputs?
            change_amount = max(0, tx.get_fee() - fee_estimator_numchange(n))
            if change_amount // n <= max_change:
                break

        # Get a handle on the precision of the output amounts; round our
        # change to look similar
        def trailing_zeroes(val):
            s = str(val)
            return len(s) - len(s.rstrip('0'))

        zeroes = [trailing_zeroes(i) for i in output_amounts]
        min_zeroes = min(zeroes)
        max_zeroes = max(zeroes)

        if n > 1:
            zeroes = range(max(0, min_zeroes - 1), (max_zeroes + 1) + 1)
        else:
            # if there is only one change output, this will ensure that we aim
            # to have one that is exactly as precise as the most precise output
            zeroes = [min_zeroes]

        # Calculate change; randomize it a bit if using more than 1 output
        remaining = change_amount
        amounts = []
        while n > 1:
            average = remaining / n
            amount = self.p.randint(int(average * 0.7), int(average * 1.3))
            precision = min(self.p.choice(zeroes), int(floor(log10(amount))))
            amount = int(round(amount, -precision))
            amounts.append(amount)
            remaining -= amount
            n -= 1

        # Last change output.  Round down to maximum precision but lose
        # no more than 10**max_dp_to_round_for_privacy
        # e.g. a max of 2 decimal places means losing 100 satoshis to fees
        max_dp_to_round_for_privacy = 2 if self.enable_output_value_rounding else 0
        N = int(pow(10, min(max_dp_to_round_for_privacy, zeroes[0])))
        amount = (remaining // N) * N
        amounts.append(amount)

        assert sum(amounts) <= change_amount

        return amounts

    def _change_outputs(self, tx: PartialTransaction, change_addrs, fee_estimator_numchange,
                        dust_threshold) -> List[PartialTxOutput]:
        amounts = self._change_amounts(tx, len(change_addrs), fee_estimator_numchange)
        assert min(amounts) >= 0
        assert len(change_addrs) >= len(amounts)
        assert all([isinstance(amt, int) for amt in amounts])
        # If change is above dust threshold after accounting for the
        # size of the change output, add it to the transaction.
        amounts = [amount for amount in amounts if amount >= dust_threshold]
        change = [PartialTxOutput.from_address_and_value(addr, amount)
                  for addr, amount in zip(change_addrs, amounts)]
        return change

    def _construct_tx_from_selected_buckets(self, *, buckets: Sequence[Bucket],
                                            base_tx: PartialTransaction, change_addrs,
                                            fee_estimator_w, dust_threshold,
                                            base_weight) -> Tuple[PartialTransaction, List[PartialTxOutput]]:
        # make a copy of base_tx so it won't get mutated
        tx = PartialTransaction.from_io(base_tx.inputs()[:], base_tx.outputs()[:])

        tx.add_inputs([coin for b in buckets for coin in b.coins])
        tx_weight = self._get_tx_weight(buckets, base_weight=base_weight)

        # change is sent back to sending address unless specified
        if not change_addrs:
            change_addrs = [tx.inputs()[0].address]
            # note: this is not necessarily the final "first input address"
            # because the inputs had not been sorted at this point
            assert is_address(change_addrs[0])

        # This takes a count of change outputs and returns a tx fee
        output_weight = 4 * Transaction.estimated_output_size(change_addrs[0])
        fee_estimator_numchange = lambda count: fee_estimator_w(tx_weight + count * output_weight)
        change = self._change_outputs(tx, change_addrs, fee_estimator_numchange, dust_threshold)
        tx.add_outputs(change)

        return tx, change

    def _get_tx_weight(self, buckets: Sequence[Bucket], *, base_weight: int) -> int:
        """Given a collection of buckets, return the total weight of the
        resulting transaction.
        base_weight is the weight of the tx that includes the fixed (non-change)
        outputs and potentially some fixed inputs. Note that the change outputs
        at this point are not yet known so they are NOT accounted for.
        """
        total_weight = base_weight + sum(bucket.weight for bucket in buckets)
        is_segwit_tx = any(bucket.witness for bucket in buckets)
        if is_segwit_tx:
            total_weight += 2  # marker and flag
            # non-segwit inputs were previously assumed to have
            # a witness of '' instead of '00' (hex)
            # note that mixed legacy/segwit buckets are already ok
            num_legacy_inputs = sum((not bucket.witness) * len(bucket.coins)
                                    for bucket in buckets)
            total_weight += num_legacy_inputs

        return total_weight

<<<<<<< HEAD
    def make_tx(self, coins, inputs, outputs, change_addrs, fee_estimator_vb,
                dust_threshold, sender=None):
=======
    def make_tx(self, *, coins: Sequence[PartialTxInput], inputs: List[PartialTxInput],
                outputs: List[PartialTxOutput], change_addrs: Sequence[str],
                fee_estimator_vb: Callable, dust_threshold: int) -> PartialTransaction:
>>>>>>> 4057140e
        """Select unspent coins to spend to pay outputs.  If the change is
        greater than dust_threshold (after adding the change output to
        the transaction) it is kept, otherwise none is sent and it is
        added to the transaction fee.

        `inputs` and `outputs` are guaranteed to be a subset of the
        inputs and outputs of the resulting transaction.
        `coins` are further UTXOs we can choose from.

        Note: fee_estimator_vb expects virtual bytes
        """
        assert outputs, 'tx outputs cannot be empty'

        # Deterministic randomness from coins
        utxos = [c.prevout.serialize_to_network() for c in coins]
        self.p = PRNG(b''.join(sorted(utxos)))

        # Copy the outputs so when adding change we don't modify "outputs"
        base_tx = PartialTransaction.from_io(inputs[:], outputs[:])
        input_value = base_tx.input_value()

        # Weight of the transaction with no inputs and no change
        # Note: this will use legacy tx serialization as the need for "segwit"
        # would be detected from inputs. The only side effect should be that the
        # marker and flag are excluded, which is compensated in get_tx_weight()
        # FIXME calculation will be off by this (2 wu) in case of RBF batching
        base_weight = base_tx.estimated_weight()
        spent_amount = base_tx.output_value()

        def fee_estimator_w(weight):
            return fee_estimator_vb(Transaction.virtual_size_from_weight(weight))

        def sufficient_funds(buckets, *, bucket_value_sum):
            '''Given a list of buckets, return True if it has enough
            value to pay for the transaction'''
            # assert bucket_value_sum == sum(bucket.value for bucket in buckets)  # expensive!
            total_input = input_value + bucket_value_sum
            if total_input < spent_amount:  # shortcut for performance
                return False
            # note re performance: so far this was constant time
            # what follows is linear in len(buckets)
            total_weight = self._get_tx_weight(buckets, base_weight=base_weight)
            return total_input >= spent_amount + fee_estimator_w(total_weight)

        def tx_from_buckets(buckets):
            return self._construct_tx_from_selected_buckets(buckets=buckets,
                                                            base_tx=base_tx,
                                                            change_addrs=change_addrs,
                                                            fee_estimator_w=fee_estimator_w,
                                                            dust_threshold=dust_threshold,
                                                            base_weight=base_weight)

        # Collect the coins into buckets
        all_buckets = self.bucketize_coins(coins, fee_estimator_vb=fee_estimator_vb)
        # Filter some buckets out. Only keep those that have positive effective value.
        # Note that this filtering is intentionally done on the bucket level
        # instead of per-coin, as each bucket should be either fully spent or not at all.
        # (e.g. CoinChooserPrivacy ensures that same-address coins go into one bucket)
        all_buckets = list(filter(lambda b: b.effective_value > 0, all_buckets))
        # Choose a subset of the buckets
        scored_candidate = self.choose_buckets(all_buckets, sufficient_funds,
                                               self.penalty_func(base_tx, tx_from_buckets=tx_from_buckets))
        tx = scored_candidate.tx

        self.logger.info(f"using {len(tx.inputs())} inputs")
        self.logger.info(f"using buckets: {[bucket.desc for bucket in scored_candidate.buckets]}")

        return tx

<<<<<<< HEAD
    def choose_buckets(self, buckets, sufficient_funds,
                       penalty_func: Callable[[List[Bucket]], ScoredCandidate], sender=None) -> ScoredCandidate:
=======
    def choose_buckets(self, buckets: List[Bucket],
                       sufficient_funds: Callable,
                       penalty_func: Callable[[List[Bucket]], ScoredCandidate]) -> ScoredCandidate:
>>>>>>> 4057140e
        raise NotImplemented('To be subclassed')


class CoinChooserRandom(CoinChooserBase):

    def bucket_candidates_any(self, buckets: List[Bucket], sufficient_funds) -> List[List[Bucket]]:
        '''Returns a list of bucket sets.'''
        if not buckets:
            if sufficient_funds([], bucket_value_sum=0):
                return [[]]
            else:
                raise NotEnoughFunds()

        candidates = set()

        # Add all singletons
        for n, bucket in enumerate(buckets):
            if sufficient_funds([bucket], bucket_value_sum=bucket.value):
                candidates.add((n, ))

        # And now some random ones
        attempts = min(100, (len(buckets) - 1) * 10 + 1)
        permutation = list(range(len(buckets)))
        for i in range(attempts):
            # Get a random permutation of the buckets, and
            # incrementally combine buckets until sufficient
            self.p.shuffle(permutation)
            bkts = []
            bucket_value_sum = 0
            for count, index in enumerate(permutation):
                bucket = buckets[index]
                bkts.append(bucket)
                bucket_value_sum += bucket.value
                if sufficient_funds(bkts, bucket_value_sum=bucket_value_sum):
                    candidates.add(tuple(sorted(permutation[:count + 1])))
                    break
            else:
                # note: this assumes that the effective value of any bkt is >= 0
                raise NotEnoughFunds()

        candidates = [[buckets[n] for n in c] for c in candidates]
        return [strip_unneeded(c, sufficient_funds) for c in candidates]

    def bucket_candidates_prefer_confirmed(self, buckets: List[Bucket],
                                           sufficient_funds) -> List[List[Bucket]]:
        """Returns a list of bucket sets preferring confirmed coins.

        Any bucket can be:
        1. "confirmed" if it only contains confirmed coins; else
        2. "unconfirmed" if it does not contain coins with unconfirmed parents
        3. other: e.g. "unconfirmed parent" or "local"

        This method tries to only use buckets of type 1, and if the coins there
        are not enough, tries to use the next type but while also selecting
        all buckets of all previous types.
        """
        conf_buckets = [bkt for bkt in buckets if bkt.min_height > 0]
        unconf_buckets = [bkt for bkt in buckets if bkt.min_height == 0]
        other_buckets = [bkt for bkt in buckets if bkt.min_height < 0]

        bucket_sets = [conf_buckets, unconf_buckets, other_buckets]
        already_selected_buckets = []
        already_selected_buckets_value_sum = 0

        for bkts_choose_from in bucket_sets:
            try:
                def sfunds(bkts, *, bucket_value_sum):
                    bucket_value_sum += already_selected_buckets_value_sum
                    return sufficient_funds(already_selected_buckets + bkts,
                                            bucket_value_sum=bucket_value_sum)

                candidates = self.bucket_candidates_any(bkts_choose_from, sfunds)
                break
            except NotEnoughFunds:
                already_selected_buckets += bkts_choose_from
                already_selected_buckets_value_sum += sum(bucket.value for bucket in bkts_choose_from)
        else:
            raise NotEnoughFunds()

        candidates = [(already_selected_buckets + c) for c in candidates]
        return [strip_unneeded(c, sufficient_funds) for c in candidates]

    def choose_buckets(self, buckets, sufficient_funds, penalty_func, sender=None):
        candidates = self.bucket_candidates_prefer_confirmed(buckets, sufficient_funds)
        scored_candidates = [penalty_func(cand) for cand in candidates]
        winner = min(scored_candidates, key=lambda x: x.penalty)
        self.logger.info(f"Total number of buckets: {len(buckets)}")
        self.logger.info(f"Num candidates considered: {len(candidates)}. "
                         f"Winning penalty: {winner.penalty}")
        return winner


class CoinChooserPrivacy(CoinChooserRandom):
    """Attempts to better preserve user privacy.
    First, if any coin is spent from a user address, all coins are.
    Compared to spending from other addresses to make up an amount, this reduces
    information leakage about sender holdings.  It also helps to
    reduce blockchain UTXO bloat, and reduce future privacy loss that
    would come from reusing that address' remaining UTXOs.
    Second, it penalizes change that is quite different to the sent amount.
    Third, it penalizes change that is too big.
    """

    def keys(self, coins):
        return [coin.scriptpubkey.hex() for coin in coins]

    def penalty_func(self, base_tx, *, tx_from_buckets):
        min_change = min(o.value for o in base_tx.outputs()) * 0.75
        max_change = max(o.value for o in base_tx.outputs()) * 1.33

        def penalty(buckets: List[Bucket]) -> ScoredCandidate:
            # Penalize using many buckets (~inputs)
            badness = len(buckets) - 1
            tx, change_outputs = tx_from_buckets(buckets)
            change = sum(o.value for o in change_outputs)
            # Penalize change not roughly in output range
            if change == 0:
                pass  # no change is great!
            elif change < min_change:
                badness += (min_change - change) / (min_change + 10000)
                # Penalize really small change; under 1 mBTC ~= using 1 more input
                if change < COIN / 1000:
                    badness += 1
            elif change > max_change:
                badness += (change - max_change) / (max_change + 10000)
                # Penalize large change; 5 BTC excess ~= using 1 more input
                badness += change / (COIN * 5)
            return ScoredCandidate(badness, tx, buckets)

        return penalty


class CoinChooserVIPSTARCOIN(CoinChooserPrivacy):

    def make_tx(self, coins, inputs: list, outputs, change_addrs, fee_estimator_vb,
                dust_threshold, sender=None):
        if sender is not None:
            found = False
            for coin in coins:
                if coin.get('address', '') == sender:
                    inputs.insert(0, coin)
                    found = True
                    break
            if not found:
                raise Exception(_('Sender address has no UTXO, you must to send 0.2 VIPS or more to Sender address.'))
        return super().make_tx(coins, inputs, outputs, change_addrs, fee_estimator_vb, dust_threshold, sender)


COIN_CHOOSERS = {
    'Privacy': CoinChooserPrivacy,
}

def get_name(config):
    kind = config.get('coin_chooser')
    if not kind in COIN_CHOOSERS:
        kind = 'Privacy'
    return kind

def get_coin_chooser(config):
    klass = COIN_CHOOSERS[get_name(config)]
    coinchooser = klass()
    coinchooser.enable_output_value_rounding = config.get('coin_chooser_output_rounding', False)
    return coinchooser<|MERGE_RESOLUTION|>--- conflicted
+++ resolved
@@ -27,14 +27,9 @@
 from typing import NamedTuple, List, Callable, Sequence, Union, Dict, Tuple
 from decimal import Decimal
 
-<<<<<<< HEAD
-from .bitcoin import sha256, COIN, TYPE_ADDRESS, is_address
+from .bitcoin import sha256, COIN, is_address
 from .i18n import _
-from .transaction import Transaction, TxOutput
-=======
-from .bitcoin import sha256, COIN, is_address
 from .transaction import Transaction, TxOutput, PartialTransaction, PartialTxInput, PartialTxOutput
->>>>>>> 4057140e
 from .util import NotEnoughFunds
 from .logging import Logger
 
@@ -272,14 +267,9 @@
 
         return total_weight
 
-<<<<<<< HEAD
-    def make_tx(self, coins, inputs, outputs, change_addrs, fee_estimator_vb,
-                dust_threshold, sender=None):
-=======
     def make_tx(self, *, coins: Sequence[PartialTxInput], inputs: List[PartialTxInput],
                 outputs: List[PartialTxOutput], change_addrs: Sequence[str],
-                fee_estimator_vb: Callable, dust_threshold: int) -> PartialTransaction:
->>>>>>> 4057140e
+                fee_estimator_vb: Callable, dust_threshold: int, sender=None) -> PartialTransaction:
         """Select unspent coins to spend to pay outputs.  If the change is
         greater than dust_threshold (after adding the change output to
         the transaction) it is kept, otherwise none is sent and it is
@@ -349,14 +339,10 @@
 
         return tx
 
-<<<<<<< HEAD
-    def choose_buckets(self, buckets, sufficient_funds,
-                       penalty_func: Callable[[List[Bucket]], ScoredCandidate], sender=None) -> ScoredCandidate:
-=======
     def choose_buckets(self, buckets: List[Bucket],
                        sufficient_funds: Callable,
-                       penalty_func: Callable[[List[Bucket]], ScoredCandidate]) -> ScoredCandidate:
->>>>>>> 4057140e
+                       penalty_func: Callable[[List[Bucket]], ScoredCandidate], sender=None) -> ScoredCandidate:
+
         raise NotImplemented('To be subclassed')
 
 
@@ -491,8 +477,9 @@
 
 class CoinChooserVIPSTARCOIN(CoinChooserPrivacy):
 
-    def make_tx(self, coins, inputs: list, outputs, change_addrs, fee_estimator_vb,
-                dust_threshold, sender=None):
+    def make_tx(self, *, coins: Sequence[PartialTxInput], inputs: List[PartialTxInput],
+                outputs: List[PartialTxOutput], change_addrs: Sequence[str],
+                fee_estimator_vb: Callable, dust_threshold: int, sender=None) -> PartialTransaction:
         if sender is not None:
             found = False
             for coin in coins:
