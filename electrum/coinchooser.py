#!/usr/bin/env python
#
# Electrum - lightweight Bitcoin client
# Copyright (C) 2015 kyuupichan@gmail
#
# Permission is hereby granted, free of charge, to any person
# obtaining a copy of this software and associated documentation files
# (the "Software"), to deal in the Software without restriction,
# including without limitation the rights to use, copy, modify, merge,
# publish, distribute, sublicense, and/or sell copies of the Software,
# and to permit persons to whom the Software is furnished to do so,
# subject to the following conditions:
#
# The above copyright notice and this permission notice shall be
# included in all copies or substantial portions of the Software.
#
# THE SOFTWARE IS PROVIDED "AS IS", WITHOUT WARRANTY OF ANY KIND,
# EXPRESS OR IMPLIED, INCLUDING BUT NOT LIMITED TO THE WARRANTIES OF
# MERCHANTABILITY, FITNESS FOR A PARTICULAR PURPOSE AND
# NONINFRINGEMENT. IN NO EVENT SHALL THE AUTHORS OR COPYRIGHT HOLDERS
# BE LIABLE FOR ANY CLAIM, DAMAGES OR OTHER LIABILITY, WHETHER IN AN
# ACTION OF CONTRACT, TORT OR OTHERWISE, ARISING FROM, OUT OF OR IN
# CONNECTION WITH THE SOFTWARE OR THE USE OR OTHER DEALINGS IN THE
# SOFTWARE.
from collections import defaultdict
from math import floor, log10
from typing import NamedTuple, List, Callable
from decimal import Decimal

from .bitcoin import sha256, COIN, TYPE_ADDRESS, is_address
from .transaction import Transaction, TxOutput
from .util import NotEnoughFunds
from .logging import Logger


# A simple deterministic PRNG.  Used to deterministically shuffle a
# set of coins - the same set of coins should produce the same output.
# Although choosing UTXOs "randomly" we want it to be deterministic,
# so if sending twice from the same UTXO set we choose the same UTXOs
# to spend.  This prevents attacks on users by malicious or stale
# servers.
class PRNG:
    def __init__(self, seed):
        self.sha = sha256(seed)
        self.pool = bytearray()

    def get_bytes(self, n):
        while len(self.pool) < n:
            self.pool.extend(self.sha)
            self.sha = sha256(self.sha)
        result, self.pool = self.pool[:n], self.pool[n:]
        return result

    def randint(self, start, end):
        # Returns random integer in [start, end)
        n = end - start
        r = 0
        p = 1
        while p < n:
            r = self.get_bytes(1)[0] + (r << 8)
            p = p << 8
        return start + (r % n)

    def choice(self, seq):
        return seq[self.randint(0, len(seq))]

    def shuffle(self, x):
        for i in reversed(range(1, len(x))):
            # pick an element in x[:i+1] with which to exchange x[i]
            j = self.randint(0, i+1)
            x[i], x[j] = x[j], x[i]


class Bucket(NamedTuple):
    desc: str
    weight: int         # as in BIP-141
    value: int          # in satoshis
    effective_value: int   # estimate of value left after subtracting fees. in satoshis
    coins: List[dict]   # UTXOs
    min_height: int     # min block height where a coin was confirmed
    witness: bool       # whether any coin uses segwit


<<<<<<< HEAD
def strip_unneeded(bkts, sufficient_funds, exception_addr=None) -> list:
    '''
    Remove buckets that are unnecessary in achieving the spend amount
    exception_addr is the address that cannot be removed
    '''
=======
class ScoredCandidate(NamedTuple):
    penalty: float
    tx: Transaction
    buckets: List[Bucket]


def strip_unneeded(bkts, sufficient_funds):
    '''Remove buckets that are unnecessary in achieving the spend amount'''
>>>>>>> 16f56ccb
    if sufficient_funds([], bucket_value_sum=0):
        # none of the buckets are needed
        return []
    bkts = sorted(bkts, key=lambda bkt: bkt.value, reverse=True)
    bucket_value_sum = 0

    # move the exception bucket to the top
    if exception_addr:
        for i in range(len(bkts)):
            if bkts[i].desc == exception_addr:
                exception_bucket = bkts[i]
                del bkts[i]
                bkts.insert(0, exception_bucket)
                break

    for i in range(len(bkts)):
        bucket_value_sum += (bkts[i]).value
        if sufficient_funds(bkts[:i+1], bucket_value_sum=bucket_value_sum):
            return bkts[:i+1]
    raise Exception("keeping all buckets is still not enough")

def strip_unneeded_utxo(bkts, sufficient_funds):
    '''Remove utxos that are unnecessary in achieving the spend amount'''
    assert len(bkts) == 1
    bucket = bkts[0]
    desc = bucket.desc
    coins = []

    for coin in bucket.coins:
        coins.append(coin)
        new_bucket = make_Bucket(desc, coins)
        if sufficient_funds([new_bucket], bucket_value_sum=new_bucket.value):
            return [new_bucket, ]
    return [bucket, ]


class CoinChooserBase(Logger):

    enable_output_value_rounding = False

    def __init__(self):
        Logger.__init__(self)

    def keys(self, coins):
        raise NotImplementedError

    def bucketize_coins(self, coins, *, fee_estimator_vb):
        keys = self.keys(coins)
        buckets = defaultdict(list)
        for key, coin in zip(keys, coins):
            buckets[key].append(coin)
        # fee_estimator returns fee to be paid, for given vbytes.
        # guess whether it is just returning a constant as follows.
        constant_fee = fee_estimator_vb(2000) == fee_estimator_vb(200)

        def make_Bucket(desc, coins):
            witness = any(Transaction.is_segwit_input(coin, guess_for_address=True) for coin in coins)
            # note that we're guessing whether the tx uses segwit based
            # on this single bucket
            weight = sum(Transaction.estimated_input_weight(coin, witness)
                         for coin in coins)
            value = sum(coin['value'] for coin in coins)
            min_height = min(coin['height'] for coin in coins)
            # the fee estimator is typically either a constant or a linear function,
            # so the "function:" effective_value(bucket) will be homomorphic for addition
            # i.e. effective_value(b1) + effective_value(b2) = effective_value(b1 + b2)
            if constant_fee:
                effective_value = value
            else:
                # when converting from weight to vBytes, instead of rounding up,
                # keep fractional part, to avoid overestimating fee
                fee = fee_estimator_vb(Decimal(weight) / 4)
                effective_value = value - fee
            return Bucket(desc=desc,
                          weight=weight,
                          value=value,
                          effective_value=effective_value,
                          coins=coins,
                          min_height=min_height,
                          witness=witness)

        return list(map(make_Bucket, buckets.keys(), buckets.values()))

    def penalty_func(self, base_tx, *, tx_from_buckets) -> Callable[[List[Bucket]], ScoredCandidate]:
        raise NotImplementedError

    def _change_amounts(self, tx, count, fee_estimator_numchange) -> List[int]:
        # Break change up if bigger than max_change
        output_amounts = [o.value for o in tx.outputs()]
        # Don't split change of less than 0.02 BTC
        max_change = max(max(output_amounts) * 1.25, 0.02 * COIN)

        # Use N change outputs
        for n in range(1, count + 1):
            # How much is left if we add this many change outputs?
            change_amount = max(0, tx.get_fee() - fee_estimator_numchange(n))
            if change_amount // n <= max_change:
                break

        # Get a handle on the precision of the output amounts; round our
        # change to look similar
        def trailing_zeroes(val):
            s = str(val)
            return len(s) - len(s.rstrip('0'))

        zeroes = [trailing_zeroes(i) for i in output_amounts]
        min_zeroes = min(zeroes)
        max_zeroes = max(zeroes)

        if n > 1:
            zeroes = range(max(0, min_zeroes - 1), (max_zeroes + 1) + 1)
        else:
            # if there is only one change output, this will ensure that we aim
            # to have one that is exactly as precise as the most precise output
            zeroes = [min_zeroes]

        # Calculate change; randomize it a bit if using more than 1 output
        remaining = change_amount
        amounts = []
        while n > 1:
            average = remaining / n
            amount = self.p.randint(int(average * 0.7), int(average * 1.3))
            precision = min(self.p.choice(zeroes), int(floor(log10(amount))))
            amount = int(round(amount, -precision))
            amounts.append(amount)
            remaining -= amount
            n -= 1

        # Last change output.  Round down to maximum precision but lose
        # no more than 10**max_dp_to_round_for_privacy
        # e.g. a max of 2 decimal places means losing 100 satoshis to fees
        max_dp_to_round_for_privacy = 2 if self.enable_output_value_rounding else 0
        N = int(pow(10, min(max_dp_to_round_for_privacy, zeroes[0])))
        amount = (remaining // N) * N
        amounts.append(amount)

        assert sum(amounts) <= change_amount

        return amounts

    def _change_outputs(self, tx, change_addrs, fee_estimator_numchange, dust_threshold):
        amounts = self._change_amounts(tx, len(change_addrs), fee_estimator_numchange)
        assert min(amounts) >= 0
        assert len(change_addrs) >= len(amounts)
        assert all([isinstance(amt, int) for amt in amounts])
        # If change is above dust threshold after accounting for the
        # size of the change output, add it to the transaction.
        amounts = [amount for amount in amounts if amount >= dust_threshold]
        change = [TxOutput(TYPE_ADDRESS, addr, amount)
                  for addr, amount in zip(change_addrs, amounts)]
        return change

<<<<<<< HEAD
    def make_tx(self, coins, inputs, outputs, change_addrs, fee_estimator,
                dust_threshold, sender=None):
=======
    def _construct_tx_from_selected_buckets(self, *, buckets, base_tx, change_addrs,
                                            fee_estimator_w, dust_threshold, base_weight):
        # make a copy of base_tx so it won't get mutated
        tx = Transaction.from_io(base_tx.inputs()[:], base_tx.outputs()[:])

        tx.add_inputs([coin for b in buckets for coin in b.coins])
        tx_weight = self._get_tx_weight(buckets, base_weight=base_weight)

        # change is sent back to sending address unless specified
        if not change_addrs:
            change_addrs = [tx.inputs()[0]['address']]
            # note: this is not necessarily the final "first input address"
            # because the inputs had not been sorted at this point
            assert is_address(change_addrs[0])

        # This takes a count of change outputs and returns a tx fee
        output_weight = 4 * Transaction.estimated_output_size(change_addrs[0])
        fee_estimator_numchange = lambda count: fee_estimator_w(tx_weight + count * output_weight)
        change = self._change_outputs(tx, change_addrs, fee_estimator_numchange, dust_threshold)
        tx.add_outputs(change)

        return tx, change

    def _get_tx_weight(self, buckets, *, base_weight) -> int:
        """Given a collection of buckets, return the total weight of the
        resulting transaction.
        base_weight is the weight of the tx that includes the fixed (non-change)
        outputs and potentially some fixed inputs. Note that the change outputs
        at this point are not yet known so they are NOT accounted for.
        """
        total_weight = base_weight + sum(bucket.weight for bucket in buckets)
        is_segwit_tx = any(bucket.witness for bucket in buckets)
        if is_segwit_tx:
            total_weight += 2  # marker and flag
            # non-segwit inputs were previously assumed to have
            # a witness of '' instead of '00' (hex)
            # note that mixed legacy/segwit buckets are already ok
            num_legacy_inputs = sum((not bucket.witness) * len(bucket.coins)
                                    for bucket in buckets)
            total_weight += num_legacy_inputs

        return total_weight

    def make_tx(self, coins, inputs, outputs, change_addrs, fee_estimator_vb,
                dust_threshold):
>>>>>>> 16f56ccb
        """Select unspent coins to spend to pay outputs.  If the change is
        greater than dust_threshold (after adding the change output to
        the transaction) it is kept, otherwise none is sent and it is
        added to the transaction fee.

        `inputs` and `outputs` are guaranteed to be a subset of the
        inputs and outputs of the resulting transaction.
        `coins` are further UTXOs we can choose from.

        Note: fee_estimator_vb expects virtual bytes
        """

        # Deterministic randomness from coins
        utxos = [c['prevout_hash'] + str(c['prevout_n']) for c in coins]
        self.p = PRNG(''.join(sorted(utxos)))

        # Copy the outputs so when adding change we don't modify "outputs"
        base_tx = Transaction.from_io(inputs[:], outputs[:])
        input_value = base_tx.input_value()

        # Weight of the transaction with no inputs and no change
        # Note: this will use legacy tx serialization as the need for "segwit"
        # would be detected from inputs. The only side effect should be that the
        # marker and flag are excluded, which is compensated in get_tx_weight()
        # FIXME calculation will be off by this (2 wu) in case of RBF batching
        base_weight = base_tx.estimated_weight()
        spent_amount = base_tx.output_value()

        def fee_estimator_w(weight):
            return fee_estimator_vb(Transaction.virtual_size_from_weight(weight))

        def sufficient_funds(buckets, *, bucket_value_sum):
            '''Given a list of buckets, return True if it has enough
            value to pay for the transaction'''
            # assert bucket_value_sum == sum(bucket.value for bucket in buckets)  # expensive!
            total_input = input_value + bucket_value_sum
            if total_input < spent_amount:  # shortcut for performance
                return False
            # note re performance: so far this was constant time
            # what follows is linear in len(buckets)
            total_weight = self._get_tx_weight(buckets, base_weight=base_weight)
            return total_input >= spent_amount + fee_estimator_w(total_weight)

<<<<<<< HEAD
        # Collect the coins into buckets, choose a subset of the buckets
        buckets = self.bucketize_coins(coins)
        buckets = self.choose_buckets(buckets, sufficient_funds,
                                      self.penalty_func(tx), sender)

        tx.add_inputs([coin for b in buckets for coin in b.coins])
        tx_weight = get_tx_weight(buckets)

        # change is sent back to sending address unless specified
        if not change_addrs:
            change_addrs = [tx.inputs()[0]['address']]
            # note: this is not necessarily the final "first input address"
            # because the inputs had not been sorted at this point
            assert is_address(change_addrs[0])

        # This takes a count of change outputs and returns a tx fee
        output_weight = 4 * Transaction.estimated_output_size(change_addrs[0])
        fee = lambda count: fee_estimator_w(tx_weight + count * output_weight)
        change = self.change_outputs(tx, change_addrs, fee, dust_threshold)
        tx.add_outputs(change)
=======
        def tx_from_buckets(buckets):
            return self._construct_tx_from_selected_buckets(buckets=buckets,
                                                            base_tx=base_tx,
                                                            change_addrs=change_addrs,
                                                            fee_estimator_w=fee_estimator_w,
                                                            dust_threshold=dust_threshold,
                                                            base_weight=base_weight)

        # Collect the coins into buckets
        all_buckets = self.bucketize_coins(coins, fee_estimator_vb=fee_estimator_vb)
        # Filter some buckets out. Only keep those that have positive effective value.
        # Note that this filtering is intentionally done on the bucket level
        # instead of per-coin, as each bucket should be either fully spent or not at all.
        # (e.g. CoinChooserPrivacy ensures that same-address coins go into one bucket)
        all_buckets = list(filter(lambda b: b.effective_value > 0, all_buckets))
        # Choose a subset of the buckets
        scored_candidate = self.choose_buckets(all_buckets, sufficient_funds,
                                               self.penalty_func(base_tx, tx_from_buckets=tx_from_buckets))
        tx = scored_candidate.tx
>>>>>>> 16f56ccb

        self.logger.info(f"using {len(tx.inputs())} inputs")
        self.logger.info(f"using buckets: {[bucket.desc for bucket in scored_candidate.buckets]}")

        return tx

<<<<<<< HEAD
    def choose_buckets(self, buckets, sufficient_funds, penalty_func, sender=None):
=======
    def choose_buckets(self, buckets, sufficient_funds,
                       penalty_func: Callable[[List[Bucket]], ScoredCandidate]) -> ScoredCandidate:
>>>>>>> 16f56ccb
        raise NotImplemented('To be subclassed')


class CoinChooserRandom(CoinChooserBase):

    def keys(self, coins):
        return [coin['address'] for coin in coins]

    def bucket_candidates_any(self, buckets, sufficient_funds):
        '''Returns a list of bucket sets.'''
        if not buckets:
            raise NotEnoughFunds()

        candidates = set()

        # Add all singletons
        for n, bucket in enumerate(buckets):
            if sufficient_funds([bucket], bucket_value_sum=bucket.value):
                candidates.add((n, ))

        # And now some random ones
        attempts = min(100, (len(buckets) - 1) * 10 + 1)
        permutation = list(range(len(buckets)))
        for i in range(attempts):
            # Get a random permutation of the buckets, and
            # incrementally combine buckets until sufficient
            self.p.shuffle(permutation)
            bkts = []
            bucket_value_sum = 0
            for count, index in enumerate(permutation):
                bucket = buckets[index]
                bkts.append(bucket)
                bucket_value_sum += bucket.value
                if sufficient_funds(bkts, bucket_value_sum=bucket_value_sum):
                    candidates.add(tuple(sorted(permutation[:count + 1])))
                    break
            else:
                # note: this assumes that the effective value of any bkt is >= 0
                raise NotEnoughFunds()

        candidates = [[buckets[n] for n in c] for c in candidates]
        return [strip_unneeded(c, sufficient_funds) for c in candidates]

    def bucket_candidates_prefer_confirmed(self, buckets, sufficient_funds):
        """Returns a list of bucket sets preferring confirmed coins.

        Any bucket can be:
        1. "confirmed" if it only contains confirmed coins; else
        2. "unconfirmed" if it does not contain coins with unconfirmed parents
        3. other: e.g. "unconfirmed parent" or "local"

        This method tries to only use buckets of type 1, and if the coins there
        are not enough, tries to use the next type but while also selecting
        all buckets of all previous types.
        """
        conf_buckets = [bkt for bkt in buckets if bkt.min_height > 0]
        unconf_buckets = [bkt for bkt in buckets if bkt.min_height == 0]
        other_buckets = [bkt for bkt in buckets if bkt.min_height < 0]

        bucket_sets = [conf_buckets, unconf_buckets, other_buckets]
        already_selected_buckets = []
        already_selected_buckets_value_sum = 0

        for bkts_choose_from in bucket_sets:
            try:
                def sfunds(bkts, *, bucket_value_sum):
                    bucket_value_sum += already_selected_buckets_value_sum
                    return sufficient_funds(already_selected_buckets + bkts,
                                            bucket_value_sum=bucket_value_sum)

                candidates = self.bucket_candidates_any(bkts_choose_from, sfunds)
                break
            except NotEnoughFunds:
                already_selected_buckets += bkts_choose_from
                already_selected_buckets_value_sum += sum(bucket.value for bucket in bkts_choose_from)
        else:
            raise NotEnoughFunds()

        candidates = [(already_selected_buckets + c) for c in candidates]
        return [strip_unneeded(c, sufficient_funds) for c in candidates]

    def choose_buckets(self, buckets, sufficient_funds, penalty_func, sender=None):
        candidates = self.bucket_candidates_prefer_confirmed(buckets, sufficient_funds)
        scored_candidates = [penalty_func(cand) for cand in candidates]
        winner = min(scored_candidates, key=lambda x: x.penalty)
        self.logger.info(f"Total number of buckets: {len(buckets)}")
        self.logger.info(f"Num candidates considered: {len(candidates)}. "
                         f"Winning penalty: {winner.penalty}")
        return winner


class CoinChooserPrivacy(CoinChooserRandom):
    """Attempts to better preserve user privacy.
    First, if any coin is spent from a user address, all coins are.
    Compared to spending from other addresses to make up an amount, this reduces
    information leakage about sender holdings.  It also helps to
    reduce blockchain UTXO bloat, and reduce future privacy loss that
    would come from reusing that address' remaining UTXOs.
    Second, it penalizes change that is quite different to the sent amount.
    Third, it penalizes change that is too big.
    """

    def keys(self, coins):
        return [coin['address'] for coin in coins]

    def penalty_func(self, base_tx, *, tx_from_buckets):
        min_change = min(o.value for o in base_tx.outputs()) * 0.75
        max_change = max(o.value for o in base_tx.outputs()) * 1.33

        def penalty(buckets) -> ScoredCandidate:
            # Penalize using many buckets (~inputs)
            badness = len(buckets) - 1
            tx, change_outputs = tx_from_buckets(buckets)
            change = sum(o.value for o in change_outputs)
            # Penalize change not roughly in output range
            if change == 0:
                pass  # no change is great!
            elif change < min_change:
                badness += (min_change - change) / (min_change + 10000)
                # Penalize really small change; under 1 mBTC ~= using 1 more input
                if change < COIN / 1000:
                    badness += 1
            elif change > max_change:
                badness += (change - max_change) / (max_change + 10000)
                # Penalize large change; 5 BTC excess ~= using 1 more input
                badness += change / (COIN * 5)
            return ScoredCandidate(badness, tx, buckets)

        return penalty


class CoinChooserVIPSTARCOIN(CoinChooserBase):
    def keys(self, coins):
        return [coin['address'] for coin in coins]

    def choose_buckets(self, buckets, sufficient_funds, penalty_func, sender=None):
        '''Spend the oldest buckets first.'''
        # Unconfirmed coins are young, not old
        adj_height = lambda height: 99999999 if height <= 0 else height
        buckets.sort(key=lambda b: max(adj_height(coin['height'])
                                       for coin in b.coins))
        selected = []
        bucket_value_sum = 0

        if sender:
            # put sender bucket to selected first
            for i in range(len(buckets)):
                bucket = buckets[i]
                if bucket.desc == sender:
                    del buckets[i]
                    selected.append(bucket)
                    bucket_value_sum += bucket.value
                    # check if it's already enough
                    if sufficient_funds(selected, bucket_value_sum=bucket_value_sum):
                        return strip_unneeded_utxo(selected, sufficient_funds)
                    break
            if len(selected) == 0:
                raise Exception('choose_buckets - sender address has no utxo')

        for bucket in buckets:
            selected.append(bucket)
            bucket_value_sum += bucket.value
            if sufficient_funds(selected, bucket_value_sum=bucket_value_sum):
                return strip_unneeded(selected, sufficient_funds, sender)
        else:
            raise NotEnoughFunds()


COIN_CHOOSERS = {
    'Privacy': CoinChooserPrivacy,
}

def get_name(config):
    kind = config.get('coin_chooser')
    if not kind in COIN_CHOOSERS:
        kind = 'Privacy'
    return kind

def get_coin_chooser(config):
    klass = COIN_CHOOSERS[get_name(config)]
    coinchooser = klass()
    coinchooser.enable_output_value_rounding = config.get('coin_chooser_output_rounding', False)
    return coinchooser<|MERGE_RESOLUTION|>--- conflicted
+++ resolved
@@ -81,22 +81,17 @@
     witness: bool       # whether any coin uses segwit
 
 
-<<<<<<< HEAD
+class ScoredCandidate(NamedTuple):
+    penalty: float
+    tx: Transaction
+    buckets: List[Bucket]
+
+
 def strip_unneeded(bkts, sufficient_funds, exception_addr=None) -> list:
     '''
     Remove buckets that are unnecessary in achieving the spend amount
     exception_addr is the address that cannot be removed
     '''
-=======
-class ScoredCandidate(NamedTuple):
-    penalty: float
-    tx: Transaction
-    buckets: List[Bucket]
-
-
-def strip_unneeded(bkts, sufficient_funds):
-    '''Remove buckets that are unnecessary in achieving the spend amount'''
->>>>>>> 16f56ccb
     if sufficient_funds([], bucket_value_sum=0):
         # none of the buckets are needed
         return []
@@ -249,10 +244,6 @@
                   for addr, amount in zip(change_addrs, amounts)]
         return change
 
-<<<<<<< HEAD
-    def make_tx(self, coins, inputs, outputs, change_addrs, fee_estimator,
-                dust_threshold, sender=None):
-=======
     def _construct_tx_from_selected_buckets(self, *, buckets, base_tx, change_addrs,
                                             fee_estimator_w, dust_threshold, base_weight):
         # make a copy of base_tx so it won't get mutated
@@ -296,9 +287,8 @@
 
         return total_weight
 
-    def make_tx(self, coins, inputs, outputs, change_addrs, fee_estimator_vb,
-                dust_threshold):
->>>>>>> 16f56ccb
+    def make_tx(self, coins, inputs, outputs, change_addrs, fee_estimator,
+                dust_threshold, sender=None):
         """Select unspent coins to spend to pay outputs.  If the change is
         greater than dust_threshold (after adding the change output to
         the transaction) it is kept, otherwise none is sent and it is
@@ -342,28 +332,6 @@
             total_weight = self._get_tx_weight(buckets, base_weight=base_weight)
             return total_input >= spent_amount + fee_estimator_w(total_weight)
 
-<<<<<<< HEAD
-        # Collect the coins into buckets, choose a subset of the buckets
-        buckets = self.bucketize_coins(coins)
-        buckets = self.choose_buckets(buckets, sufficient_funds,
-                                      self.penalty_func(tx), sender)
-
-        tx.add_inputs([coin for b in buckets for coin in b.coins])
-        tx_weight = get_tx_weight(buckets)
-
-        # change is sent back to sending address unless specified
-        if not change_addrs:
-            change_addrs = [tx.inputs()[0]['address']]
-            # note: this is not necessarily the final "first input address"
-            # because the inputs had not been sorted at this point
-            assert is_address(change_addrs[0])
-
-        # This takes a count of change outputs and returns a tx fee
-        output_weight = 4 * Transaction.estimated_output_size(change_addrs[0])
-        fee = lambda count: fee_estimator_w(tx_weight + count * output_weight)
-        change = self.change_outputs(tx, change_addrs, fee, dust_threshold)
-        tx.add_outputs(change)
-=======
         def tx_from_buckets(buckets):
             return self._construct_tx_from_selected_buckets(buckets=buckets,
                                                             base_tx=base_tx,
@@ -381,21 +349,16 @@
         all_buckets = list(filter(lambda b: b.effective_value > 0, all_buckets))
         # Choose a subset of the buckets
         scored_candidate = self.choose_buckets(all_buckets, sufficient_funds,
-                                               self.penalty_func(base_tx, tx_from_buckets=tx_from_buckets))
+                                               self.penalty_func(base_tx, tx_from_buckets=tx_from_buckets), sender)
         tx = scored_candidate.tx
->>>>>>> 16f56ccb
 
         self.logger.info(f"using {len(tx.inputs())} inputs")
         self.logger.info(f"using buckets: {[bucket.desc for bucket in scored_candidate.buckets]}")
 
         return tx
 
-<<<<<<< HEAD
-    def choose_buckets(self, buckets, sufficient_funds, penalty_func, sender=None):
-=======
     def choose_buckets(self, buckets, sufficient_funds,
-                       penalty_func: Callable[[List[Bucket]], ScoredCandidate]) -> ScoredCandidate:
->>>>>>> 16f56ccb
+                       penalty_func: Callable[[List[Bucket]], ScoredCandidate], sender=None) -> ScoredCandidate:
         raise NotImplemented('To be subclassed')
 
 
