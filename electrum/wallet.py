# Electrum - lightweight Bitcoin client
# Copyright (C) 2015 Thomas Voegtlin
#
# Permission is hereby granted, free of charge, to any person
# obtaining a copy of this software and associated documentation files
# (the "Software"), to deal in the Software without restriction,
# including without limitation the rights to use, copy, modify, merge,
# publish, distribute, sublicense, and/or sell copies of the Software,
# and to permit persons to whom the Software is furnished to do so,
# subject to the following conditions:
#
# The above copyright notice and this permission notice shall be
# included in all copies or substantial portions of the Software.
#
# THE SOFTWARE IS PROVIDED "AS IS", WITHOUT WARRANTY OF ANY KIND,
# EXPRESS OR IMPLIED, INCLUDING BUT NOT LIMITED TO THE WARRANTIES OF
# MERCHANTABILITY, FITNESS FOR A PARTICULAR PURPOSE AND
# NONINFRINGEMENT. IN NO EVENT SHALL THE AUTHORS OR COPYRIGHT HOLDERS
# BE LIABLE FOR ANY CLAIM, DAMAGES OR OTHER LIABILITY, WHETHER IN AN
# ACTION OF CONTRACT, TORT OR OTHERWISE, ARISING FROM, OUT OF OR IN
# CONNECTION WITH THE SOFTWARE OR THE USE OR OTHER DEALINGS IN THE
# SOFTWARE.

# Wallet classes:
#   - Imported_Wallet: imported address, no keystore
#   - Standard_Wallet: one keystore, P2PKH
#   - Multisig_Wallet: several keystores, P2SH

import os
import sys
import random
import time
import copy
import traceback
import operator
import binascii
from functools import partial
from numbers import Number
from decimal import Decimal
from typing import TYPE_CHECKING, List, Optional, Tuple, Union, NamedTuple, Sequence

from .i18n import _
from .bip32 import BIP32Node
from .crypto import sha256
from .util import (NotEnoughFunds, UserCancelled, profiler,
                   format_satoshis, format_fee_satoshis, NoDynamicFeeEstimates,
                   WalletFileException, BitcoinException,
                   InvalidPassword, format_time, timestamp_to_datetime, Satoshis,
                   Fiat, bfh, bh2u, TxMinedInfo, quantize_feerate, create_bip21_uri, OrderedDictWithIndex)
from .util import PR_TYPE_ONCHAIN, PR_TYPE_LN
from .simple_config import SimpleConfig
from .bitcoin import (COIN, TYPE_ADDRESS, TYPE_PUBKEY, TYPE_STAKE, is_address, address_to_script,
                      is_minikey, relayfee, dust_threshold, COINBASE_MATURITY, RECOMMEND_CONFIRMATIONS,
                      b58_address_to_hash160, hash160_to_p2pkh)
from .blockchain import TOKEN_TRANSFER_TOPIC
from .crypto import sha256d
from . import keystore
<<<<<<< HEAD
from .keystore import load_keystore, Hardware_KeyStore, KeyStore, Qt_Core_Keystore
=======
from .keystore import load_keystore, Hardware_KeyStore
>>>>>>> 581b4e68
from .util import multisig_type
from .storage import StorageEncryptionVersion, WalletStorage
from . import transaction, bitcoin, coinchooser, paymentrequest, ecc, bip32
from .transaction import Transaction, TxOutput, TxOutputHwInfo
from .plugin import run_hook
from .address_synchronizer import (AddressSynchronizer, TX_HEIGHT_LOCAL,
                                   TX_HEIGHT_UNCONF_PARENT, TX_HEIGHT_UNCONFIRMED, TX_HEIGHT_FUTURE)
from .util import PR_PAID, PR_UNPAID, PR_UNKNOWN, PR_EXPIRED, PR_INFLIGHT
from .contacts import Contacts
from .interface import NetworkException
from .ecc_fast import is_using_fast_ecc
from .mnemonic import Mnemonic
from .logging import get_logger
from .lnworker import LNWallet
from .paymentrequest import PaymentRequest

if TYPE_CHECKING:
    from .network import Network


_logger = get_logger(__name__)

TX_STATUS = [
    _('Unconfirmed'),
    _('Unconfirmed parent'),
    _('Not Verified'),
    _('Local'),
]


def append_utxos_to_inputs(inputs, network: 'Network', pubkey, txin_type, imax):
    if txin_type != 'p2pk':
        address = bitcoin.pubkey_to_address(txin_type, pubkey)
        scripthash = bitcoin.address_to_scripthash(address)
    else:
        script = bitcoin.public_key_to_p2pk_script(pubkey)
        scripthash = bitcoin.script_to_scripthash(script)
        address = '(pubkey)'

    u = network.run_from_another_thread(network.listunspent_for_scripthash(scripthash))
    for item in u:
        if len(inputs) >= imax:
            break
        item['address'] = address
        item['type'] = txin_type
        item['prevout_hash'] = item['tx_hash']
        item['prevout_n'] = int(item['tx_pos'])
        item['pubkeys'] = [pubkey]
        item['x_pubkeys'] = [pubkey]
        item['signatures'] = [None]
        item['num_sig'] = 1
        inputs.append(item)

def sweep_preparations(privkeys, network: 'Network', imax=100):

    def find_utxos_for_privkey(txin_type, privkey, compressed):
        pubkey = ecc.ECPrivkey(privkey).get_public_key_hex(compressed=compressed)
        append_utxos_to_inputs(inputs, network, pubkey, txin_type, imax)
        keypairs[pubkey] = privkey, compressed
    inputs = []
    keypairs = {}
    for sec in privkeys:
        txin_type, privkey, compressed = bitcoin.deserialize_privkey(sec)
        find_utxos_for_privkey(txin_type, privkey, compressed)
        # do other lookups to increase support coverage
        if is_minikey(sec):
            # minikeys don't have a compressed byte
            # we lookup both compressed and uncompressed pubkeys
            find_utxos_for_privkey(txin_type, privkey, not compressed)
        elif txin_type == 'p2pkh':
            # WIF serialization does not distinguish p2pkh and p2pk
            # we also search for pay-to-pubkey outputs
            find_utxos_for_privkey('p2pk', privkey, compressed)
    if not inputs:
        raise Exception(_('No inputs found. (Note that inputs need to be confirmed)'))
        # FIXME actually inputs need not be confirmed now, see https://github.com/kyuupichan/electrumx/issues/365
    return inputs, keypairs


def sweep(privkeys, network: 'Network', config: 'SimpleConfig', recipient, fee=None, imax=100,
          *, locktime=None, tx_version=None):
    inputs, keypairs = sweep_preparations(privkeys, network, imax)
    total = sum(i.get('value') for i in inputs)
    if fee is None:
        outputs = [TxOutput(TYPE_ADDRESS, recipient, total)]
        tx = Transaction.from_io(inputs, outputs)
        fee = config.estimate_fee(tx.estimated_size())
    if total - fee < 0:
        raise Exception(_('Not enough funds on address.') + '\nTotal: %d satoshis\nFee: %d'%(total, fee))
    if total - fee < dust_threshold(network):
        raise Exception(_('Not enough funds on address.') + '\nTotal: %d satoshis\nFee: %d\nDust Threshold: %d'%(total, fee, dust_threshold(network)))

    outputs = [TxOutput(TYPE_ADDRESS, recipient, total - fee)]
    if locktime is None:
        locktime = get_locktime_for_new_transaction(network)

    tx = Transaction.from_io(inputs, outputs, locktime=locktime, version=tx_version)
    tx.set_rbf(True)
    tx.sign(keypairs)
    return tx


def get_locktime_for_new_transaction(network: 'Network') -> int:
    # if no network or not up to date, just set locktime to zero
    if not network:
        return 0
    chain = network.blockchain()
    header = chain.header_at_tip()
    if not header:
        return 0
    STALE_DELAY = 8 * 60 * 60  # in seconds
    if header['timestamp'] + STALE_DELAY < time.time():
        return 0
    # discourage "fee sniping"
    locktime = chain.height()
    # sometimes pick locktime a bit further back, to help privacy
    # of setups that need more time (offline/multisig/coinjoin/...)
    if random.randint(0, 9) == 0:
        locktime = max(0, locktime - random.randint(0, 99))
    return locktime



class CannotBumpFee(Exception): pass


class InternalAddressCorruption(Exception):
    def __str__(self):
        return _("Wallet file corruption detected. "
                 "Please restore your wallet from seed, and compare the addresses in both files")


class TxWalletDetails(NamedTuple):
    txid: Optional[str]
    status: str
    label: str
    can_broadcast: bool
    can_bump: bool
    amount: Optional[int]
    fee: Optional[int]
    tx_mined_status: TxMinedInfo
    mempool_depth_bytes: Optional[int]


class Abstract_Wallet(AddressSynchronizer):
    """
    Wallet classes are created to handle various address generation methods.
    Completion states (watching-only, single account, no seed, etc) are handled inside classes.
    """

    LOGGING_SHORTCUT = 'w'
    max_change_outputs = 3
    gap_limit_for_change = 6

    def __init__(self, storage: WalletStorage, *, config: SimpleConfig):
        if not storage.is_ready_to_be_used_by_wallet():
            raise Exception("storage not ready to be used by Abstract_Wallet")

        self.config = config
        assert self.config is not None, "config must not be None"
        self.storage = storage
        # load addresses needs to be called before constructor for sanity checks
        self.storage.db.load_addresses(self.wallet_type)
        self.keystore = None  # type: Optional[KeyStore]  # will be set by load_keystore
        AddressSynchronizer.__init__(self, storage.db)

        # saved fields
        self.use_change            = storage.get('use_change', True)
        self.multiple_change       = storage.get('multiple_change', False)
        self.labels                = storage.get('labels', {})
        self.frozen_addresses      = set(storage.get('frozen_addresses', []))
        self.frozen_coins          = set(storage.get('frozen_coins', []))  # set of txid:vout strings
        self.fiat_value            = storage.get('fiat_value', {})
        self.receive_requests      = storage.get('payment_requests', {})
        self.invoices              = storage.get('invoices', {})
        # convert invoices
        for invoice_key, invoice in self.invoices.items():
            if invoice.get('type') == PR_TYPE_ONCHAIN:
                outputs = [TxOutput(*output) for output in invoice.get('outputs')]
                invoice['outputs'] = outputs
        self.calc_unused_change_addresses()
        # save wallet type the first time
        if self.storage.get('wallet_type') is None:
            self.storage.put('wallet_type', self.wallet_type)
        self.contacts = Contacts(self.storage)
        self._coin_price_cache = {}
        # lightning
        ln_xprv = self.storage.get('lightning_privkey2')
        self.lnworker = LNWallet(self, ln_xprv) if ln_xprv else None

    def has_lightning(self):
        return bool(self.lnworker)

    def init_lightning(self):
        if self.storage.get('lightning_privkey2'):
            return
        if not is_using_fast_ecc():
            raise Exception('libsecp256k1 library not available. '
                            'Verifying Lightning channels is too computationally expensive without libsecp256k1, aborting.')
        # TODO derive this deterministically from wallet.keystore at keystore generation time
        # probably along a hardened path ( lnd-equivalent would be m/1017'/coinType'/ )
        seed = os.urandom(32)
        node = BIP32Node.from_rootseed(seed, xtype='standard')
        ln_xprv = node.to_xprv()
        self.storage.put('lightning_privkey2', ln_xprv)
        self.storage.write()

    def remove_lightning(self):
        if not self.storage.get('lightning_privkey2'):
            return
        if bool(self.lnworker.channels):
            raise Exception('Error: This wallet has channels')
        self.storage.put('lightning_privkey2', None)
        self.storage.write()

    def stop_threads(self):
        super().stop_threads()
        self.storage.write()

    def set_up_to_date(self, b):
        super().set_up_to_date(b)
        if b: self.storage.write()

    def clear_history(self):
        super().clear_history()
        self.storage.write()

    def start_network(self, network):
        AddressSynchronizer.start_network(self, network)
        if self.lnworker:
            network.maybe_init_lightning()
            self.lnworker.start_network(network)

    def load_and_cleanup(self):
        self.load_keystore()
        self.test_addresses_sanity()
        super().load_and_cleanup()

    def load_keystore(self) -> None:
        raise NotImplementedError()  # implemented by subclasses

    def diagnostic_name(self):
        return self.basename()

    def __str__(self):
        return self.basename()

    def get_master_public_key(self):
        return None

    def basename(self):
        return os.path.basename(self.storage.path)

    def test_addresses_sanity(self):
        addrs = self.get_receiving_addresses()
        if len(addrs) > 0:
            addr = str(addrs[0])
            if not bitcoin.is_address(addr):
                neutered_addr = addr[:5] + '..' + addr[-2:]
                raise WalletFileException(f'The addresses in this wallet are not vipstarcoin addresses.\n'
                                          f'e.g. {neutered_addr} (length: {len(addr)})')

    def calc_unused_change_addresses(self):
        with self.lock:
            if hasattr(self, '_unused_change_addresses'):
                addrs = self._unused_change_addresses
            else:
                addrs = self.get_change_addresses()
            self._unused_change_addresses = [addr for addr in addrs if
                                            self.get_address_history_len(addr) == 0]
            return list(self._unused_change_addresses)

    def is_deterministic(self):
        return self.keystore.is_deterministic()

    def set_label(self, name, text = None):
        changed = False
        old_text = self.labels.get(name)
        if text:
            text = text.replace("\n", " ")
            if old_text != text:
                self.labels[name] = text
                changed = True
        else:
            if old_text is not None:
                self.labels.pop(name)
                changed = True
        if changed:
            run_hook('set_label', self, name, text)
            self.storage.put('labels', self.labels)
        return changed

    def set_fiat_value(self, txid, ccy, text, fx, value_sat):
        if not self.db.get_transaction(txid):
            return
        # since fx is inserting the thousands separator,
        # and not util, also have fx remove it
        text = fx.remove_thousands_separator(text)
        def_fiat = self.default_fiat_value(txid, fx, value_sat)
        formatted = fx.ccy_amount_str(def_fiat, commas=False)
        def_fiat_rounded = Decimal(formatted)
        reset = not text
        if not reset:
            try:
                text_dec = Decimal(text)
                text_dec_rounded = Decimal(fx.ccy_amount_str(text_dec, commas=False))
                reset = text_dec_rounded == def_fiat_rounded
            except:
                # garbage. not resetting, but not saving either
                return False
        if reset:
            d = self.fiat_value.get(ccy, {})
            if d and txid in d:
                d.pop(txid)
            else:
                # avoid saving empty dict
                return True
        else:
            if ccy not in self.fiat_value:
                self.fiat_value[ccy] = {}
            self.fiat_value[ccy][txid] = text
        self.storage.put('fiat_value', self.fiat_value)
        return reset

    def get_fiat_value(self, txid, ccy):
        fiat_value = self.fiat_value.get(ccy, {}).get(txid)
        try:
            return Decimal(fiat_value)
        except:
            return

    def is_mine(self, address) -> bool:
        return bool(self.get_address_index(address))

    def is_change(self, address) -> bool:
        if not self.is_mine(address):
            return False
        return self.get_address_index(address)[0]

    def get_address_index(self, address):
        raise NotImplementedError()

    def get_redeem_script(self, address):
        return None

    def export_private_key(self, address, password):
        if self.is_watching_only():
            raise Exception(_("This is a watching-only wallet"))
        if not is_address(address):
            raise Exception(f"Invalid bitcoin address: {address}")
        if not self.is_mine(address):
            raise Exception(_('Address not in wallet.') + f' {address}')
        index = self.get_address_index(address)
        pk, compressed = self.keystore.get_private_key(index, password)
        txin_type = self.get_txin_type(address)
        redeem_script = self.get_redeem_script(address)
        serialized_privkey = bitcoin.serialize_privkey(pk, compressed, txin_type)
        return serialized_privkey, redeem_script

    def get_public_keys(self, address):
        return [self.get_public_key(address)]

    def is_found(self):
        return True
        #return self.history.values() != [[]] * len(self.history)

    def get_tx_info(self, tx) -> TxWalletDetails:
        is_relevant, is_mine, v, fee = self.get_wallet_delta(tx)
        exp_n = None
        can_broadcast = False
        can_bump = False
        label = ''
        tx_hash = tx.txid()
        tx_mined_status = self.get_tx_height(tx_hash)
        if tx.is_complete():
            if self.db.get_transaction(tx_hash):
                label = self.get_label(tx_hash)
                if tx_mined_status.height > 0:
                    if tx_mined_status.conf:
                        status = _("{} confirmations").format(tx_mined_status.conf)
                    else:
                        status = _('Not verified')
                elif tx_mined_status.height in (TX_HEIGHT_UNCONF_PARENT, TX_HEIGHT_UNCONFIRMED):
                    status = _('Unconfirmed')
                    if fee is None:
                        fee = self.get_tx_fee(tx_hash)
                    if fee and self.network and self.config.has_fee_mempool():
                        size = tx.estimated_size()
                        fee_per_byte = fee / size
                        exp_n = self.config.fee_to_depth(fee_per_byte)
                    can_bump = is_mine and not tx.is_final()
                else:
                    status = _('Local')
                    can_broadcast = self.network is not None
                    can_bump = is_mine and not tx.is_final()
            else:
                status = _("Signed")
                can_broadcast = self.network is not None
        else:
            s, r = tx.signature_count()
            status = _("Unsigned") if s == 0 else _('Partially signed') + ' (%d/%d)'%(s,r)

        if is_relevant:
            if is_mine:
                if fee is not None:
                    amount = v + fee
                else:
                    amount = v
            else:
                amount = v
        else:
            amount = None

        return TxWalletDetails(
            txid=tx_hash,
            status=status,
            label=label,
            can_broadcast=can_broadcast,
            can_bump=can_bump,
            amount=amount,
            fee=fee,
            tx_mined_status=tx_mined_status,
            mempool_depth_bytes=exp_n,
        )

    def get_spendable_coins(self, domain, *, nonlocal_only=False):
        confirmed_only = self.config.get('confirmed_only', False)
        utxos = self.get_utxos(domain,
                               excluded_addresses=self.frozen_addresses,
                               mature_only=True,
                               confirmed_only=confirmed_only,
                               nonlocal_only=nonlocal_only)
        utxos = [utxo for utxo in utxos if not self.is_frozen_coin(utxo)]
        return utxos

    def get_receiving_addresses(self, *, slice_start=None, slice_stop=None) -> Sequence:
        raise NotImplementedError()  # implemented by subclasses

    def get_change_addresses(self, *, slice_start=None, slice_stop=None) -> Sequence:
        raise NotImplementedError()  # implemented by subclasses

    def dummy_address(self):
        # first receiving address
        return self.get_receiving_addresses(slice_start=0, slice_stop=1)[0]

    def get_addresses_sort_by_balance(self):
        addrs = []
        for addr in self.get_addresses():
            c, u, x = self.get_addr_balance(addr)
            addrs.append((addr, c + u))
        return list([addr[0] for addr in sorted(addrs, key=lambda y: (-int(y[1]), y[0]))])

    def get_spendable_addresses(self, min_amount=0.000000001):
        result = []
        for addr in self.get_addresses():
            c, u, x = self.get_addr_balance(addr)
            if c >= min_amount:
                result.append(addr)
        return result

    def get_frozen_balance(self):
        if not self.frozen_coins:  # shortcut
            return self.get_balance(self.frozen_addresses)
        c1, u1, x1 = self.get_balance()
        c2, u2, x2 = self.get_balance(excluded_addresses=self.frozen_addresses,
                                      excluded_coins=self.frozen_coins)
        return c1-c2, u1-u2, x1-x2

    def balance_at_timestamp(self, domain, target_timestamp):
        # we assume that get_history returns items ordered by block height
        # we also assume that block timestamps are monotonic (which is false...!)
        h = self.get_history(domain=domain)
        balance = 0
        for hist_item in h:
            balance = hist_item.balance
            if hist_item.tx_mined_status.timestamp is None or hist_item.tx_mined_status.timestamp > target_timestamp:
                return balance - hist_item.delta
        # return last balance
        return balance

    def get_onchain_history(self, *, domain=None):
        for hist_item in self.get_history(domain=domain):
            yield {
                'txid': hist_item.txid,
                'fee_sat': hist_item.fee,
                'height': hist_item.tx_mined_status.height,
                'confirmations': hist_item.tx_mined_status.conf,
                'timestamp': hist_item.tx_mined_status.timestamp,
                'incoming': True if hist_item.delta>0 else False,
                'bc_value': Satoshis(hist_item.delta),
                'bc_balance': Satoshis(hist_item.balance),
                'date': timestamp_to_datetime(hist_item.tx_mined_status.timestamp),
                'label': self.get_label(hist_item.txid),
                'txpos_in_block': hist_item.tx_mined_status.txpos,
            }

    def create_invoice(self, outputs: List[TxOutput], message, pr, URI):
        if '!' in (x.value for x in outputs):
            amount = '!'
        else:
            amount = sum(x.value for x in outputs)
        invoice = {
            'type': PR_TYPE_ONCHAIN,
            'message': message,
            'outputs': outputs,
            'amount': amount,
        }
        if pr:
            invoice['bip70'] = pr.raw.hex()
            invoice['time'] = pr.get_time()
            invoice['exp'] = pr.get_expiration_date() - pr.get_time()
            invoice['requestor'] = pr.get_requestor()
            invoice['message'] = pr.get_memo()
        elif URI:
            timestamp = URI.get('time')
            if timestamp: invoice['time'] = timestamp
            exp = URI.get('exp')
            if exp: invoice['exp'] = exp
        if 'time' not in invoice:
            invoice['time'] = int(time.time())
        return invoice

    def save_invoice(self, invoice):
        invoice_type = invoice['type']
        if invoice_type == PR_TYPE_LN:
            key = invoice['rhash']
        elif invoice_type == PR_TYPE_ONCHAIN:
            key = bh2u(sha256(repr(invoice))[0:16])
            invoice['id'] = key
            invoice['txid'] = None
        else:
            raise Exception('Unsupported invoice type')
        self.invoices[key] = invoice
        self.storage.put('invoices', self.invoices)
        self.storage.write()

    def clear_invoices(self):
        self.invoices = {}
        self.storage.put('invoices', self.invoices)
        self.storage.write()

    def get_invoices(self):
        out = [self.get_invoice(key) for key in self.invoices.keys()]
        out = list(filter(None, out))
        out.sort(key=operator.itemgetter('time'))
        return out

    def set_paid(self, key, txid):
        if key not in self.invoices:
            return
        invoice = self.invoices[key]
        assert invoice.get('type') == PR_TYPE_ONCHAIN
        invoice['txid'] = txid
        self.storage.put('invoices', self.invoices)

    def get_invoice(self, key):
        if key not in self.invoices:
            return
        item = copy.copy(self.invoices[key])
        request_type = item.get('type')
        if request_type == PR_TYPE_ONCHAIN:
            item['status'] = PR_PAID if item.get('txid') is not None else PR_UNPAID
        elif self.lnworker and request_type == PR_TYPE_LN:
            item['status'] = self.lnworker.get_payment_status(bfh(item['rhash']))
        else:
            return
        return item

    @profiler
    def get_full_history(self, fx=None, *, onchain_domain=None, include_lightning=True):
        transactions = OrderedDictWithIndex()
        onchain_history = self.get_onchain_history(domain=onchain_domain)
        for tx_item in onchain_history:
            txid = tx_item['txid']
            transactions[txid] = tx_item
        if self.lnworker and include_lightning:
            lightning_history = self.lnworker.get_history()
        else:
            lightning_history = []

        for i, tx_item in enumerate(lightning_history):
            txid = tx_item.get('txid')
            ln_value = Decimal(tx_item['amount_msat']) / 1000
            if txid and txid in transactions:
                item = transactions[txid]
                item['label'] = tx_item['label']
                item['ln_value'] = Satoshis(ln_value)
                item['ln_balance_msat'] = tx_item['balance_msat']
            else:
                tx_item['lightning'] = True
                tx_item['ln_value'] = Satoshis(ln_value)
                tx_item['txpos'] = i # for sorting
                key = tx_item['payment_hash'] if 'payment_hash' in tx_item else tx_item['type'] + tx_item['channel_id']
                transactions[key] = tx_item
        now = time.time()
        balance = 0
        for item in transactions.values():
            # add on-chain and lightning values
            value = Decimal(0)
            if item.get('bc_value'):
                value += item['bc_value'].value
            if item.get('ln_value'):
                value += item.get('ln_value').value
            item['value'] = Satoshis(value)
            balance += value
            item['balance'] = Satoshis(balance)
            if fx:
                timestamp = item['timestamp'] or now
                fiat_value = value / Decimal(bitcoin.COIN) * fx.timestamp_rate(timestamp)
                item['fiat_value'] = Fiat(fiat_value, fx.ccy)
                item['fiat_default'] = True
        return transactions

    @profiler
    def get_detailed_history(self, from_timestamp=None, to_timestamp=None,
                             fx=None, show_addresses=False):
        # History with capital gains, using utxo pricing
        # FIXME: Lightning capital gains would requires FIFO
        out = []
        income = 0
        expenditures = 0
        capital_gains = Decimal(0)
        fiat_income = Decimal(0)
        fiat_expenditures = Decimal(0)
        now = time.time()
        for item in self.get_onchain_history():
            timestamp = item['timestamp']
            if from_timestamp and (timestamp or now) < from_timestamp:
                continue
            if to_timestamp and (timestamp or now) >= to_timestamp:
                continue
            tx_hash = item['txid']
            tx = self.db.get_transaction(tx_hash)
            tx_fee = item['fee_sat']
            item['fee'] = Satoshis(tx_fee) if tx_fee is not None else None
            if show_addresses:
                item['inputs'] = list(map(lambda x: dict((k, x[k]) for k in ('prevout_hash', 'prevout_n')), tx.inputs()))
                item['outputs'] = list(map(lambda x:{'address':x.address, 'value':Satoshis(x.value)},
                                           tx.get_outputs_for_UI()))
            # fixme: use in and out values
            value = item['bc_value'].value
            if value < 0:
                expenditures += -value
            else:
                income += value
            # fiat computations
            if fx and fx.is_enabled() and fx.get_history_config():
                fiat_fields = self.get_tx_item_fiat(tx_hash, value, fx, tx_fee)
                fiat_value = fiat_fields['fiat_value'].value
                item.update(fiat_fields)
                if value < 0:
                    capital_gains += fiat_fields['capital_gain'].value
                    fiat_expenditures += -fiat_value
                else:
                    fiat_income += fiat_value
            out.append(item)
        # add summary
        if out:
            b, v = out[0]['bc_balance'].value, out[0]['bc_value'].value
            start_balance = None if b is None or v is None else b - v
            end_balance = out[-1]['bc_balance'].value
            if from_timestamp is not None and to_timestamp is not None:
                start_date = timestamp_to_datetime(from_timestamp)
                end_date = timestamp_to_datetime(to_timestamp)
            else:
                start_date = None
                end_date = None
            summary = {
                'start_date': start_date,
                'end_date': end_date,
                'start_balance': Satoshis(start_balance),
                'end_balance': Satoshis(end_balance),
                'incoming': Satoshis(income),
                'outgoing': Satoshis(expenditures)
            }
            if fx and fx.is_enabled() and fx.get_history_config():
                unrealized = self.unrealized_gains(None, fx.timestamp_rate, fx.ccy)
                summary['fiat_currency'] = fx.ccy
                summary['fiat_capital_gains'] = Fiat(capital_gains, fx.ccy)
                summary['fiat_incoming'] = Fiat(fiat_income, fx.ccy)
                summary['fiat_outgoing'] = Fiat(fiat_expenditures, fx.ccy)
                summary['fiat_unrealized_gains'] = Fiat(unrealized, fx.ccy)
                summary['fiat_start_balance'] = Fiat(fx.historical_value(start_balance, start_date), fx.ccy)
                summary['fiat_end_balance'] = Fiat(fx.historical_value(end_balance, end_date), fx.ccy)
                summary['fiat_start_value'] = Fiat(fx.historical_value(COIN, start_date), fx.ccy)
                summary['fiat_end_value'] = Fiat(fx.historical_value(COIN, end_date), fx.ccy)
        else:
            summary = {}
        return {
            'transactions': out,
            'summary': summary
        }

    def default_fiat_value(self, tx_hash, fx, value_sat):
        return value_sat / Decimal(COIN) * self.price_at_timestamp(tx_hash, fx.timestamp_rate)

    def get_tx_item_fiat(self, tx_hash, value, fx, tx_fee):
        item = {}
        fiat_value = self.get_fiat_value(tx_hash, fx.ccy)
        fiat_default = fiat_value is None
        fiat_rate = self.price_at_timestamp(tx_hash, fx.timestamp_rate)
        fiat_value = fiat_value if fiat_value is not None else self.default_fiat_value(tx_hash, fx, value)
        fiat_fee = tx_fee / Decimal(COIN) * fiat_rate if tx_fee is not None else None
        item['fiat_currency'] = fx.ccy
        item['fiat_rate'] = Fiat(fiat_rate, fx.ccy)
        item['fiat_value'] = Fiat(fiat_value, fx.ccy)
        item['fiat_fee'] = Fiat(fiat_fee, fx.ccy) if fiat_fee else None
        item['fiat_default'] = fiat_default
        if value < 0:
            acquisition_price = - value / Decimal(COIN) * self.average_price(tx_hash, fx.timestamp_rate, fx.ccy)
            liquidation_price = - fiat_value
            item['acquisition_price'] = Fiat(acquisition_price, fx.ccy)
            cg = liquidation_price - acquisition_price
            item['capital_gain'] = Fiat(cg, fx.ccy)
        return item

    def get_label(self, tx_hash):
        return self.labels.get(tx_hash, '') or self.get_default_label(tx_hash)

    def get_default_label(self, tx_hash):
        # VIPSTARCOIN diff(by Qtum)
        if not self.db.get_txi_addresses(tx_hash):
            labels = []
            for addr in self.db.get_txo_addresses(tx_hash):
                label = self.labels.get(addr)
                if label:
                    labels.append(label)
            if labels:
                return ', '.join(labels)
        try:
            tx = self.db.get_transaction(tx_hash)
            if tx.outputs()[0].type == TYPE_STAKE:
                is_relevant, is_mine, delta, fee = self.get_wallet_delta(tx)
                if delta and 0 < delta < 4 * 10 ** 7:
                    return _('contract gas refund')
                return _('stake mined')
            elif tx.inputs()[0]['type'] == 'coinbase':
                is_relevant, is_mine, delta, fee = self.get_wallet_delta(tx)
                if delta and 0 < delta < 4 * 10 ** 7:
                    return _('contract gas refund')
                return 'coinbase'
        except (BaseException,) as e:
            _logger.info(f'get_default_label {e}, {TYPE_STAKE}')
        return ''

    def get_tx_status(self, tx_hash, tx_mined_info: TxMinedInfo):
        # VIPSTARCOIN diff(by Qtum)
        extra = []
        height = tx_mined_info.height
        conf = tx_mined_info.conf
        timestamp = tx_mined_info.timestamp
        if height == TX_HEIGHT_FUTURE:
            return 2, 'in %d blocks'%conf
        is_mined = False
        is_staked = False
        tx = None
        try:
            tx = self.db.get_transaction(tx_hash) or self.db.get_token_tx(tx_hash)
            if tx is not None:
                is_mined = tx.inputs()[0]['type'] == 'coinbase'
                is_staked = tx.outputs()[0].type == TYPE_STAKE
        except (BaseException,) as e:
            self.logger.info(f'get_tx_status {repr(e)}')
        if conf == 0:
            if not tx:
                return 2, 'unknown'
            is_final = tx and tx.is_final()
            if not is_final:
                extra.append('rbf')
            fee = self.get_tx_fee(tx_hash)
            if fee is not None:
                size = tx.estimated_size()
                fee_per_byte = fee / size
                extra.append(format_fee_satoshis(fee_per_byte) + ' sat/b')
            if fee is not None and height in (TX_HEIGHT_UNCONF_PARENT, TX_HEIGHT_UNCONFIRMED) \
               and self.config.has_fee_mempool():
                exp_n = self.config.fee_to_depth(fee_per_byte)
                if exp_n:
                    extra.append('%.2f MB'%(exp_n/1000000))
            if height == TX_HEIGHT_LOCAL:
                status = 3
            elif height == TX_HEIGHT_UNCONF_PARENT:
                status = 1
            elif height == TX_HEIGHT_UNCONFIRMED:
                status = 0
            else:
                status = 2  # not SPV verified
        elif is_mined or is_staked:
            status = 3 + max(min(conf // (COINBASE_MATURITY // RECOMMEND_CONFIRMATIONS), RECOMMEND_CONFIRMATIONS), 1)
        else:
            status = 3 + min(conf, RECOMMEND_CONFIRMATIONS)
        time_str = format_time(timestamp) if timestamp else _("unknown")
        status_str = TX_STATUS[status] if status < 4 else time_str
        if extra:
            status_str += ' [%s]'%(', '.join(extra))
        return status, status_str

    def relayfee(self):
        return relayfee(self.network)

    def dust_threshold(self):
        return dust_threshold(self.network)

    def get_unconfirmed_base_tx_for_batching(self) -> Optional[Transaction]:
        candidate = None
        for hist_item in self.get_history():
            # tx should not be mined yet
            if hist_item.tx_mined_status.conf > 0: continue
            # conservative future proofing of code: only allow known unconfirmed types
            if hist_item.tx_mined_status.height not in (TX_HEIGHT_UNCONFIRMED,
                                                        TX_HEIGHT_UNCONF_PARENT,
                                                        TX_HEIGHT_LOCAL):
                continue
            # tx should be "outgoing" from wallet
            if hist_item.delta >= 0:
                continue
            tx = self.db.get_transaction(hist_item.txid)
            if not tx:
                continue
            # is_mine outputs should not be spent yet
            # to avoid cancelling our own dependent transactions
            txid = tx.txid()
            if any([self.is_mine(o.address) and self.db.get_spent_outpoint(txid, output_idx)
                    for output_idx, o in enumerate(tx.outputs())]):
                continue
            # all inputs should be is_mine
            if not all([self.is_mine(self.get_txin_address(txin)) for txin in tx.inputs()]):
                continue
            # prefer txns already in mempool (vs local)
            if hist_item.tx_mined_status.height == TX_HEIGHT_LOCAL:
                candidate = tx
                continue
            # tx must have opted-in for RBF
            if tx.is_final(): continue
            return tx
        return candidate

    def get_change_addresses_for_new_transaction(self, preferred_change_addr=None) -> List[str]:
        change_addrs = []
        if preferred_change_addr:
            if isinstance(preferred_change_addr, (list, tuple)):
                change_addrs = list(preferred_change_addr)
            else:
                change_addrs = [preferred_change_addr]
        elif self.use_change:
            # Recalc and get unused change addresses
            addrs = self.calc_unused_change_addresses()
            # New change addresses are created only after a few
            # confirmations.
            if addrs:
                # if there are any unused, select all
                change_addrs = addrs
            else:
                # if there are none, take one randomly from the last few
                addrs = self.get_change_addresses(slice_start=-self.gap_limit_for_change)
                change_addrs = [random.choice(addrs)] if addrs else []
        for addr in change_addrs:
            assert is_address(addr), f"not valid bitcoin address: {addr}"
            # note that change addresses are not necessarily ismine
            # in which case this is a no-op
            self.check_address(addr)
        max_change = self.max_change_outputs if self.multiple_change else 1
        return change_addrs[:max_change]

    def make_unsigned_transaction(self, coins, outputs, fixed_fee=None,
                                  change_addr=None, gas_fee=0, sender=None, is_sweep=False):
        # check outputs
        i_max = None
        for i, o in enumerate(outputs):
            if o.type == TYPE_ADDRESS:
                if not is_address(o.address):
                    raise Exception("Invalid vipstarcoin address: {}".format(o.address))
            if o.value == '!':
                if i_max is not None:
                    raise Exception("More than one output set to spend max")
                i_max = i

        if fixed_fee is None and self.config.fee_per_kb() is None:
            raise NoDynamicFeeEstimates()

        for item in coins:
            self.add_input_info(item)

        # Fee estimator
        if fixed_fee is None:
            fee_estimator = lambda size: self.config.estimate_fee(size) + gas_fee
        elif isinstance(fixed_fee, Number):
            fee_estimator = lambda size: fixed_fee
        elif callable(fixed_fee):
            fee_estimator = fixed_fee
        else:
            raise Exception('Invalid argument fixed_fee: %s' % fixed_fee)

        if i_max is None:
            # Let the coin chooser select the coins to spend
            if sender:
                coin_chooser = coinchooser.CoinChooserVIPSTARCOIN()
            else:
                coin_chooser = coinchooser.get_coin_chooser(self.config)
            # If there is an unconfirmed RBF tx, merge with it
            base_tx = self.get_unconfirmed_base_tx_for_batching()
            if self.config.get('batch_rbf', False) and base_tx:
                # make sure we don't try to spend change from the tx-to-be-replaced:
                coins = [c for c in coins if c['prevout_hash'] != base_tx.txid()]
                is_local = self.get_tx_height(base_tx.txid()).height == TX_HEIGHT_LOCAL
                base_tx = Transaction(base_tx.serialize())
                base_tx.deserialize(force_full_parse=True)
                base_tx.remove_signatures()
                base_tx.add_inputs_info(self)
                base_tx_fee = base_tx.get_fee()
                relayfeerate = Decimal(self.relayfee()) / 1000
                original_fee_estimator = fee_estimator
                def fee_estimator(size: Union[int, float, Decimal]) -> int:
                    size = Decimal(size)
                    lower_bound = base_tx_fee + round(size * relayfeerate)
                    lower_bound = lower_bound if not is_local else 0
                    return int(max(lower_bound, original_fee_estimator(size)))
                txi = base_tx.inputs()
                txo = list(filter(lambda o: not self.is_change(o.address), base_tx.outputs()))
                old_change_addrs = [o.address for o in base_tx.outputs() if self.is_change(o.address)]
            else:
                txi = []
                txo = []
                old_change_addrs = []
            # change address. if empty, coin_chooser will set it
            change_addrs = self.get_change_addresses_for_new_transaction(change_addr or old_change_addrs)
            tx = coin_chooser.make_tx(coins, txi, outputs[:] + txo, change_addrs,
                                      fee_estimator, self.dust_threshold(), sender)
        else:
            # "spend max" branch
            # note: This *will* spend inputs with negative effective value (if there are any).
            #       Given as the user is spending "max", and so might be abandoning the wallet,
            #       try to include all UTXOs, otherwise leftover might remain in the UTXO set
            #       forever. see #5433
            # note: Actually it might be the case that not all UTXOs from the wallet are
            #       being spent if the user manually selected UTXOs.
            sendable = sum(map(lambda x:x['value'], coins))
            outputs[i_max] = outputs[i_max]._replace(value=0)
            tx = Transaction.from_io(coins, outputs[:])
            fee = fee_estimator(tx.estimated_size()) + gas_fee
            amount = sendable - tx.output_value() - fee
            if amount < 0:
                raise NotEnoughFunds()
            outputs[i_max] = outputs[i_max]._replace(value=amount)
            tx = Transaction.from_io(coins, outputs[:])

        # sender sort to make sure sender txi the first place
        tx.sender_sort(sender)
        # Timelock tx to current height.
        tx.locktime = get_locktime_for_new_transaction(self.network)
        run_hook('make_unsigned_transaction', self, tx)
        return tx

    def mktx(self, outputs, password, fee=None, change_addr=None,
             domain=None, rbf=False, nonlocal_only=False, *, tx_version=None):
        coins = self.get_spendable_coins(domain, nonlocal_only=nonlocal_only)
        tx = self.make_unsigned_transaction(coins, outputs, fee, change_addr)
        tx.set_rbf(rbf)
        if tx_version is not None:
            tx.version = tx_version
        self.sign_transaction(tx, password)
        return tx

    def is_frozen_address(self, addr: str) -> bool:
        return addr in self.frozen_addresses

    def is_frozen_coin(self, utxo) -> bool:
        # utxo is either a txid:vout str, or a dict
        utxo = self._utxo_str_from_utxo(utxo)
        return utxo in self.frozen_coins

    def set_frozen_state_of_addresses(self, addrs, freeze: bool):
        """Set frozen state of the addresses to FREEZE, True or False"""
        if all(self.is_mine(addr) for addr in addrs):
            # FIXME take lock?
            if freeze:
                self.frozen_addresses |= set(addrs)
            else:
                self.frozen_addresses -= set(addrs)
            self.storage.put('frozen_addresses', list(self.frozen_addresses))
            return True
        return False

    def set_frozen_state_of_coins(self, utxos, freeze: bool):
        """Set frozen state of the utxos to FREEZE, True or False"""
        utxos = {self._utxo_str_from_utxo(utxo) for utxo in utxos}
        # FIXME take lock?
        if freeze:
            self.frozen_coins |= set(utxos)
        else:
            self.frozen_coins -= set(utxos)
        self.storage.put('frozen_coins', list(self.frozen_coins))

    @staticmethod
    def _utxo_str_from_utxo(utxo: Union[dict, str]) -> str:
        """Return a txid:vout str"""
        if isinstance(utxo, dict):
            return "{}:{}".format(utxo['prevout_hash'], utxo['prevout_n'])
        assert isinstance(utxo, str), f"utxo should be a str, not {type(utxo)}"
        # just assume it is already of the correct format
        return utxo

    def wait_until_synchronized(self, callback=None):
        def wait_for_wallet():
            self.set_up_to_date(False)
            while not self.is_up_to_date():
                if callback:
                    msg = "{}\n{} {}".format(
                        _("Please wait..."),
                        _("Addresses generated:"),
                        len(self.get_addresses()))
                    callback(msg)
                time.sleep(0.1)
        def wait_for_network():
            while not self.network.is_connected():
                if callback:
                    msg = "{} \n".format(_("Connecting..."))
                    callback(msg)
                time.sleep(0.1)
        # wait until we are connected, because the user
        # might have selected another server
        if self.network:
            self.logger.info("waiting for network...")
            wait_for_network()
            self.logger.info("waiting while wallet is syncing...")
            wait_for_wallet()
        else:
            self.synchronize()

    def can_export(self):
        return not self.is_watching_only() and hasattr(self.keystore, 'get_private_key')

    def address_is_old(self, address: str, *, req_conf: int = 3) -> bool:
        """Returns whether address has any history that is deeply confirmed."""
        max_conf = -1
        h = self.db.get_addr_history(address)
        needs_spv_check = not self.config.get("skipmerklecheck", False)
        for tx_hash, tx_height in h:
            if needs_spv_check:
                tx_age = self.get_tx_height(tx_hash).conf
            else:
                if tx_height <= 0:
                    tx_age = 0
                else:
                    tx_age = self.get_local_height() - tx_height + 1
            max_conf = max(max_conf, tx_age)
        return max_conf >= req_conf

    def bump_fee(self, *, tx: Transaction, new_fee_rate) -> Transaction:
        """Increase the miner fee of 'tx'.
        'new_fee_rate' is the target min rate in sat/vbyte
        """
        if tx.is_final():
            raise CannotBumpFee(_('Cannot bump fee') + ': ' + _('transaction is final'))
        new_fee_rate = quantize_feerate(new_fee_rate)  # strip excess precision
        old_tx_size = tx.estimated_size()
        old_txid = tx.txid()
        assert old_txid
        old_fee = self.get_tx_fee(old_txid)
        if old_fee is None:
            raise CannotBumpFee(_('Cannot bump fee') + ': ' + _('current fee unknown'))
        old_fee_rate = old_fee / old_tx_size  # sat/vbyte
        if new_fee_rate <= old_fee_rate:
            raise CannotBumpFee(_('Cannot bump fee') + ': ' + _("The new fee rate needs to be higher than the old fee rate."))

        try:
            # method 1: keep all inputs, keep all not is_mine outputs,
            #           allow adding new inputs
            tx_new = self._bump_fee_through_coinchooser(
                tx=tx, new_fee_rate=new_fee_rate)
            method_used = 1
        except CannotBumpFee:
            # method 2: keep all inputs, no new inputs are added,
            #           allow decreasing and removing outputs (change is decreased first)
            # This is less "safe" as it might end up decreasing e.g. a payment to a merchant;
            # but e.g. if the user has sent "Max" previously, this is the only way to RBF.
            tx_new = self._bump_fee_through_decreasing_outputs(
                tx=tx, new_fee_rate=new_fee_rate)
            method_used = 2

        target_min_fee = new_fee_rate * tx_new.estimated_size()
        actual_fee = tx_new.get_fee()
        if actual_fee + 1 < target_min_fee:
            raise Exception(f"bump_fee fee target was not met (method: {method_used}). "
                            f"got {actual_fee}, expected >={target_min_fee}. "
                            f"target rate was {new_fee_rate}")

        tx_new.locktime = get_locktime_for_new_transaction(self.network)
        return tx_new

    def _bump_fee_through_coinchooser(self, *, tx: Transaction, new_fee_rate) -> Transaction:
        tx = Transaction(tx.serialize())
        tx.deserialize(force_full_parse=True)  # need to parse inputs
        tx.remove_signatures()
        tx.add_inputs_info(self)
        old_inputs = tx.inputs()[:]
        old_outputs = tx.outputs()[:]
        # change address
        old_change_addrs = [o.address for o in old_outputs if self.is_change(o.address)]
        change_addrs = self.get_change_addresses_for_new_transaction(old_change_addrs)
        # which outputs to keep?
        if old_change_addrs:
            fixed_outputs = list(filter(lambda o: not self.is_change(o.address), old_outputs))
        else:
            if all(self.is_mine(o.address) for o in old_outputs):
                # all outputs are is_mine and none of them are change.
                # we bail out as it's unclear what the user would want!
                # the coinchooser bump fee method is probably not a good idea in this case
                raise CannotBumpFee(_('Cannot bump fee') + ': all outputs are non-change is_mine')
            old_not_is_mine = list(filter(lambda o: not self.is_mine(o.address), old_outputs))
            if old_not_is_mine:
                fixed_outputs = old_not_is_mine
            else:
                fixed_outputs = old_outputs
        if not fixed_outputs:
            raise CannotBumpFee(_('Cannot bump fee') + ': could not figure out which outputs to keep')

        coins = self.get_spendable_coins(None)
        for item in coins:
            self.add_input_info(item)
        def fee_estimator(size):
            return self.config.estimate_fee_for_feerate(fee_per_kb=new_fee_rate*1000, size=size)
        coin_chooser = coinchooser.get_coin_chooser(self.config)
        try:
            return coin_chooser.make_tx(coins, old_inputs, fixed_outputs, change_addrs,
                                        fee_estimator, self.dust_threshold())
        except NotEnoughFunds as e:
            raise CannotBumpFee(e)

    def _bump_fee_through_decreasing_outputs(self, *, tx: Transaction, new_fee_rate) -> Transaction:
        tx = Transaction(tx.serialize())
        tx.deserialize(force_full_parse=True)  # need to parse inputs
        tx.remove_signatures()
        tx.add_inputs_info(self)
        inputs = tx.inputs()
        outputs = tx.outputs()

        # use own outputs
        s = list(filter(lambda o: self.is_mine(o.address), outputs))
        # ... unless there is none
        if not s:
            s = outputs
            x_fee = run_hook('get_tx_extra_fee', self, tx)
            if x_fee:
                x_fee_address, x_fee_amount = x_fee
                s = filter(lambda o: o.address != x_fee_address, s)
        if not s:
            raise CannotBumpFee(_('Cannot bump fee') + ': no outputs at all??')

        # prioritize low value outputs, to get rid of dust
        s = sorted(s, key=lambda o: o.value)
        for o in s:
            target_fee = int(round(tx.estimated_size() * new_fee_rate))
            delta = target_fee - tx.get_fee()
            i = outputs.index(o)
            if o.value - delta >= self.dust_threshold():
                new_output_value = o.value - delta
                assert isinstance(new_output_value, int)
                outputs[i] = o._replace(value=new_output_value)
                delta = 0
                break
            else:
                del outputs[i]
                delta -= o.value
                # note: delta might be negative now, in which case
                # the value of the next output will be increased
        if delta > 0:
            raise CannotBumpFee(_('Cannot bump fee') + ': ' + _('could not find suitable outputs'))

        return Transaction.from_io(inputs, outputs)

    def cpfp(self, tx: Transaction, fee: int) -> Optional[Transaction]:
        txid = tx.txid()
        for i, o in enumerate(tx.outputs()):
            address, value = o.address, o.value
            if o.type == TYPE_ADDRESS and self.is_mine(address):
                break
        else:
            return
        coins = self.get_addr_utxo(address)
        item = coins.get(txid+':%d'%i)
        if not item:
            return
        self.add_input_info(item)
        inputs = [item]
        out_address = self.get_unused_address() or address
        outputs = [TxOutput(TYPE_ADDRESS, out_address, value - fee)]
        locktime = get_locktime_for_new_transaction(self.network)
        return Transaction.from_io(inputs, outputs, locktime=locktime)

    def add_input_sig_info(self, txin, address):
        raise NotImplementedError()  # implemented by subclasses

    def add_input_info(self, txin):
        address = self.get_txin_address(txin)
        if self.is_mine(address):
            txin['address'] = address
            txin['type'] = self.get_txin_type(address)
            # segwit needs value to sign
            if txin.get('value') is None:
                received, spent = self.get_addr_io(address)
                item = received.get(txin['prevout_hash']+':%d'%txin['prevout_n'])
                if item:
                    txin['value'] = item[1]
            self.add_input_sig_info(txin, address)

    def can_sign(self, tx: Transaction) -> bool:
        if tx.is_complete():
            return False
        # add info to inputs if we can; otherwise we might return a false negative:
        tx.add_inputs_info(self)
        for k in self.get_keystores():
            if k.can_sign(tx):
                return True
        return False

    def get_input_tx(self, tx_hash, *, ignore_network_issues=False) -> Optional[Transaction]:
        # First look up an input transaction in the wallet where it
        # will likely be.  If co-signing a transaction it may not have
        # all the input txs, in which case we ask the network.
        tx = self.db.get_transaction(tx_hash)
        if not tx and self.network:
            try:
                raw_tx = self.network.run_from_another_thread(
                    self.network.get_transaction(tx_hash, timeout=10))
            except NetworkException as e:
                self.logger.info(f'got network error getting input txn. err: {repr(e)}. txid: {tx_hash}. '
                                 f'if you are intentionally offline, consider using the --offline flag')
                if not ignore_network_issues:
                    raise e
            else:
                tx = Transaction(raw_tx)
        return tx

    def add_hw_info(self, tx: Transaction) -> None:
        # add previous tx for hw wallets
        for txin in tx.inputs():
            tx_hash = txin['prevout_hash']
            # segwit inputs might not be needed for some hw wallets
            ignore_network_issues = Transaction.is_segwit_input(txin)
            txin['prev_tx'] = self.get_input_tx(tx_hash, ignore_network_issues=ignore_network_issues)
        # add output info for hw wallets
        info = {}
        xpubs = self.get_master_public_keys()
        for o in tx.outputs():
            if self.is_mine(o.address):
                index = self.get_address_index(o.address)
                pubkeys = self.get_public_keys(o.address)
                # sort xpubs using the order of pubkeys
                sorted_pubkeys, sorted_xpubs = zip(*sorted(zip(pubkeys, xpubs)))
                num_sig = self.m if isinstance(self, Multisig_Wallet) else None
                is_change = self.is_change(o.address)
                info[o.address] = TxOutputHwInfo(address_index=index,
                                                 sorted_xpubs=sorted_xpubs,
                                                 num_sig=num_sig,
                                                 script_type=self.txin_type,
                                                 is_change=is_change)
        tx.output_info = info

    def sign_transaction(self, tx, password):
        if self.is_watching_only():
            return
        tx.add_inputs_info(self)
        # hardware wallets require extra info
        if any([(isinstance(k, Hardware_KeyStore) and k.can_sign(tx)) for k in self.get_keystores()]):
            self.add_hw_info(tx)
        # sign. start with ready keystores.
        for k in sorted(self.get_keystores(), key=lambda ks: ks.ready_to_sign(), reverse=True):
            try:
                if k.can_sign(tx):
                    k.sign_transaction(tx, password)
            except UserCancelled:
                continue
        return tx

    def try_detecting_internal_addresses_corruption(self):
        pass

    def check_address(self, addr):
        pass

    def check_returned_address(func):
        def wrapper(self, *args, **kwargs):
            addr = func(self, *args, **kwargs)
            self.check_address(addr)
            return addr
        return wrapper

    def get_unused_addresses(self):
        domain = self.get_receiving_addresses()
        in_use = [k for k in self.receive_requests.keys() if self.get_request_status(k)[0] != PR_EXPIRED]
        return [addr for addr in domain if not self.db.get_addr_history(addr)
                and addr not in in_use]

    @check_returned_address
    def get_unused_address(self):
        addrs = self.get_unused_addresses()
        if addrs:
            return addrs[0]

    @check_returned_address
    def get_receiving_address(self):
        # always return an address
        domain = self.get_receiving_addresses()
        if not domain:
            return
        choice = domain[0]
        for addr in domain:
            if not self.db.get_addr_history(addr):
                if addr not in self.receive_requests.keys():
                    return addr
                else:
                    choice = addr
        return choice

    def create_new_address(self, for_change=False):
        raise Exception("this wallet cannot generate new addresses")

    def get_payment_status(self, address, amount):
        local_height = self.get_local_height()
        received, sent = self.get_addr_io(address)
        l = []
        for txo, x in received.items():
            h, v, is_cb = x
            txid, n = txo.split(':')
            info = self.db.get_verified_tx(txid)
            if info:
                conf = local_height - info.height + 1
            else:
                conf = 0
            l.append((conf, v))
        vsum = 0
        for conf, v in reversed(sorted(l)):
            vsum += v
            if vsum >= amount:
                return True, conf
        return False, None

    def get_request_URI(self, addr):
        req = self.receive_requests[addr]
        message = self.labels.get(addr, '')
        amount = req['amount']
        extra_query_params = {}
        if req.get('time'):
            extra_query_params['time'] = str(int(req.get('time')))
        if req.get('exp'):
            extra_query_params['exp'] = str(int(req.get('exp')))
        if req.get('name') and req.get('sig'):
            sig = bfh(req.get('sig'))
            sig = bitcoin.base_encode(sig, base=58)
            extra_query_params['name'] = req['name']
            extra_query_params['sig'] = sig
        uri = create_bip21_uri(addr, amount, message, extra_query_params=extra_query_params)
        return str(uri)

    def get_request_status(self, address):
        r = self.receive_requests.get(address)
        if r is None:
            return PR_UNKNOWN
        amount = r.get('amount', 0) or 0
        timestamp = r.get('time', 0)
        if timestamp and type(timestamp) != int:
            timestamp = 0
        expiration = r.get('exp')
        if expiration and type(expiration) != int:
            expiration = 0
        paid, conf = self.get_payment_status(address, amount)
        if not paid:
            if expiration is not None and time.time() > timestamp + expiration:
                status = PR_EXPIRED
            else:
                status = PR_UNPAID
        else:
            status = PR_PAID
        return status, conf

    def get_request(self, key):
        req = self.receive_requests.get(key)
        if not req:
            return
        req = copy.copy(req)
        _type = req.get('type')
        if _type == PR_TYPE_ONCHAIN:
            addr = req['address']
            req['URI'] = self.get_request_URI(addr)
            status, conf = self.get_request_status(addr)
            req['status'] = status
            if conf is not None:
                req['confirmations'] = conf
        elif self.lnworker and _type == PR_TYPE_LN:
            req['status'] = self.lnworker.get_payment_status(bfh(key))
        else:
            return
        # add URL if we are running a payserver
        if self.config.get('run_payserver'):
            host = self.config.get('payserver_host', 'localhost')
            port = self.config.get('payserver_port', 8002)
            root = self.config.get('payserver_root', '/r')
            use_ssl = bool(self.config.get('ssl_keyfile'))
            protocol = 'https' if use_ssl else 'http'
            base = '%s://%s:%d'%(protocol, host, port)
            req['view_url'] = base + root + '/pay?id=' + key
            if use_ssl and 'URI' in req:
                request_url = base + '/bip70/' + key + '.bip70'
                req['bip70_url'] = request_url
        return req

    def receive_tx_callback(self, tx_hash, tx, tx_height):
        super().receive_tx_callback(tx_hash, tx, tx_height)
        for txo in tx.outputs():
            addr = self.get_txout_address(txo)
            if addr in self.receive_requests:
                status, conf = self.get_request_status(addr)
                self.network.trigger_callback('payment_received', self, addr, status)

    def make_payment_request(self, addr, amount, message, expiration):
        from .bitcoin import TYPE_ADDRESS
        timestamp = int(time.time())
        _id = bh2u(sha256d(addr + "%d"%timestamp))[0:10]
        return {
            'type': PR_TYPE_ONCHAIN,
            'time':timestamp,
            'amount':amount,
            'exp':expiration,
            'address':addr,
            'memo':message,
            'id':_id,
            'outputs': [(TYPE_ADDRESS, addr, amount)]
        }

    def sign_payment_request(self, key, alias, alias_addr, password):
        req = self.receive_requests.get(key)
        alias_privkey = self.export_private_key(alias_addr, password)[0]
        pr = paymentrequest.make_unsigned_request(req)
        paymentrequest.sign_request_with_alias(pr, alias, alias_privkey)
        req['name'] = pr.pki_data
        req['sig'] = bh2u(pr.signature)
        self.receive_requests[key] = req
        self.storage.put('payment_requests', self.receive_requests)

    def add_payment_request(self, req):
        if req['type'] == PR_TYPE_ONCHAIN:
            addr = req['address']
            if not bitcoin.is_address(addr):
                raise Exception(_('Invalid Bitcoin address.'))
            if not self.is_mine(addr):
                raise Exception(_('Address not in wallet.'))
            key = addr
            message = req['memo']
        elif req['type'] == PR_TYPE_LN:
            key = req['rhash']
            message = req['message']
        else:
            raise Exception('Unknown request type')
        amount = req.get('amount')
        self.receive_requests[key] = req
        self.storage.put('payment_requests', self.receive_requests)
        self.set_label(key, message) # should be a default label
        return req

    def delete_request(self, key):
        """ lightning or on-chain """
        if key in self.receive_requests:
            self.remove_payment_request(key)
        elif self.lnworker:
            self.lnworker.delete_payment(key)

    def delete_invoice(self, key):
        """ lightning or on-chain """
        if key in self.invoices:
            self.invoices.pop(key)
            self.storage.put('invoices', self.invoices)
        elif self.lnworker:
            self.lnworker.delete_payment(key)

    def remove_payment_request(self, addr):
        if addr not in self.receive_requests:
            return False
        self.receive_requests.pop(addr)
        self.storage.put('payment_requests', self.receive_requests)
        return True

    def get_sorted_requests(self):
        """ sorted by timestamp """
        out = [self.get_request(x) for x in self.receive_requests.keys()]
        out = [x for x in out if x is not None]
        out.sort(key=operator.itemgetter('time'))
        return out

    def get_fingerprint(self):
        raise NotImplementedError()

    def can_import_privkey(self):
        return False

    def can_import_address(self):
        return False

    def can_delete_address(self):
        return False

    def has_password(self):
        return self.has_keystore_encryption() or self.has_storage_encryption()

    def can_have_keystore_encryption(self):
        return self.keystore and self.keystore.may_have_password()

    def get_available_storage_encryption_version(self) -> StorageEncryptionVersion:
        """Returns the type of storage encryption offered to the user.

        A wallet file (storage) is either encrypted with this version
        or is stored in plaintext.
        """
        if isinstance(self.keystore, Hardware_KeyStore):
            return StorageEncryptionVersion.XPUB_PASSWORD
        else:
            return StorageEncryptionVersion.USER_PASSWORD

    def has_keystore_encryption(self):
        """Returns whether encryption is enabled for the keystore.

        If True, e.g. signing a transaction will require a password.
        """
        if self.can_have_keystore_encryption():
            return self.storage.get('use_encryption', False)
        return False

    def has_storage_encryption(self):
        """Returns whether encryption is enabled for the wallet file on disk."""
        return self.storage.is_encrypted()

    @classmethod
    def may_have_password(cls):
        return True

    def check_password(self, password):
        if self.has_keystore_encryption():
            self.keystore.check_password(password)
        self.storage.check_password(password)

    def update_password(self, old_pw, new_pw, encrypt_storage=False):
        if old_pw is None and self.has_password():
            raise InvalidPassword()
        self.check_password(old_pw)

        if encrypt_storage:
            enc_version = self.get_available_storage_encryption_version()
        else:
            enc_version = StorageEncryptionVersion.PLAINTEXT
        self.storage.set_password(new_pw, enc_version)

        # note: Encrypting storage with a hw device is currently only
        #       allowed for non-multisig wallets. Further,
        #       Hardware_KeyStore.may_have_password() == False.
        #       If these were not the case,
        #       extra care would need to be taken when encrypting keystores.
        self._update_password_for_keystore(old_pw, new_pw)
        encrypt_keystore = self.can_have_keystore_encryption()
        self.storage.set_keystore_encryption(bool(new_pw) and encrypt_keystore)
        self.storage.write()

    def sign_message(self, address, message, password):
        index = self.get_address_index(address)
        return self.keystore.sign_message(index, message, password)

    def decrypt_message(self, pubkey, message, password) -> bytes:
        addr = self.pubkeys_to_address(pubkey)
        index = self.get_address_index(addr)
        return self.keystore.decrypt_message(index, message, password)

    def txin_value(self, txin):
        txid = txin['prevout_hash']
        prev_n = txin['prevout_n']
        for addr in self.db.get_txo_addresses(txid):
            d = self.db.get_txo_addr(txid, addr)
            for n, v, cb in d:
                if n == prev_n:
                    return v
        # may occur if wallet is not synchronized
        return None

    def price_at_timestamp(self, txid, price_func):
        """Returns fiat price of vipstarcoin at the time tx got confirmed."""
        timestamp = self.get_tx_height(txid).timestamp
        return price_func(timestamp if timestamp else time.time())

    def unrealized_gains(self, domain, price_func, ccy):
        coins = self.get_utxos(domain)
        now = time.time()
        p = price_func(now)
        ap = sum(self.coin_price(coin['prevout_hash'], price_func, ccy, self.txin_value(coin)) for coin in coins)
        lp = sum([coin['value'] for coin in coins]) * p / Decimal(COIN)
        return lp - ap

    def average_price(self, txid, price_func, ccy):
        """ Average acquisition price of the inputs of a transaction """
        input_value = 0
        total_price = 0
        for addr in self.db.get_txi_addresses(txid):
            d = self.db.get_txi_addr(txid, addr)
            for ser, v in d:
                input_value += v
                total_price += self.coin_price(ser.split(':')[0], price_func, ccy, v)
        return total_price / (input_value/Decimal(COIN))

    def clear_coin_price_cache(self):
        self._coin_price_cache = {}

    def coin_price(self, txid, price_func, ccy, txin_value):
        """
        Acquisition price of a coin.
        This assumes that either all inputs are mine, or no input is mine.
        """
        if txin_value is None:
            return Decimal('NaN')
        cache_key = "{}:{}:{}".format(str(txid), str(ccy), str(txin_value))
        result = self._coin_price_cache.get(cache_key, None)
        if result is not None:
            return result
        if self.db.get_txi_addresses(txid):
            result = self.average_price(txid, price_func, ccy) * txin_value/Decimal(COIN)
            self._coin_price_cache[cache_key] = result
            return result
        else:
            fiat_value = self.get_fiat_value(txid, ccy)
            if fiat_value is not None:
                return fiat_value
            else:
                p = self.price_at_timestamp(txid, price_func)
                return p * txin_value/Decimal(COIN)

    def is_billing_address(self, addr):
        # overridden for TrustedCoin wallets
        return False

    def is_watching_only(self) -> bool:
        raise NotImplementedError()

    def get_keystore(self) -> Optional[KeyStore]:
        return self.keystore

    def get_keystores(self) -> Sequence[KeyStore]:
        return [self.keystore] if self.keystore else []

    @profiler
    def get_full_token_history(self, contract_addr=None, bind_addr=None) -> list:
        hist = []
        keys = []
        for token_key in self.db.list_tokens():
            if contract_addr and contract_addr in token_key \
                    or bind_addr and bind_addr in token_key \
                    or not bind_addr and not contract_addr:
                keys.append(token_key)
        for key in keys:
            contract_addr, bind_addr = key.split('_')
            for txid, height, log_index in self.db.get_token_history(key):
                status = self.get_tx_height(txid)
                height, conf, timestamp = status.height, status.conf, status.timestamp
                for call_index, contract_call in enumerate(self.db.get_tx_receipt(txid)):
                    logs = contract_call.get('log', [])
                    if len(logs) > log_index:
                        log = logs[log_index]

                        # check contarct address
                        if contract_addr != log.get('address', ''):
                            self.logger.info("contract address mismatch")
                            continue

                        # check topic name
                        topics = log.get('topics', [])
                        if len(topics) < 3:
                            self.logger.info("not enough topics")
                            continue
                        if topics[0] != TOKEN_TRANSFER_TOPIC:
                            self.logger.info("topic mismatch")
                            continue

                        # check user bind address
                        _, hash160b = b58_address_to_hash160(bind_addr)
                        hash160 = bh2u(hash160b).zfill(64)
                        if hash160 not in topics:
                            self.logger.info("address mismatch")
                            continue
                        amount = int(log.get('data'), 16)
                        from_addr = hash160_to_p2pkh(binascii.a2b_hex(topics[1][-40:]))
                        to_addr = hash160_to_p2pkh(binascii.a2b_hex(topics[2][-40:]))
                        item = {
                            'from_addr': from_addr,
                            'to_addr': to_addr,
                            'bind_addr': self.db.get_token(key).bind_addr,
                            'amount': amount,
                            'token_key': key,
                            'txid': txid,
                            'height': height,
                            'txpos_in_block': 0,
                            'confirmations': conf,
                            'timestamp': timestamp,
                            'date': timestamp_to_datetime(timestamp),
                            'call_index': call_index,
                            'log_index': log_index,
                        }
                        hist.append(item)
                    else:
                        continue
        return hist

class Simple_Wallet(Abstract_Wallet):
    # wallet with a single keystore

    def is_watching_only(self):
        return self.keystore.is_watching_only()

    def _update_password_for_keystore(self, old_pw, new_pw):
        if self.keystore and self.keystore.may_have_password():
            self.keystore.update_password(old_pw, new_pw)
            self.save_keystore()

    def save_keystore(self):
        self.storage.put('keystore', self.keystore.dump())


class Imported_Wallet(Simple_Wallet):
    # wallet made of imported addresses

    wallet_type = 'imported'
    txin_type = 'address'

    def __init__(self, storage, *, config):
        Abstract_Wallet.__init__(self, storage, config=config)

    def is_watching_only(self):
        return self.keystore is None

    def can_import_privkey(self):
        return bool(self.keystore)

    def load_keystore(self):
        self.keystore = load_keystore(self.storage, 'keystore') if self.storage.get('keystore') else None
        # fixme: a reference to addresses is needed
        if self.keystore:
            self.keystore.addresses = self.db.imported_addresses

    def save_keystore(self):
        self.storage.put('keystore', self.keystore.dump())

    def can_import_address(self):
        return self.is_watching_only()

    def can_delete_address(self):
        return True

    def has_seed(self):
        return False

    def is_deterministic(self):
        return False

    def is_change(self, address):
        return False

    def get_master_public_keys(self):
        return []

    def is_beyond_limit(self, address):
        return False

    def get_fingerprint(self):
        return ''

    def get_addresses(self):
        # note: overridden so that the history can be cleared
        return self.db.get_imported_addresses()

    def get_receiving_addresses(self, **kwargs):
        return self.get_addresses()

    def get_change_addresses(self, **kwargs):
        return []

    def import_addresses(self, addresses: List[str], *,
                         write_to_disk=True) -> Tuple[List[str], List[Tuple[str, str]]]:
        good_addr = []  # type: List[str]
        bad_addr = []  # type: List[Tuple[str, str]]
        for address in addresses:
            if not bitcoin.is_address(address):
                bad_addr.append((address, _('invalid address')))
                continue
            if self.db.has_imported_address(address):
                bad_addr.append((address, _('address already in wallet')))
                continue
            good_addr.append(address)
            self.db.add_imported_address(address, {})
            self.add_address(address)
        if write_to_disk:
            self.storage.write()
        return good_addr, bad_addr

    def import_address(self, address: str) -> str:
        good_addr, bad_addr = self.import_addresses([address])
        if good_addr and good_addr[0] == address:
            return address
        else:
            raise BitcoinException(str(bad_addr[0][1]))

    def delete_address(self, address):
        if not self.db.has_imported_address(address):
            return
        transactions_to_remove = set()  # only referred to by this address
        transactions_new = set()  # txs that are not only referred to by address
        with self.lock:
            for addr in self.db.get_history():
                details = self.db.get_addr_history(addr)
                if addr == address:
                    for tx_hash, height in details:
                        transactions_to_remove.add(tx_hash)
                else:
                    for tx_hash, height in details:
                        transactions_new.add(tx_hash)
            transactions_to_remove -= transactions_new
            self.db.remove_addr_history(address)
            for tx_hash in transactions_to_remove:
                self.remove_transaction(tx_hash)
                self.db.remove_tx_fee(tx_hash)
                self.db.remove_verified_tx(tx_hash)
                self.unverified_tx.pop(tx_hash, None)
                self.db.remove_transaction(tx_hash)
        self.set_label(address, None)
        self.remove_payment_request(address)
        self.set_frozen_state_of_addresses([address], False)
        pubkey = self.get_public_key(address)
        self.db.remove_imported_address(address)
        if pubkey:
            # delete key iff no other address uses it (e.g. p2pkh and p2wpkh for same key)
            for txin_type in bitcoin.WIF_SCRIPT_TYPES.keys():
                try:
                    addr2 = bitcoin.pubkey_to_address(txin_type, pubkey)
                except NotImplementedError:
                    pass
                else:
                    if self.db.has_imported_address(addr2):
                        break
            else:
                self.keystore.delete_imported_key(pubkey)
                self.save_keystore()
        self.storage.write()

    def is_mine(self, address) -> bool:
        return self.db.has_imported_address(address)

    def get_address_index(self, address):
        # returns None if address is not mine
        return self.get_public_key(address)

    def get_public_key(self, address):
        x = self.db.get_imported_address(address)
        return x.get('pubkey') if x else None

    def import_private_keys(self, keys: List[str], password: Optional[str], *,
                            write_to_disk=True) -> Tuple[List[str], List[Tuple[str, str]]]:
        good_addr = []  # type: List[str]
        bad_keys = []  # type: List[Tuple[str, str]]
        for key in keys:
            try:
                txin_type, pubkey = self.keystore.import_privkey(key, password)
            except Exception as e:
                bad_keys.append((key, _('invalid private key') + f': {e}'))
                continue
            if txin_type not in ('p2pkh', 'p2wpkh', 'p2wpkh-p2sh'):
                bad_keys.append((key, _('not implemented type') + f': {txin_type}'))
                continue
            addr = bitcoin.pubkey_to_address(txin_type, pubkey)
            good_addr.append(addr)
            self.db.add_imported_address(addr, {'type':txin_type, 'pubkey':pubkey, 'redeem_script':None})
            self.add_address(addr)
        self.save_keystore()
        if write_to_disk:
            self.storage.write()
        return good_addr, bad_keys

    def import_private_key(self, key: str, password: Optional[str]) -> str:
        good_addr, bad_keys = self.import_private_keys([key], password=password)
        if good_addr:
            return good_addr[0]
        else:
            raise BitcoinException(str(bad_keys[0][1]))

    def get_redeem_script(self, address):
        d = self.db.get_imported_address(address)
        redeem_script = d['redeem_script']
        return redeem_script

    def get_txin_type(self, address):
        return self.db.get_imported_address(address).get('type', 'address')

    def add_input_sig_info(self, txin, address):
        if self.is_watching_only():
            x_pubkey = 'fd' + address_to_script(address)
            txin['x_pubkeys'] = [x_pubkey]
            txin['signatures'] = [None]
            return
        if txin['type'] in ['p2pkh', 'p2wpkh', 'p2wpkh-p2sh']:
            pubkey = self.db.get_imported_address(address)['pubkey']
            txin['num_sig'] = 1
            txin['x_pubkeys'] = [pubkey]
            txin['signatures'] = [None]
        else:
            raise NotImplementedError('imported wallets for p2sh are not implemented')

    def pubkeys_to_address(self, pubkey):
        for addr in self.db.get_imported_addresses():
            if self.db.get_imported_address(addr)['pubkey'] == pubkey:
                return addr

class Deterministic_Wallet(Abstract_Wallet):

    def __init__(self, storage, *, config):
        Abstract_Wallet.__init__(self, storage, config=config)
        self.gap_limit = storage.get('gap_limit', 20)
        # generate addresses now. note that without libsecp this might block
        # for a few seconds!
        self.synchronize()

    def has_seed(self):
        return self.keystore.has_seed()

    def get_addresses(self):
        # note: overridden so that the history can be cleared.
        # addresses are ordered based on derivation
        out = self.get_receiving_addresses()
        out += self.get_change_addresses()
        return out

    def get_receiving_addresses(self, *, slice_start=None, slice_stop=None):
        return self.db.get_receiving_addresses(slice_start=slice_start, slice_stop=slice_stop)

    def get_change_addresses(self, *, slice_start=None, slice_stop=None):
        return self.db.get_change_addresses(slice_start=slice_start, slice_stop=slice_stop)

    @profiler
    def try_detecting_internal_addresses_corruption(self):
        if not is_using_fast_ecc():
            self.logger.info("internal address corruption test skipped due to missing libsecp256k1")
            return
        addresses_all = self.get_addresses()
        # sample 1: first few
        addresses_sample1 = addresses_all[:10]
        # sample2: a few more randomly selected
        addresses_rand = addresses_all[10:]
        addresses_sample2 = random.sample(addresses_rand, min(len(addresses_rand), 10))
        for addr_found in addresses_sample1 + addresses_sample2:
            self.check_address(addr_found)

    def check_address(self, addr):
        if addr and self.is_mine(addr):
            if addr != self.derive_address(*self.get_address_index(addr)):
                raise InternalAddressCorruption()

    def get_seed(self, password):
        return self.keystore.get_seed(password)

    def add_seed(self, seed, pw):
        self.keystore.add_seed(seed, pw)

    def change_gap_limit(self, value):
        '''This method is not called in the code, it is kept for console use'''
        if value >= self.min_acceptable_gap():
            self.gap_limit = value
            self.storage.put('gap_limit', self.gap_limit)
            self.storage.write()
            return True
        else:
            return False

    def num_unused_trailing_addresses(self, addresses):
        k = 0
        for addr in addresses[::-1]:
            if self.db.get_addr_history(addr):
                break
            k += 1
        return k

    def min_acceptable_gap(self):
        # fixme: this assumes wallet is synchronized
        n = 0
        nmax = 0
        addresses = self.get_receiving_addresses()
        k = self.num_unused_trailing_addresses(addresses)
        for addr in addresses[0:-k]:
            if self.db.get_addr_history(addr):
                n = 0
            else:
                n += 1
                nmax = max(nmax, n)
        return nmax + 1

    def derive_address(self, for_change, n):
        x = self.derive_pubkeys(for_change, n)
        return self.pubkeys_to_address(x)

    def create_new_address(self, for_change=False):
        assert type(for_change) is bool
        with self.lock:
            n = self.db.num_change_addresses() if for_change else self.db.num_receiving_addresses()
            address = self.derive_address(for_change, n)
            self.db.add_change_address(address) if for_change else self.db.add_receiving_address(address)
            self.add_address(address)
            if for_change:
                # note: if it's actually used, it will get filtered later
                self._unused_change_addresses.append(address)
            return address

    def synchronize_sequence(self, for_change):
        limit = self.gap_limit_for_change if for_change else self.gap_limit
        while True:
            num_addr = self.db.num_change_addresses() if for_change else self.db.num_receiving_addresses()
            if num_addr < limit:
                self.create_new_address(for_change)
                continue
            if for_change:
                last_few_addresses = self.get_change_addresses(slice_start=-limit)
            else:
                last_few_addresses = self.get_receiving_addresses(slice_start=-limit)
            if any(map(self.address_is_old, last_few_addresses)):
                self.create_new_address(for_change)
            else:
                break

    @AddressSynchronizer.with_local_height_cached
    def synchronize(self):
        with self.lock:
            self.synchronize_sequence(False)
            self.synchronize_sequence(True)

    def is_beyond_limit(self, address):
        is_change, i = self.get_address_index(address)
        limit = self.gap_limit_for_change if is_change else self.gap_limit
        if i < limit:
            return False
        slice_start = max(0, i - limit)
        slice_stop = max(0, i)
        if is_change:
            prev_addresses = self.get_change_addresses(slice_start=slice_start, slice_stop=slice_stop)
        else:
            prev_addresses = self.get_receiving_addresses(slice_start=slice_start, slice_stop=slice_stop)
        for addr in prev_addresses:
            if self.db.get_addr_history(addr):
                return False
        return True

    def get_address_index(self, address):
        return self.db.get_address_index(address)

    def get_master_public_keys(self):
        return [self.get_master_public_key()]

    def get_fingerprint(self):
        return self.get_master_public_key()

    def get_txin_type(self, address):
        return self.txin_type


class Simple_Deterministic_Wallet(Simple_Wallet, Deterministic_Wallet):

    """ Deterministic Wallet with a single pubkey per address """

    def __init__(self, storage, *, config):
        Deterministic_Wallet.__init__(self, storage, config=config)

    def get_public_key(self, address):
        sequence = self.get_address_index(address)
        pubkey = self.get_pubkey(*sequence)
        return pubkey

    def load_keystore(self):
        self.keystore = load_keystore(self.storage, 'keystore')
        try:
            xtype = bip32.xpub_type(self.keystore.xpub)
        except:
            xtype = 'standard'
        self.txin_type = 'p2pkh' if xtype == 'standard' else xtype

    def get_pubkey(self, c, i):
        return self.derive_pubkeys(c, i)

    def add_input_sig_info(self, txin, address):
        derivation = self.get_address_index(address)
        x_pubkey = self.keystore.get_xpubkey(*derivation)
        txin['x_pubkeys'] = [x_pubkey]
        txin['signatures'] = [None]
        txin['num_sig'] = 1

    def get_master_public_key(self):
        return self.keystore.get_master_public_key()

    def derive_pubkeys(self, c, i):
        return self.keystore.derive_pubkey(c, i)






class Standard_Wallet(Simple_Deterministic_Wallet):
    wallet_type = 'standard'

    def pubkeys_to_address(self, pubkey):
        return bitcoin.pubkey_to_address(self.txin_type, pubkey)


<<<<<<< HEAD
class Qt_Core_Wallet(Simple_Deterministic_Wallet):
    wallet_type = 'qtcore'

    def __init__(self, storage: WalletStorage, *, config: SimpleConfig):
        Simple_Deterministic_Wallet.__init__(self, storage, config=config)
        self.gap_limit = 100
        self.gap_limit_for_change = 0
        self.use_change = False

    def synchronize(self):
        # don't create change addres
        # since core wallet doesn't distinguish address type from derivation path
        with self.lock:
            self.synchronize_sequence(False)

    def pubkeys_to_address(self, pubkey):
        return bitcoin.pubkey_to_address(self.txin_type, pubkey)


=======
>>>>>>> 581b4e68
class Multisig_Wallet(Deterministic_Wallet):
    # generic m of n
    gap_limit = 20

    def __init__(self, storage, *, config):
        self.wallet_type = storage.get('wallet_type')
        self.m, self.n = multisig_type(self.wallet_type)
        Deterministic_Wallet.__init__(self, storage, config=config)

    def get_pubkeys(self, c, i):
        return self.derive_pubkeys(c, i)

    def get_public_keys(self, address):
        sequence = self.get_address_index(address)
        return self.get_pubkeys(*sequence)

    def pubkeys_to_address(self, pubkeys):
        redeem_script = self.pubkeys_to_redeem_script(pubkeys)
        return bitcoin.redeem_script_to_address(self.txin_type, redeem_script)

    def pubkeys_to_redeem_script(self, pubkeys):
        return transaction.multisig_script(sorted(pubkeys), self.m)

    def get_redeem_script(self, address):
        pubkeys = self.get_public_keys(address)
        redeem_script = self.pubkeys_to_redeem_script(pubkeys)
        return redeem_script

    def derive_pubkeys(self, c, i):
        return [k.derive_pubkey(c, i) for k in self.get_keystores()]

    def load_keystore(self):
        self.keystores = {}
        for i in range(self.n):
            name = 'x%d/'%(i+1)
            self.keystores[name] = load_keystore(self.storage, name)
        self.keystore = self.keystores['x1/']
        xtype = bip32.xpub_type(self.keystore.xpub)
        self.txin_type = 'p2sh' if xtype == 'standard' else xtype

    def save_keystore(self):
        for name, k in self.keystores.items():
            self.storage.put(name, k.dump())

    def get_keystore(self):
        return self.keystores.get('x1/')

    def get_keystores(self):
        return [self.keystores[i] for i in sorted(self.keystores.keys())]

    def can_have_keystore_encryption(self):
        return any([k.may_have_password() for k in self.get_keystores()])

    def _update_password_for_keystore(self, old_pw, new_pw):
        for name, keystore in self.keystores.items():
            if keystore.may_have_password():
                keystore.update_password(old_pw, new_pw)
                self.storage.put(name, keystore.dump())

    def check_password(self, password):
        for name, keystore in self.keystores.items():
            if keystore.may_have_password():
                keystore.check_password(password)
        self.storage.check_password(password)

    def get_available_storage_encryption_version(self):
        # multisig wallets are not offered hw device encryption
        return StorageEncryptionVersion.USER_PASSWORD

    def has_seed(self):
        return self.keystore.has_seed()

    def is_watching_only(self):
        return all([k.is_watching_only() for k in self.get_keystores()])

    def get_master_public_key(self):
        return self.keystore.get_master_public_key()

    def get_master_public_keys(self):
        return [k.get_master_public_key() for k in self.get_keystores()]

    def get_fingerprint(self):
        return ''.join(sorted(self.get_master_public_keys()))

    def add_input_sig_info(self, txin, address):
        # x_pubkeys are not sorted here because it would be too slow
        # they are sorted in transaction.get_sorted_pubkeys
        # pubkeys is set to None to signal that x_pubkeys are unsorted
        derivation = self.get_address_index(address)
        x_pubkeys_expected = [k.get_xpubkey(*derivation) for k in self.get_keystores()]
        x_pubkeys_actual = txin.get('x_pubkeys')
        # if 'x_pubkeys' is already set correctly (ignoring order, as above), leave it.
        # otherwise we might delete signatures
        if x_pubkeys_actual and set(x_pubkeys_actual) == set(x_pubkeys_expected):
            return
        txin['x_pubkeys'] = x_pubkeys_expected
        txin['pubkeys'] = None
        # we need n place holders
        txin['signatures'] = [None] * self.n
        txin['num_sig'] = self.m


wallet_types = ['standard', 'multisig', 'imported']

def register_wallet_type(category):
    wallet_types.append(category)

wallet_constructors = {
    'standard': Standard_Wallet,
    'old': Standard_Wallet,
    'xpub': Standard_Wallet,
    'imported': Imported_Wallet
}

def register_constructor(wallet_type, constructor):
    wallet_constructors[wallet_type] = constructor

# former WalletFactory
class Wallet(object):
    """The main wallet "entry point".
    This class is actually a factory that will return a wallet of the correct
    type when passed a WalletStorage instance."""

    def __new__(self, storage: WalletStorage, *, config: SimpleConfig):
        wallet_type = storage.get('wallet_type')
        WalletClass = Wallet.wallet_class(wallet_type)
        wallet = WalletClass(storage, config=config)
        return wallet

    @staticmethod
    def wallet_class(wallet_type):
        if multisig_type(wallet_type):
            return Multisig_Wallet
        if wallet_type in wallet_constructors:
            return wallet_constructors[wallet_type]
        raise WalletFileException("Unknown wallet type: " + str(wallet_type))


def create_new_wallet(*, path, config: SimpleConfig, passphrase=None, password=None,
                      encrypt_file=True, seed_type=None, gap_limit=None) -> dict:
    """Create a new wallet"""
    storage = WalletStorage(path)
    if storage.file_exists():
        raise Exception("Remove the existing wallet first!")

    seed = Mnemonic('en').make_seed(seed_type)
    k = keystore.from_seed(seed, passphrase)
    storage.put('keystore', k.dump())
    storage.put('wallet_type', 'standard')
    if gap_limit is not None:
        storage.put('gap_limit', gap_limit)
    wallet = Wallet(storage, config=config)
    wallet.update_password(old_pw=None, new_pw=password, encrypt_storage=encrypt_file)
    wallet.synchronize()
    msg = "Please keep your seed in a safe place; if you lose it, you will not be able to restore your wallet."

    wallet.storage.write()
    return {'seed': seed, 'wallet': wallet, 'msg': msg}


def restore_wallet_from_text(text, *, path, config: SimpleConfig,
                             passphrase=None, password=None, encrypt_file=True,
                             gap_limit=None) -> dict:
    """Restore a wallet from text. Text can be a seed phrase, a master
    public key, a master private key, a list of bitcoin addresses
    or bitcoin private keys."""
    storage = WalletStorage(path)
    if storage.file_exists():
        raise Exception("Remove the existing wallet first!")

    text = text.strip()
    if keystore.is_address_list(text):
        wallet = Imported_Wallet(storage, config=config)
        addresses = text.split()
        good_inputs, bad_inputs = wallet.import_addresses(addresses, write_to_disk=False)
        # FIXME tell user about bad_inputs
        if not good_inputs:
            raise Exception("None of the given addresses can be imported")
    elif keystore.is_private_key_list(text, allow_spaces_inside_key=False):
        k = keystore.Imported_KeyStore({})
        storage.put('keystore', k.dump())
        wallet = Imported_Wallet(storage, config=config)
        keys = keystore.get_private_keys(text, allow_spaces_inside_key=False)
        good_inputs, bad_inputs = wallet.import_private_keys(keys, None, write_to_disk=False)
        # FIXME tell user about bad_inputs
        if not good_inputs:
            raise Exception("None of the given privkeys can be imported")
    else:
        if keystore.is_master_key(text):
            k = keystore.from_master_key(text)
        elif keystore.is_seed(text):
            k = keystore.from_seed(text, passphrase)
        else:
            raise Exception("Seed or key not recognized")
        storage.put('keystore', k.dump())
        storage.put('wallet_type', 'standard')
        if gap_limit is not None:
            storage.put('gap_limit', gap_limit)
        wallet = Wallet(storage, config=config)

    assert not storage.file_exists(), "file was created too soon! plaintext keys might have been written to disk"
    wallet.update_password(old_pw=None, new_pw=password, encrypt_storage=encrypt_file)
    wallet.synchronize()
    msg = ("This wallet was restored offline. It may contain more addresses than displayed. "
           "Start a daemon and use load_wallet to sync its history.")

    wallet.storage.write()
    return {'wallet': wallet, 'msg': msg}<|MERGE_RESOLUTION|>--- conflicted
+++ resolved
@@ -55,11 +55,7 @@
 from .blockchain import TOKEN_TRANSFER_TOPIC
 from .crypto import sha256d
 from . import keystore
-<<<<<<< HEAD
-from .keystore import load_keystore, Hardware_KeyStore, KeyStore, Qt_Core_Keystore
-=======
-from .keystore import load_keystore, Hardware_KeyStore
->>>>>>> 581b4e68
+from .keystore import load_keystore, Hardware_KeyStore, KeyStore
 from .util import multisig_type
 from .storage import StorageEncryptionVersion, WalletStorage
 from . import transaction, bitcoin, coinchooser, paymentrequest, ecc, bip32
@@ -2170,28 +2166,6 @@
         return bitcoin.pubkey_to_address(self.txin_type, pubkey)
 
 
-<<<<<<< HEAD
-class Qt_Core_Wallet(Simple_Deterministic_Wallet):
-    wallet_type = 'qtcore'
-
-    def __init__(self, storage: WalletStorage, *, config: SimpleConfig):
-        Simple_Deterministic_Wallet.__init__(self, storage, config=config)
-        self.gap_limit = 100
-        self.gap_limit_for_change = 0
-        self.use_change = False
-
-    def synchronize(self):
-        # don't create change addres
-        # since core wallet doesn't distinguish address type from derivation path
-        with self.lock:
-            self.synchronize_sequence(False)
-
-    def pubkeys_to_address(self, pubkey):
-        return bitcoin.pubkey_to_address(self.txin_type, pubkey)
-
-
-=======
->>>>>>> 581b4e68
 class Multisig_Wallet(Deterministic_Wallet):
     # generic m of n
     gap_limit = 20
