import json
import threading
import time
import os
import stat
import ssl
from decimal import Decimal
from typing import Union, Optional
from numbers import Real

from copy import deepcopy

from . import util
from . import constants
from .util import (user_dir, make_dir,
                   NoDynamicFeeEstimates, format_fee_satoshis, quantize_feerate)
from .i18n import _
from .logging import get_logger, Logger


FEE_ETA_TARGETS = [25, 10, 5, 2]
FEE_DEPTH_TARGETS = [10000000, 5000000, 2000000, 1000000, 500000, 200000, 100000]
FEE_LN_ETA_TARGET = 2  # note: make sure the network is asking for estimates for this target

# satoshi per kbyte
FEERATE_MAX_DYNAMIC = 125000000
FEERATE_WARNING_HIGH_FEE = 1500000
FEERATE_FALLBACK_STATIC_FEE = 1000000
FEERATE_DEFAULT_RELAY = 400000
FEERATE_MAX_RELAY = 400000
FEERATE_STATIC_VALUES = [410000, 500000, 600000, 700000, 800000, 1000000,
                         1300000, 1800000, 2000000, 2500000, 3000000]
FEERATE_REGTEST_HARDCODED = 180000  # for eclair compat


_logger = get_logger(__name__)


FINAL_CONFIG_VERSION = 3


class SimpleConfig(Logger):
    """
    The SimpleConfig class is responsible for handling operations involving
    configuration files.

    There are two different sources of possible configuration values:
        1. Command line options.
        2. User configuration (in the user's config directory)
    They are taken in order (1. overrides config options set in 2.)
    """

    def __init__(self, options=None, read_user_config_function=None,
                 read_user_dir_function=None):
        if options is None:
            options = {}

        Logger.__init__(self)
        self.lightning_settle_delay = int(os.environ.get('ELECTRUM_DEBUG_LIGHTNING_SETTLE_DELAY', 0))

        # This lock needs to be acquired for updating and reading the config in
        # a thread-safe way.
        self.lock = threading.RLock()

        self.mempool_fees = {}
        self.fee_estimates = {}
        self.fee_estimates_last_updated = {}
        self.last_time_fee_estimates_requested = 0  # zero ensures immediate fees

        # The following two functions are there for dependency injection when
        # testing.
        if read_user_config_function is None:
            read_user_config_function = read_user_config
        if read_user_dir_function is None:
            self.user_dir = user_dir
        else:
            self.user_dir = read_user_dir_function

        # The command line options
        self.cmdline_options = deepcopy(options)
        # don't allow to be set on CLI:
        self.cmdline_options.pop('config_version', None)

        # Set self.path and read the user config
        self.user_config = {}  # for self.get in electrum_path()
        self.path = self.electrum_path()
        self.user_config = read_user_config_function(self.path)
        if not self.user_config:
            # avoid new config getting upgraded
            self.user_config = {'config_version': FINAL_CONFIG_VERSION}

        # config "upgrade" - CLI options
        self.rename_config_keys(
            self.cmdline_options, {'auto_cycle': 'auto_connect'}, True)

        # config upgrade - user config
        if self.requires_upgrade():
            self.upgrade()

    def electrum_path(self):
        # Read electrum_path from command line
        # Otherwise use the user's default data directory.
        path = self.get('electrum_path')
        if path is None:
            path = self.user_dir()

        make_dir(path, allow_symlink=False)
        if self.get('testnet'):
            path = os.path.join(path, 'testnet')
            make_dir(path, allow_symlink=False)
        elif self.get('regtest'):
            path = os.path.join(path, 'regtest')
            make_dir(path, allow_symlink=False)

        self.logger.info(f"electrum directory {path}")
        return path

    def rename_config_keys(self, config, keypairs, deprecation_warning=False):
        """Migrate old key names to new ones"""
        updated = False
        for old_key, new_key in keypairs.items():
            if old_key in config:
                if new_key not in config:
                    config[new_key] = config[old_key]
                    if deprecation_warning:
                        self.logger.warning('Note that the {} variable has been deprecated. '
                                            'You should use {} instead.'.format(old_key, new_key))
                del config[old_key]
                updated = True
        return updated

    def set_key(self, key, value, save=True):
        if not self.is_modifiable(key):
            self.logger.warning(f"not changing config key '{key}' set on the command line")
            return
        try:
            json.dumps(key)
            json.dumps(value)
        except:
            self.logger.info(f"json error: cannot save {repr(key)} ({repr(value)})")
            return
        self._set_key_in_user_config(key, value, save)

    def _set_key_in_user_config(self, key, value, save=True):
        with self.lock:
            if value is not None:
                self.user_config[key] = value
            else:
                self.user_config.pop(key, None)
            if save:
                self.save_user_config()

    def get(self, key, default=None):
        with self.lock:
            out = self.cmdline_options.get(key)
            if out is None:
                out = self.user_config.get(key, default)
        return out

    def requires_upgrade(self):
        return self.get_config_version() < FINAL_CONFIG_VERSION

    def upgrade(self):
        with self.lock:
            self.logger.info('upgrading config')

            self.convert_version_2()
            self.convert_version_3()

            self.set_key('config_version', FINAL_CONFIG_VERSION, save=True)

    def convert_version_2(self):
        if not self._is_upgrade_method_needed(1, 1):
            return

        self.rename_config_keys(self.user_config, {'auto_cycle': 'auto_connect'})

        try:
            # change server string FROM host:port:proto TO host:port:s
            server_str = self.user_config.get('server')
            host, port, protocol = str(server_str).rsplit(':', 2)
            assert protocol in ('s', 't')
            int(port)  # Throw if cannot be converted to int
            server_str = '{}:{}:s'.format(host, port)
            self._set_key_in_user_config('server', server_str)
        except BaseException:
            self._set_key_in_user_config('server', None)

        self.set_key('config_version', 2)

    def convert_version_3(self):
        if not self._is_upgrade_method_needed(2, 2):
            return

        base_unit = self.user_config.get('base_unit')
        if isinstance(base_unit, str):
            self._set_key_in_user_config('base_unit', None)
            map_ = {'vips':8, 'mvips':5, 'uvips':2, 'boon':0}
            decimal_point = map_.get(base_unit.lower())
            self._set_key_in_user_config('decimal_point', decimal_point)

        self.set_key('config_version', 3)

    def _is_upgrade_method_needed(self, min_version, max_version):
        cur_version = self.get_config_version()
        if cur_version > max_version:
            return False
        elif cur_version < min_version:
            raise Exception(
                ('config upgrade: unexpected version %d (should be %d-%d)'
                 % (cur_version, min_version, max_version)))
        else:
            return True

    def get_config_version(self):
        config_version = self.get('config_version', 1)
        if config_version > FINAL_CONFIG_VERSION:
            self.logger.warning('config version ({}) is higher than latest ({})'
                                .format(config_version, FINAL_CONFIG_VERSION))
        return config_version

    def is_modifiable(self, key):
        return key not in self.cmdline_options

    def save_user_config(self):
        if not self.path:
            return
        path = os.path.join(self.path, "config")
        s = json.dumps(self.user_config, indent=4, sort_keys=True)
        try:
            with open(path, "w", encoding='utf-8') as f:
                f.write(s)
            os.chmod(path, stat.S_IREAD | stat.S_IWRITE)
        except FileNotFoundError:
            # datadir probably deleted while running...
            if os.path.exists(self.path):  # or maybe not?
                raise

    def get_wallet_path(self, *, use_gui_last_wallet=False):
        """Set the path of the wallet."""

        # command line -w option
        if self.get('wallet_path'):
            return os.path.join(self.get('cwd', ''), self.get('wallet_path'))

        if use_gui_last_wallet:
            path = self.get('gui_last_wallet')
            if path and os.path.exists(path):
                return path

        # default path
        util.assert_datadir_available(self.path)
        dirpath = os.path.join(self.path, "wallets")
        make_dir(dirpath, allow_symlink=False)

        new_path = os.path.join(self.path, "wallets", "default_wallet")

        # default path in pre 1.9 versions
        old_path = os.path.join(self.path, "electrum-vips.dat")
        if os.path.exists(old_path) and not os.path.exists(new_path):
            os.rename(old_path, new_path)

        return new_path

    def remove_from_recently_open(self, filename):
        recent = self.get('recently_open', [])
        if filename in recent:
            recent.remove(filename)
            self.set_key('recently_open', recent)

    def set_session_timeout(self, seconds):
        self.logger.info(f"session timeout -> {seconds} seconds")
        self.set_key('session_timeout', seconds)

    def get_session_timeout(self):
        return self.get('session_timeout', 300)

    def save_last_wallet(self, wallet):
        if self.get('wallet_path') is None:
            path = wallet.storage.path
            self.set_key('gui_last_wallet', path)

    def impose_hard_limits_on_fee(func):
        def get_fee_within_limits(self, *args, **kwargs):
            fee = func(self, *args, **kwargs)
            if fee is None:
                return fee
            fee = min(FEERATE_MAX_DYNAMIC, fee)
            fee = max(FEERATE_DEFAULT_RELAY, fee)
            return fee
        return get_fee_within_limits

    def eta_to_fee(self, slider_pos) -> Optional[int]:
        """Returns fee in sat/kbyte."""
        slider_pos = max(slider_pos, 0)
        slider_pos = min(slider_pos, len(FEE_ETA_TARGETS))
        if slider_pos < len(FEE_ETA_TARGETS):
            num_blocks = FEE_ETA_TARGETS[slider_pos]
            fee = self.eta_target_to_fee(num_blocks)
        else:
            fee = self.eta_target_to_fee(1)
        return fee

    @impose_hard_limits_on_fee
    def eta_target_to_fee(self, num_blocks: int) -> Optional[int]:
        """Returns fee in sat/kbyte."""
        if num_blocks == 1:
            fee = self.fee_estimates.get(2)
            if fee is not None:
                fee += fee / 2
                fee = int(fee)
        else:
            fee = self.fee_estimates.get(num_blocks)
        return fee

    def fee_to_depth(self, target_fee: Real) -> int:
        """For a given sat/vbyte fee, returns an estimate of how deep
        it would be in the current mempool in vbytes.
        Pessimistic == overestimates the depth.
        """
        depth = 0
        for fee, s in self.mempool_fees:
            depth += s
            if fee <= target_fee:
                break
        return depth

    def depth_to_fee(self, slider_pos) -> int:
        """Returns fee in sat/kbyte."""
        target = self.depth_target(slider_pos)
        return self.depth_target_to_fee(target)

    @impose_hard_limits_on_fee
    def depth_target_to_fee(self, target: int) -> int:
        """Returns fee in sat/kbyte.
        target: desired mempool depth in vbytes
        """
        depth = 0
        for fee, s in self.mempool_fees:
            depth += s
            if depth > target:
                break
        else:
            return 0
        # add one sat/byte as currently that is
        # the max precision of the histogram
        fee += 1
        # convert to sat/kbyte
        return fee * 1000

    def depth_target(self, slider_pos):
        slider_pos = max(slider_pos, 0)
        slider_pos = min(slider_pos, len(FEE_DEPTH_TARGETS)-1)
        return FEE_DEPTH_TARGETS[slider_pos]

    def eta_target(self, i):
        if i == len(FEE_ETA_TARGETS):
            return 1
        return FEE_ETA_TARGETS[i]

    def fee_to_eta(self, fee_per_kb):
        import operator
        l = list(self.fee_estimates.items()) + [(1, self.eta_to_fee(4))]
        dist = map(lambda x: (x[0], abs(x[1] - fee_per_kb)), l)
        min_target, min_value = min(dist, key=operator.itemgetter(1))
        if fee_per_kb < self.fee_estimates.get(25)/2:
            min_target = -1
        return min_target

    def depth_tooltip(self, depth):
        return "%.1f MB from tip"%(depth/1000000)

    def eta_tooltip(self, x):
        if x < 0:
            return _('Low fee')
        elif x == 1:
            return _('In the next block')
        else:
            return _('Within {} blocks').format(x)

    def get_fee_status(self):
        dyn = self.is_dynfee()
        mempool = self.use_mempool_fees()
        pos = self.get_depth_level() if mempool else self.get_fee_level()
        fee_rate = self.fee_per_kb()
        target, tooltip = self.get_fee_text(pos, dyn, mempool, fee_rate)
        return tooltip + '  [%s]'%target if dyn else target + '  [Static]'

    def get_fee_text(self, pos, dyn, mempool, fee_rate):
        """Returns (text, tooltip) where
        text is what we target: static fee / num blocks to confirm in / mempool depth
        tooltip is the corresponding estimate (e.g. num blocks for a static fee)

        fee_rate is in sat/kbyte
        """
        if fee_rate is None:
            rate_str = 'unknown'
        else:
            fee_rate = fee_rate/1000
            rate_str = format_fee_satoshis(fee_rate) + ' sat/byte'

        if dyn:
            if mempool:
                depth = self.depth_target(pos)
                text = self.depth_tooltip(depth)
            else:
                eta = self.eta_target(pos)
                text = self.eta_tooltip(eta)
            tooltip = rate_str
        else:
            text = rate_str
            if mempool and self.has_fee_mempool():
                depth = self.fee_to_depth(fee_rate)
                tooltip = self.depth_tooltip(depth)
            elif not mempool and self.has_fee_etas():
                eta = self.fee_to_eta(fee_rate)
                tooltip = self.eta_tooltip(eta)
            else:
                tooltip = ''
        return text, tooltip

    def get_depth_level(self):
        maxp = len(FEE_DEPTH_TARGETS) - 1
        return min(maxp, self.get('depth_level', 2))

    def get_fee_level(self):
        maxp = len(FEE_ETA_TARGETS)  # not (-1) to have "next block"
        return min(maxp, self.get('fee_level', 2))

    def get_fee_slider(self, dyn, mempool):
        if dyn:
            if mempool:
                pos = self.get_depth_level()
                maxp = len(FEE_DEPTH_TARGETS) - 1
                fee_rate = self.depth_to_fee(pos)
            else:
                pos = self.get_fee_level()
                maxp = len(FEE_ETA_TARGETS)  # not (-1) to have "next block"
                fee_rate = self.eta_to_fee(pos)
        else:
            fee_rate = self.fee_per_kb(dyn=False)
            pos = self.static_fee_index(fee_rate)
            maxp = len(FEERATE_STATIC_VALUES) - 1
        return maxp, pos, fee_rate

    def static_fee(self, i):
        return FEERATE_STATIC_VALUES[i]

    def static_fee_index(self, value):
        if value is None:
            raise TypeError('static fee cannot be None')
        dist = list(map(lambda x: abs(x - value), FEERATE_STATIC_VALUES))
        return min(range(len(dist)), key=dist.__getitem__)

    def has_fee_etas(self):
        return len(self.fee_estimates) == 4

    def has_fee_mempool(self):
        return bool(self.mempool_fees)

    def has_dynamic_fees_ready(self):
        if self.use_mempool_fees():
            return self.has_fee_mempool()
        else:
            return self.has_fee_etas()

    def is_dynfee(self):
        return bool(self.get('dynamic_fees', True))

    def use_mempool_fees(self):
        return bool(self.get('mempool_fees', False))

    def _feerate_from_fractional_slider_position(self, fee_level: float, dyn: bool,
                                                 mempool: bool) -> Union[int, None]:
        fee_level = max(fee_level, 0)
        fee_level = min(fee_level, 1)
        if dyn:
            max_pos = (len(FEE_DEPTH_TARGETS) - 1) if mempool else len(FEE_ETA_TARGETS)
            slider_pos = round(fee_level * max_pos)
            fee_rate = self.depth_to_fee(slider_pos) if mempool else self.eta_to_fee(slider_pos)
        else:
            max_pos = len(FEERATE_STATIC_VALUES) - 1
            slider_pos = round(fee_level * max_pos)
            fee_rate = FEERATE_STATIC_VALUES[slider_pos]
        return fee_rate

    def fee_per_kb(self, dyn: bool=None, mempool: bool=None, fee_level: float=None) -> Union[int, None]:
        """Returns sat/kvB fee to pay for a txn.
        Note: might return None.

        fee_level: float between 0.0 and 1.0, representing fee slider position
        """
        if constants.net is constants.BitcoinRegtest:
            return FEERATE_REGTEST_HARDCODED
        if dyn is None:
            dyn = self.is_dynfee()
        if mempool is None:
            mempool = self.use_mempool_fees()
        if fee_level is not None:
            return self._feerate_from_fractional_slider_position(fee_level, dyn, mempool)
        # there is no fee_level specified; will use config.
        # note: 'depth_level' and 'fee_level' in config are integer slider positions,
        # unlike fee_level here, which (when given) is a float in [0.0, 1.0]
        if dyn:
            if mempool:
                fee_rate = self.depth_to_fee(self.get_depth_level())
            else:
                fee_rate = self.eta_to_fee(self.get_fee_level())
        else:
            fee_rate = self.get('fee_per_kb', FEERATE_FALLBACK_STATIC_FEE)
        return fee_rate

    def fee_per_byte(self):
        """Returns sat/vB fee to pay for a txn.
        Note: might return None.
        """
        fee_per_kb = self.fee_per_kb()
        return fee_per_kb / 1000 if fee_per_kb is not None else None

<<<<<<< HEAD
    def estimate_fee(self, size: Union[int, float, Decimal], *,
                     allow_fallback_to_static_rates: bool = False) -> int:
=======
    def estimate_fee(self, size: Union[int, float, Decimal]) -> int:
>>>>>>> 34220539
        fee_per_kb = self.fee_per_kb()
        if fee_per_kb is None:
            if allow_fallback_to_static_rates:
                fee_per_kb = FEERATE_FALLBACK_STATIC_FEE
            else:
                raise NoDynamicFeeEstimates()
        return self.estimate_fee_for_feerate(fee_per_kb, size)

    @classmethod
    def estimate_fee_for_feerate(cls, fee_per_kb: Union[int, float, Decimal],
                                 size: Union[int, float, Decimal]) -> int:
        size = Decimal(size)
        fee_per_kb = Decimal(fee_per_kb)
        fee_per_byte = fee_per_kb / 1000
        # to be consistent with what is displayed in the GUI,
        # the calculation needs to use the same precision:
        fee_per_byte = quantize_feerate(fee_per_byte)
        return round(fee_per_byte * size)

    def update_fee_estimates(self, key, value):
        self.fee_estimates[key] = value
        self.fee_estimates_last_updated[key] = time.time()

    def is_fee_estimates_update_required(self):
        """Checks time since last requested and updated fee estimates.
        Returns True if an update should be requested.
        """
        now = time.time()
        return now - self.last_time_fee_estimates_requested > 60

    def requested_fee_estimates(self):
        self.last_time_fee_estimates_requested = time.time()

    def get_video_device(self):
        device = self.get("video_device", "default")
        if device == 'default':
            device = ''
        return device

    def get_ssl_context(self):
        ssl_keyfile = self.get('ssl_keyfile')
        ssl_certfile = self.get('ssl_certfile')
        if ssl_keyfile and ssl_certfile:
            ssl_context = ssl.create_default_context(ssl.Purpose.CLIENT_AUTH)
            ssl_context.load_cert_chain(ssl_certfile, ssl_keyfile)
            return ssl_context


def read_user_config(path):
    """Parse and store the user config settings in electrum.conf into user_config[]."""
    if not path:
        return {}
    config_path = os.path.join(path, "config")
    if not os.path.exists(config_path):
        return {}
    try:
        with open(config_path, "r", encoding='utf-8') as f:
            data = f.read()
        result = json.loads(data)
    except:
        _logger.warning(f"Cannot read config file. {config_path}")
        return {}
    if not type(result) is dict:
        return {}
    return result<|MERGE_RESOLUTION|>--- conflicted
+++ resolved
@@ -517,12 +517,8 @@
         fee_per_kb = self.fee_per_kb()
         return fee_per_kb / 1000 if fee_per_kb is not None else None
 
-<<<<<<< HEAD
     def estimate_fee(self, size: Union[int, float, Decimal], *,
                      allow_fallback_to_static_rates: bool = False) -> int:
-=======
-    def estimate_fee(self, size: Union[int, float, Decimal]) -> int:
->>>>>>> 34220539
         fee_per_kb = self.fee_per_kb()
         if fee_per_kb is None:
             if allow_fallback_to_static_rates:
